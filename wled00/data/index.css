--- conflicted
+++ resolved
@@ -513,25 +513,24 @@
 .sliderdisplay {
 	content:'';
 	position: absolute;
-<<<<<<< HEAD
+	/*
 	top: 13px; left: 8px; right: 8px;
 	height: 4px;
-=======
+	*/
 	top: 12.5px; bottom: 12.5px;
 	left: 13px; right: 13px;
->>>>>>> f7404085
 	background: var(--c-4);
 	border-radius: 16px;
 	pointer-events: none;
 	z-index: -1;
-  --bg: var(--c-f);
+	--bg: var(--c-f);
 }
 
 #rwrap .sliderdisplay { --bg: #f00; }
 #gwrap .sliderdisplay { --bg: #0f0; }
 #bwrap .sliderdisplay { --bg: #00f; }
 #wbal .sliderdisplay, #kwrap .sliderdisplay {
-  background: linear-gradient(90deg, #ff8f1f 0%, #fff 50%, #cbdbff);
+	background: linear-gradient(90deg, #ff8f1f 0%, #fff 50%, #cbdbff);
 }
 #rwrap .sliderdisplay,
 #gwrap .sliderdisplay,
@@ -543,12 +542,15 @@
 	left: 0; right: 0;
 	/*border: 1px solid var(--c-b);*/
 }
+/*
 #rwrap .sliderdisplay { background: linear-gradient(90deg, #000 0%, #f00); }
 #gwrap .sliderdisplay { background: linear-gradient(90deg, #000 0%, #0f0); }
 #bwrap .sliderdisplay { background: linear-gradient(90deg, #000 0%, #00f); }
+*/
 #wwrap .sliderdisplay { background: linear-gradient(90deg, #000 0%, #fff); }
+/*
 #wbal .sliderdisplay  { background: linear-gradient(90deg, #ff8f1f 0%, #fff 50%, #d4e0ff); }
-
+*/
 .sliderbubble {
 	width: 24px;
 	position: relative;
@@ -581,7 +583,7 @@
 	background-color: transparent;
 	cursor: pointer;
 }
-<<<<<<< HEAD
+/*
 #rwrap input[type=range],
 #gwrap input[type=range],
 #bwrap input[type=range],
@@ -590,9 +592,7 @@
 	width: 252px;
 	margin: 0;
 }
-=======
-
->>>>>>> f7404085
+*/
 input[type=range]:focus {
 	outline: none;
 }

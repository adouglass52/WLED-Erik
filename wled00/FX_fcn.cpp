--- conflicted
+++ resolved
@@ -193,24 +193,6 @@
     uint16_t realIndex = realPixelIndex(i);
     uint16_t len = SEGMENT.length();
 
-<<<<<<< HEAD
-    // determine if we can do white balance and accurate W calc
-    // NOTE & TODO: does not work correctly with custom mapping if map spans different strips
-    int16_t cct = -1;
-    for (uint8_t b = 0; b < busses.getNumBusses(); b++) {
-      Bus *bus = busses.getBus(b);
-      if (bus == nullptr || !bus->containsPixel(realIndex)) continue;
-      //if (bus == nullptr || bus->getStart()<realIndex || bus->getStart()+bus->getLength()>realIndex) continue;
-      uint8_t busType = bus->getType();
-      if (allowCCT
-        || busType == TYPE_ANALOG_2CH
-        || busType == TYPE_ANALOG_5CH) {
-        if (cct<0) cct = SEGMENT.cct;
-      }
-    }
-
-=======
->>>>>>> f7404085
     //color_blend(getpixel, col, _bri_t); (pseudocode for future blending of segments)
     if (_bri_t < 255) {  
       r = scale8(r, _bri_t);
@@ -638,11 +620,7 @@
   _segments[0].setOption(SEG_OPTION_SELECTED, 1);
   _segments[0].setOption(SEG_OPTION_ON, 1);
   _segments[0].opacity = 255;
-<<<<<<< HEAD
-  _segments[0].cct = 128;
-=======
   _segments[0].cct = 127;
->>>>>>> f7404085
 
   for (uint16_t i = 1; i < MAX_NUM_SEGMENTS; i++)
   {
@@ -650,11 +628,7 @@
     _segments[i].grouping = 1;
     _segments[i].setOption(SEG_OPTION_ON, 1);
     _segments[i].opacity = 255;
-<<<<<<< HEAD
-    _segments[i].cct = 128;
-=======
     _segments[i].cct = 127;
->>>>>>> f7404085
     _segments[i].speed = DEFAULT_SPEED;
     _segments[i].intensity = DEFAULT_INTENSITY;
     _segment_runtimes[i].reset();

--- conflicted
+++ resolved
@@ -63,7 +63,6 @@
   DefaultHeaders::Instance().addHeader(F("Access-Control-Allow-Methods"), "*");
   DefaultHeaders::Instance().addHeader(F("Access-Control-Allow-Headers"), "*");
 
-<<<<<<< HEAD
 #ifdef WLED_ENABLE_WEBSOCKETS
   server.on("/liveview", HTTP_GET, [](AsyncWebServerRequest *request){
     if (handleIfNoneMatchCacheHeader(request)) return;
@@ -83,17 +82,6 @@
     //request->send_P(200, "text/html", PAGE_liveview);
   });
 #endif
-=======
-  #ifdef WLED_ENABLE_WEBSOCKETS
-    server.on("/liveview", HTTP_GET, [](AsyncWebServerRequest *request){
-      request->send_P(200, "text/html", PAGE_liveviewws);
-    });
-  #else
-    server.on("/liveview", HTTP_GET, [](AsyncWebServerRequest *request){
-      request->send_P(200, "text/html", PAGE_liveview);
-    });
-  #endif
->>>>>>> 156b499f
   
   //settings page
   server.on("/settings", HTTP_GET, [](AsyncWebServerRequest *request){

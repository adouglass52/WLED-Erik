@font-face {
	font-family: "WIcons";
	src: url(data:font/woff2;charset=utf-8;base64,d09GMgABAAAAAAnUAAsAAAAAE1AAAAmFAAGZmgAAAAAAAAAAAAAAAAAAAAAAAAAABmAAgXwRCAqcYJZIATYCJANwCzoABCAFgwYHIBs7D8iOwzgm3MXMnzZCktnjcbN+QlJLaJ3ulULplpW6UqWioeS91Jye0jUlJwZr5nTdE3LntdPvAg+ft/fbsLsGlNLuhlmQjKi7NPDEIgwTmP//a6mdl+SHUBhEIdHFxak7s4E/yzhJSjC7BQQLfDwopF/i6aqSElEFDXx8ZVWjy3rym4N6FlZQ4hu+nXsGIDMQF3gAxa14AgArtVMhfkgjfEAbiChwuSIwEUCmudPhiQdT6rvIjLSRZEwDhF9BIsooI53TIRIoIUD8kyNZI7UjAyMrR/aM/DwaOpozah9LGCsY2zN2YOzs2L3xqeNp4zXjq8bXT/hMBLj/53YDAIS+7u668n3H+HRPdZd1u3TzdRZdVMTfIl5HfKgd1b7Svqd9W9uprdP8QTOmeaz5TPORJlDDjHVjG0ANMQYsmRrKlmpyqV7kubIQC2GSIkFS+MneCJ48JJFVChQfuwKMp2yU9pmq1VKUR6ret0Gp0SjVYRRF+Xj7+OiUSk/GIzu1miHZWx+g8Y1RUktPmqIitRTXVNzzCtuFPKcH0zRBG+Y9/CnhBa20v5oHfsEUMgXMPEfO5ZcJx0FIPiVywgjb6MIuV+oZ4v2kk6/znIxDKrguM22y+bW8wUGqi7aL8fQJzwnCj8tIppdI9bYDSVJVCQInipW0HbtclcT7vCyLmXaSVrQSNMybaJJBh2PiXrXbgd6AbqecdDTO9EQEIeW0VPWQcdQ8ltPOEu+76q2IxUToJeWpfjQiHHH5AsADLj1bHgQxXsUoHfKYbg+CxCxC69eHcOvWheJ1l6b0nD7jG+bSA1dCZVxmw8ZJ/IYtxPtbJxlpQ/LGjSq00TmdNIZxrGel+y+rZJro+nUh3PrNIGwK6WrXNMV2xTeRWHSjScktLJfe1rc7spyvk3b6V4k48Sr3Am1Pv/QifhsI2uMvc863OiQQRNoedpPfHnSwcete+aDEE67cKzTgBlQgjpjgTDnJtGnX2qbmXJ6FOBLZ7wsr+JZzYnbjdbkCuEfU0HvlwqbtUgJ7zRXFNJsvSxlwz2WYta4xjri/fsulnnFVPyonpP0RL5oVNKkkfElG4csTDNAsgzC38G7gSKVgSZ7m/cEvKALmxKz//u7h6egHF7MrH4jJp/Zx4q32a8T71xnHVRCGlfFZNttd2FcUaay6e9PkhucyR0oPu1z1z/DB+8wixAFdMU1gnmB4xAw68pwHcWjlFrBnXxLjj63UGgvNGVGAJFzxFw+Womn7MAibVbu6leHRB5sc10fLtbrdr/JqV6Yr+ovwFtRHE7M4zG90qNB6YREoo51kFJabq3NeHVKdef/hsMFFSpt5m8XmJqDDAnR0c418mxmxrQzQuyPnspRwfAYkpthzr7gST1xNSf4WtBMM9DQT19uL+gb47gFLP3cT08F8I4dZxJl41Gsx9WHzLBOHzWjRS9NLCOUBCFQ+uGhB/V7ZzUwKESTmDriJ+UecdD/bFXFMLLsjgiAt4pp7ulpxb2tzE8I8xhyHODBK3SGg6QP12BiP3YMw2rDFtWUDXL+esnv3H9QxqfmbDnbMLjGUFpqqZbnWSg0lhWv9wU35qTHqP9zqUrL7kqKj8YjZzg01pb9+yQ8sXZpYxKGiFJTNsIwwpyR44gEOnV/+ennFdHD/2lQ3uS5y1qzIztXUNPE6odYJ0PqUiWJtgKGKMILY60dxeYynbb+sFKKqNn0Wz2rLtMbBQWPnYtmJa4WqFRob/9mmuycQVv7ifCNvXrlhzgDLDvAGA+8H5xjK948cDet+FaXfS+Lko/Wt+vScqarq6kZTbk4NaKqpObkEEpsac9L1rRNXJgPbrWyDdYje6tBQAztkbYC0wDe4UnNipmnZtInu/ujf6Kf7ve112Huf92Ev/7enB/+nP7pbrPiQJZbi0jCSpoN9UNPTkj7JMwpbWgopAbhtbOWkytAF3K+/qo0SASNW2G2bLfnshpB4a9dmz7/Hx//dc3OXNZ46YRyXUV2dYRsD97qKL79qazu+vSI1vPXT7375bWSGocBofD2eIRzJ0cMC0tenwQ0gfvuSdvd14f1uEooLPE3JJHL6uCd/n5n8d35UOKPn6nhr8kyrV3ad3nz2iTiNL414EnefL/JGLlWZtZWaqoEh4xSjvsGb/6m9raFlsLm4uHkQWlv7T/weZzjHHe7xZiUzpJ5WAWBLDNwRKxwRYnFoXGxcaKxN6DR8BNn2o9Nqmmutvra5TnIjXMBlmIFZ3yPYX3Mt9v5mmHuwYvvxPverL9eSvszXNjUXrkbqcGOVW2bEbDGKi3MLVTWzzWHF54Bu/2rA1qko6l9fFgVbBurfVBWFFlVW1ugxOwcs+8W//FcUZJieLl9WXA8eGL5crB7fhOMyxl8bjQWGjB1bW/ok6Ucqensr7F8H7utsmdqoHmz99rvyeE/Pz7u64mvVXLjyY8v8j5XhZeH3aPX75dpiO5eN/OzwcG7zkflt/sd5e7YcqbOowfRg22R5585at2vXX87W1Y0gQ079497eYT1EkyoEqMYABmHd8QvKGrRG6bJYTDCCZYGEWcm5G1jXM2i54Y9WtiBuklP57YtBZMAWlu2fYzDM7Q+5FmxKS3Oz5jwK6IactbWPowuQgNyHluKlaw9wnbOmtuajo/VSw9FrBSRwMcuUV2ZwFhh6s7hsqriWCsgA2s3nFcri4I7O+asxwxZbtLL03E9bhcR6Yz9mIbF0U96K0xGA7bx9y+l2//73j+H2i0EGd27uAVNI/WhCYuWqIDaYxads0lcVFV+dOlHmBx/qO7c6/uZX0tReUtJQv64y3adAvX6xDezAX/8Wm8Cgh/95O9OxsNCYnsXWQ+7pCz8/NMZ57ZAIGEdTw+ap8V+I3NUVe375wiv+lccqj172X7Yw5gJAUQGYPQ6QyxRfgeC+Qc5WnAMCAHFv6TJtet3pn/83b4YCAIBv35ofpTRyt5PjZEwT8KYAEQK8nFgBcE/yUwn2oqHSBKoEG7KZQLMpjo5uha/PI2yuBWOCTSDZajpqQ68+Za18jgGgYMT8nBhjKcFrKCYF6yKSZRLF5tR5YKhUzzNWM52mBvuPMiL7xPx4UaRgFiJZAVFscZ2HUIhUPcEaH5WWDvvmvdPfl5KaCvO8o1+fFCBb6hvuLz8lMROwfjPN8iar90RCCiRCJr3ugqHf6LqgUYYs5hzvu9tMIOUr/xpvRsNVvdZ/p+mB8n7V2Spo0T+aRhPpNhsNFOqxoE2u0suqTipgx58IJA0AAAA=) format('woff');
}

:root {
	--c-1: #111;
	--c-f: #fff;
	--c-2: #222;
	--c-3: #333;
	--c-4: #444;
	--c-5: #555;
	--c-6: #666;
	--c-8: #888;
	--c-b: #bbb;
	--c-c: #ccc;
	--c-e: #eee;
	--c-d: #ddd;
	--c-r: #c32;
	--c-g: #2c1;
	--c-l: #48a;
	--c-y: #a90;
	--t-b: 0.5;
	--c-o: rgba(34, 34, 34, 0.9);
	--c-tb : rgba(34, 34, 34, var(--t-b));
	--c-tba: rgba(102, 102, 102, var(--t-b));
	--c-tbh: rgba(51, 51, 51, var(--t-b));
	/*following are internal*/
	--th: 70px;
	--tp: 70px;
	--bh: 63px;
	--tbp: 14px 14px 10px 14px;
	--bbp: 9px 0 7px 0;
	--bhd: none;
	--sgp: "block";
	--bmt: 0px;
}

html {
	touch-action: manipulation;
}

body {
	margin: 0;
	background-color: var(--c-1);
	font-family: Helvetica, Verdana, sans-serif;
	font-size: 17px;
	color: var(--c-f);
	text-align: center;
	-webkit-touch-callout: none;
	-webkit-user-select: none;
	-moz-user-select: none;
	-ms-user-select: none;
	user-select: none;
	-webkit-tap-highlight-color: transparent;
	scrollbar-width: 6px;
	scrollbar-color: var(--c-sb) transparent;
}

html,
body {
	height: 100%;
	width: 100%;
	position: fixed;
	overscroll-behavior: none;
}

#bg {
	height: 100vh;
	width: 100vw;
	position: fixed;
	z-index: -10;
	background-position: center;
	background-repeat: no-repeat;
	background-size: cover;
	opacity: 0;
	transition: opacity 2s;
}

p {
	margin: 10px 0 2px 0;
}
a, p, a:visited {
	color: var(--c-d);
}
a, a:visited {
	text-decoration: none;
}

button {
	outline: none;
	cursor: pointer;
}

.labels {
	margin: 0;
	padding: 8px 0 2px 0;
}

#namelabel {
	position: fixed;
	bottom: calc(var(--bh) + 6px);
	right: 6px;
	color: var(--c-8); /* set bright (--c-d) with dark text shadow (see below) to be legible on gray background (in image) */
	cursor: pointer;
	writing-mode: vertical-rl;
	/* transform: rotate(180deg); */
}

.bri {
	padding: 4px;
}

.wrapper {
	position: fixed;
	top: 0;
	left: 0;
	right: 0;
	background: var(--c-tb);
	z-index: 1;
}

.icons {
	font-family: 'WIcons';
	font-style: normal;
	font-size: 24px !important;
	line-height: 1 !important;
	display: inline-block;
}

.on {
	color: var(--c-g) !important;
}

.off {
	color: var(--c-6) !important;
	cursor: default !important;
}

.top .icons, .bot .icons {
	margin: -2px 0 4px 0;
}

.huge {
	font-size: 42px;
}

.segt, .plentry TABLE {
	table-layout: fixed;
	width: 100%;
}

.segt TD {
	padding: 2px 0 !important;
	text-align: center;
	/*text-transform: uppercase;*/
}
.segt TD, .plentry TD {
	font-size: 13px;
	padding: 0;
	vertical-align: middle;
}

.keytd {
	text-align: left;
}

.valtd {
	text-align: right;
}

.valtd i {
	font-size: small;
}

.slider-icon {
	/*transform: translate(3px,3px);*/
	position: absolute;
	left: 8px;
	bottom: 5px;
}

.e-icon {
	transform: translateY(3px);
}

.sel-icon {
	transform: translateX(3px);
}

.e-icon, .sel-icon, .slider-icon {
	cursor: pointer;
	color: var(--c-d);
}

.search-icon {
	position: absolute;
	top: 8px;
	left: 12px;
	/*pointer-events: none;*/
	width: 24px;
	height: 24px;
}

.clear-icon {
	position: absolute;
	display: none;
	top: 8px;
	right: 9px;
	cursor: pointer;
}

.flr {
	color: var(--c-f);
	transform: rotate(0deg);
	transition: transform 0.3s;
	position: absolute;
	top: 0;
	right: 0;
	padding: 8px;
}

.expanded .flr,
.exp {
	transform: rotate(180deg);
}

.il {
	display: inline-block;
	vertical-align: middle;
}

#liveview {
	height: 4px;
	display: none;
	width: 100%;
	border: 0px;
}

#liveview2D {
	height: 90%;
	display: none;
	width: 90%;
	border: 0px;
	position: absolute;
	top: 50%;
	left: 50%;
	transform: translate(-50%,-50%);
}

.tab {
	background-color: transparent;
	color: var(--c-d);
}

.bot {
	position: fixed;
	bottom: 0;
	left: 0;
	width: 100%;
	background-color: var(--c-tb);
}

.tab button {
	background-color: transparent;
	float: left;
	border: none;
	transition: color 0.3s, background-color 0.3s;
	font-size: 17px;
	color: var(--c-c);
	min-width: 44px;
}

.top button {
	padding: var(--tbp);
	margin: 0;
}

.bot button {
	padding: var(--bbp);
	width:25%;
	margin: 0;
}

.tab button:hover {
	background-color: var(--c-tbh);
	color: var(--c-e);
}

.tab button.active {
	background-color: var(--c-tba) !important;
	color: var(--c-f);
}

.active {
	background-color: var(--c-6) !important;
	color: var(--c-f);
}

.container {
	--n: 1;
	width: 100%;
	width: calc(var(--n)*100%);
	height: calc(100% - var(--tp) - var(--bh));
	margin-top: var(--tp);
	transform: translate(calc(var(--i, 0)/var(--n)*-100%));
	overscroll-behavior: none;
}

.tabcontent {
	float: left;
	position: relative;
	width: 100%;
	width: calc(100%/var(--n));
	box-sizing: border-box;
	border: 0px;
	overflow: auto;
	height: 100%;
	overscroll-behavior: none;
	padding: 0 4px;
}

#Effects {
	-webkit-overflow-scrolling: touch;
}

#segutil, #segutil2, #segcont, #putil, #pcont, #pql, #fx, #palw,
.fnd {
	max-width: 280px;
	font-size: 19px;
}

#putil, #segutil, #segutil2 {
	min-height: 42px;
	margin: 13px auto 0;
}

#segutil .segin {
	padding-top: 12px;
}

#fx, #pql, #segcont, #pcont, #sliders, #picker, #qcs-w, #hexw, #pall, #ledmap,
.slider, .filter, .option, .segname, .pname, .fnd {
	margin: 0 auto;
}

#putil {
	padding: 5px 0 0;
}

.smooth { transition: transform	calc(var(--f, 1)*.5s) ease-out }

.tab-label {
	margin: 0 0 -5px 0;
	padding-bottom: 4px;
	display: var(--bhd);
}

.overlay {
	position: fixed;
	height: 100%;
	width: 100%;
	top: 0;
	left: 0;
	background-color: var(--c-3);
	font-size: 24px;
	display: flex;
	align-items: center;
	justify-content: center;
	z-index: 11;
	opacity: 0.95;
	transition: 0.7s;
	pointer-events: none;
}

.staytop, .staybot {
	display: block;
	position: -webkit-sticky;
	position: sticky !important;
	top: 0;
	z-index: 2;
    margin: 0 auto auto;
}

.staybot {
	bottom: 5px;
}

#sliders {
	position: -webkit-sticky;
	position: sticky;
	bottom: 0;
}

#sliders .labels {
	padding-top: 3px;
	font-size: small;
}

.slider {
	max-width: 300px;
	/* margin: 5px auto; add 5px; if you want some vertical space but looks ugly */
	border-radius: 24px;
	position: relative;
	padding-bottom: 2px;
}

/* Slider wrapper div */
.sliderwrap {
	height: 30px;
	width: 230px;
	max-width: 230px;
	position: relative;
	z-index: 0;
}

#sliders .slider, #info .slider {
	background-color: var(--c-2);
}

#sliders .sliderwrap, .sbs .sliderwrap {
	left: 16px; /* offset for icon */
}

.filter, .option {
	background-color: var(--c-4);
	border-radius: 26px;
	height: 26px;
	max-width: 300px;
	/* margin: 0 auto 4px; add 4-8px if you want space at the bottom */
	padding: 4px 2px;
	position: relative;
	opacity: 1;
	transition: opacity 0.5s linear, height 0.5s, transform 0.5s;
	overflow: hidden;
}

.filter {
	z-index: 1;
}

/* Tooltip text */
.slider .tooltiptext, .option .tooltiptext {
	visibility: hidden;
	background-color: var(--c-5);
	/*border: 2px solid var(--c-2);*/
	box-shadow: 4px 4px 10px 4px var(--c-1);
	color: var(--c-f);
	text-align: center;
	padding: 4px 8px;
	border-radius: 6px;

	/* Position the tooltip text */
	width: 160px;
	position: absolute;
	z-index: 1;
	bottom: 80%;
	left: 50%;
	margin-left: -92px;

	/* Ensure tooltip goes away when mouse leaves control */
	pointer-events: none;

	/* Fade in tooltip */
	opacity: 0;
	transition: opacity 0.75s;
}
.option .tooltiptext {
	bottom: 120%;
}
/* Tooltip arrow */
.slider .tooltiptext::after, .option .tooltiptext::after {
	content: "";
	position: absolute;
	top: 100%;
	left: 50%;
	margin-left: -5px;
	border-width: 5px;
	border-style: solid;
	border-color: var(--c-5) transparent transparent transparent;
}
/* Show the tooltip text when you mouse over the tooltip container */
.slider:hover .tooltiptext, .option .check:hover .tooltiptext {
	visibility: visible;
	opacity: 1;
}

#pql, .edit-icon {
	display: none;
}

.hide {
	display: none !important;
}
.fade {
	visibility: hidden; /* hide it */
	opacity: 0; /* make it transparent */
	transform: scaleY(0); /* shrink content */
	height: 0px; /* force other elements to move */
	padding: 0; /* remove empty space */
}

.first {
	margin-top: 10px;
}

#toast {
	opacity: 0;
	background-color: var(--c-5);
	border: 1px solid var(--c-2);
	max-width: 90%;
	color: var(--c-f);
	text-align: center;
	border-radius: 5px;
	padding: 22px;
	position: fixed;
	z-index: 5;
	left: 50%;
	transform: translateX(-50%);
	bottom: calc(var(--bh) + 22px);
	font-size: 17px;
	pointer-events: none;
}

#toast.show {
	opacity: 1;
	animation: fadein 0.5s, fadein 0.5s 2.5s reverse;
}

#toast.error {
	opacity: 1;
	background-color: #b21;
	animation: fadein 0.5s;
}

.modal {
	position:fixed;
	left: 0px;
	bottom: 0px;
	right: 0px;
	top: calc(var(--th) - 1px);
	background-color: var(--c-o);
	transform: translateY(100%);
	transition: transform 0.4s;
	padding: 8px;
	font-size: 20px;
	overflow: auto;
}

.close {
	position: -webkit-sticky;
	position: sticky;
	top: 0;
	float: right;
}

#info, #nodes {
	z-index: 4;
}

#rover {
	z-index: 3;
}

#ndlt {
	margin: 12px 0;
}

#roverstar {
	position: fixed;
	top: calc(var(--th) + 5px);
	left: 1px;
	display: none;
	cursor: pointer;
}

#connind {
	position: fixed;
	bottom: calc(var(--bh) + 5px);
	left: 4px;
	padding: 5px;
	border-radius: 5px;
	background-color: #a90;
	z-index: -2;
}

#info .slider {
	max-width: 200px;
	min-width: 145px;
	float: right;
	margin: 0;
}
#info .sliderwrap {
	width: 200px;
}

#info table, #nodes table {
	table-layout: fixed;
	width: 100%;
}

#info td, #nodes td {
  padding-bottom: 8px;
}

#info .btn {
	margin: 5px;
}
#info table .btn, #nodes table .btn {
	margin: 0;
}
#info div, #nodes div {
	max-width: 490px;
	margin: 0 auto;
}

#info #imgw {
	margin: 8px auto;
}

#lv {
	max-width: 600px;
	display: inline-block;
}

#heart {
	transition: color 0.9s;
	font-size: 16px;
	color: #f00;
}

img {
	max-width: 100%;
	max-height: 100%;
}

.wi {
	image-rendering: pixelated;
	image-rendering: crisp-edges;
	width: 210px;
}

@keyframes fadein {
	from {bottom: 0; opacity: 0;}
	to {bottom: calc(var(--bh) + 22px); opacity: 1;}
}

.sliderdisplay {
	content:'';
	position: absolute;
	top: 12px; left: 8px; right: 8px;
	height: 5px;
	background: var(--c-4);
	border-radius: 16px;
	pointer-events: none;
	z-index: -1;
	--bg: var(--c-f);
}

#rwrap .sliderdisplay { --bg: none; background: linear-gradient(90deg, #000 -15%, #f00); } /* -15% since #000 is too dark */
#gwrap .sliderdisplay { --bg: none; background: linear-gradient(90deg, #000 -15%, #0f0); } /* -15% since #000 is too dark */
#bwrap .sliderdisplay { --bg: none; background: linear-gradient(90deg, #000 -15%, #00f); } /* -15% since #000 is too dark */
#wwrap .sliderdisplay { --bg: none; background: linear-gradient(90deg, #000 -15%, #fff); } /* -15% since #000 is too dark */
#kwrap .sliderdisplay,
#wbal  .sliderdisplay { background: linear-gradient(90deg, #ff8f1f 0%, #fff 50%, #cbdbff); }

/* wrapper divs hidden by default */
#rgbwrap, #swrap, #hwrap, #kwrap, #wwrap, #wbal, #qcs-w, #hexw {
	display: none;
}

.sliderbubble {
	width: 24px;
	position: relative;
	display: inline-block;
	border-radius: 10px;
	background: var(--c-3);
	color: var(--c-f);
	padding: 2px 4px;
	font-size: 14px;
	right: 3px;
	transition: visibility 0.25s ease, opacity 0.25s ease;
	opacity: 0;
	visibility: hidden;
	left: 8px;
}

output.sliderbubbleshow {
	visibility: visible;
	opacity: 1;
}

input[type=range] {
	-webkit-appearance: none;
	width: 100%;
	padding: 0;
	margin: 0;
	background-color: transparent;
	cursor: pointer;
}

input[type=range]:focus {
	outline: none;
}
input[type=range]::-webkit-slider-runnable-track {
	width: 100%;
	height: 30px;
	cursor: pointer;
	background: transparent;
}
input[type=range]::-webkit-slider-thumb {
	height: 16px;
	width: 16px;
	border-radius: 50%;
	background: var(--c-f);
	cursor: pointer;
	-webkit-appearance: none;
	margin-top: 7px;
}
input[type=range]::-moz-range-track {
	width: 100%;
	height: 30px;
	background-color: rgba(0, 0, 0, 0);
}
input[type=range]::-moz-range-thumb {
	border: 0px solid rgba(0, 0, 0, 0);
	height: 16px;
	width: 16px;
	border-radius: 50%;
	background: var(--c-f);
	transform: translateY(5px);
}
#Colors input[type=range]::-webkit-slider-thumb {
	height: 18px;
	width: 18px;
	border: 2px solid var(--c-1);
	margin-top: 5px;
}
#Colors input[type=range]::-moz-range-thumb {
	border: 2px solid var(--c-1);
}

#Colors .sliderwrap {
	margin: 4px 0 0;
}

#Colors {
	padding-top: 18px;
}

/* Dynamically hide brightness slider label */
.hd {
	display: var(--bhd);
}

#briwrap {
	min-width: 267px;
	float: right;
	margin-top: var(--bmt);
}

#picker {
	margin-top: -10px !important;
	max-width: 260px;
}

/* buttons */
.btn {
	padding: 8px;
	margin: 10px 4px;
	width: 230px;
	font-size: 19px;
	color: var(--c-d);
	cursor: pointer;
	border-radius: 25px;
	transition-duration: 0.3s;
	-webkit-backface-visibility: hidden;
	-webkit-transform:translate3d(0,0,0);
	backface-visibility: hidden;
	transform:translate3d(0,0,0);
	overflow: clip;
	text-overflow: clip;
	border: 1px solid var(--c-3);
	background-color: var(--c-3);
}
#segutil .btn-s:hover,
#segutil2 .btn-s:hover,
#putil .btn-s:hover,
.btn:hover {
	border: 1px solid var(--c-5) /*!important*/;
	background-color: var(--c-5) /*!important*/;
}
.btn-s {
	width: 100%;
	margin: 0;
}
.btn-icon {
	margin: -4px 4px -1px 0;
	vertical-align: middle;
	display: inline-block;
}
.btn-n {
	width: 230px;
	margin: 0 8px 0 0;
}
.btn-p {
	width: 120px;
	margin: 5px 0;
}
.btn-xs, .btn-pl-del, .btn-pl-add {
	width: 42px !important;
	height: 42px !important;
}
.btn-xs {
	margin: 2px 0 0 0;
}
#putil .btn-xs {
	margin: 0;
}
#info .btn-xs {
	border: 1px solid var(--c-4);
}

#putil .btn-s {
	width: 135px;
}

#nodes .infobtn {
	margin: 0;
}

#segutil .btn-s, #segutil2 .btn-s, #putil .btn-s {
	background-color: var(--c-3);
	border: 1px solid var(--c-3);
}

.btn-pl-del, .btn-pl-add {
	margin: 0;
	white-space: nowrap;
}

/* Quick color select wrapper div */
#qcs-w {
	margin-top: 10px;
}

/* Quick color select buttons */
.qcs {
	margin: 2px;
	border-radius: 14px;
	display: inline-block;
	width: 28px;
	height: 28px;
	line-height: 28px;
}

/* Quick color select Black button (has white border) */
.qcsb {
	width: 26px;
	height: 26px;
	line-height: 26px;
	border: 1px solid #fff;
}

/* Hex color input wrapper div */
#hexw {
	margin-top: 5px;
}

select {
	padding: 4px 8px;
	margin: 0;
	font-size: 19px;
	background-color: var(--c-3);
	color: var(--c-d);
	cursor: pointer;
	border: 0 solid var(--c-2);
	border-radius: 20px;
	transition-duration: 0.5s;
	-webkit-backface-visibility: hidden;
	-webkit-transform:translate3d(0,0,0);
    -webkit-appearance: none;
    -moz-appearance: none;
	backface-visibility: hidden;
	transform:translate3d(0,0,0);
	text-overflow: ellipsis;
}
#tt {
	text-align: center;
}
.cl {
	background-color: #000;
}
select.sel-p, select.sel-pl, select.sel-ple {
	margin: 5px 0;
	width: 100%;
	height: 40px;
}
div.sel-p {
	position: relative;
}
div.sel-p:after {
    content: "";
    position: absolute;
    right: 10px;
    top: 22px;
    width: 0;
    height: 0;
    border-left: 8px solid transparent;
    border-right: 8px solid transparent;
    border-top: 8px solid var(--c-f);
}
select.sel-ple {
	text-align: center;
}
select.sel-sg {
	margin: 5px 0;
	height: 40px;
}
option {
	background-color: var(--c-3);
	color: var(--c-f);
}
input[type=number],
input[type=text] {
	background: var(--c-3);
	color: var(--c-f);
	border: 0px solid var(--c-2);
	border-radius: 10px;
	padding: 8px;
	/*margin: 6px 6px 6px 0;*/
	font-size: 19px;
	transition: background-color 0.2s;
	outline: none;
	-webkit-appearance: textfield;
	-moz-appearance: textfield;
	appearance: textfield;
}

input[type=number] {
	text-align: right;
	width: 50px;
}

input[type=text] {
	text-align: center;
}

input[type=number]:focus,
input[type=text]:focus {
	background: var(--c-6);
}

input[type=number]::-webkit-inner-spin-button,
input[type=number]::-webkit-outer-spin-button {
	-webkit-appearance: none;
}

#hexw input[type=text] {
	width: 6em;
}

input[type=text].ptxt {
	width: calc(100% - 24px);
}

textarea {
	background: var(--c-2);
	color: var(--c-f);
	width: calc(100% - 14px); /* +padding=260px */
	height: 90px;
	border-radius: 5px;
	border: 2px solid var(--c-5);
	outline: none;
	resize: none;
	font-size: 19px;
	padding: 5px;
}

.apitxt {
	height: 7em;
}

::selection {
	background: var(--c-b);
}

.ptxt {
  margin: -1px 4px 8px !important;
	display: none;
}

.stxt {
	width: 50px !important;
}

.segname, .pname {
	white-space: nowrap;
	text-align: center;
	overflow: clip;
	text-overflow: ellipsis;
	line-height: 24px;
	padding: 8px 24px;
	max-width: 170px;
	position: relative;
}

.segname .flr, .pname .flr {
	transform: rotate(0deg);
	right: -6px;
}

/* segment power wrapper */
.sbs {
	padding: 1px 0 1px 20px;
	display: var(--sgp);
}

.pname {
	top: 1px;
}
.plname {
	top:0;
}

/* preset id number */
.pid {
	position: absolute;
	top: 8px;
	left: 12px;
	font-size: 16px;
	text-align: center;
	color: var(--c-b);
}

.newseg {
	cursor: default;
}

.ic {
	padding: 6px 0 0 0;
}

.xxs {
	width: 44px;
	height: 44px;
	margin: 5px;
}

.xxs-w {
	margin: 2px;
	width: 50px;
	height: 50px;
}

#csl .xxs {
	border: 2px solid var(--c-d) !important;
	/*box-shadow: 0 0 0 2px var(--c-d);*/
}
#csl .xxs-w {
	border-width: 5px !important;
	/*box-shadow: 0 0 0 5px var(--c-d);*/
}

.qcs, #namelabel { /* text shadow for name to be legible on grey backround */
	text-shadow: -1px -1px 0 var(--c-1), 1px -1px 0 var(--c-1), -1px 1px 0 var(--c-1), 1px 1px 0 var(--c-1);
}

.psts {
	color: var(--c-f);
	margin: 4px;
}

.pwr {
	color: var(--c-6);
	transform: translate(1px, 1px);
	cursor: pointer;
}

.act {
	color: var(--c-f);
}

.del {
	position: absolute;
	bottom: 8px;
	right: 8px;
}

.frz {
	left: 32px;
	position: absolute;
	top: -3px;
	cursor: pointer;
	padding: 8px;
	z-index: 1;
}

.expanded .frz {
	display: none;
}

/* radiobuttons and checkmarks */
.check, .radio {
	display: block;
	position: relative;
	cursor: pointer;
}

.revchkl {
	padding: 4px 0px 0px 35px;
	margin-bottom: 0px;
	margin-top: 8px;
}

TD .revchkl {
	padding: 0 0 0 32px;
	margin-top: 0;
}

.check input, .radio input {
	position: absolute;
	opacity: 0;
	cursor: pointer;
	height: 0;
	width: 0;
}

.checkmark, .radiomark {
	position: absolute;
	height: 24px;
	width: 24px;
	top: 0;
	bottom: 0;
	left: 0;
	background-color: var(--c-3);
	border: 1px solid var(--c-2);
}

.radiomark {
	top: 8px;
	left: 8px;
	height: 22px;
	width: 22px;
	border-radius: 50%;
	background-color: transparent;
}

.checkmark {
	border-radius: 10px;
}

.radio:hover input ~ .radiomark,
.check:hover input ~ .checkmark {
	background-color: var(--c-5);
}

.checkmark:after, .radiomark:after {
	content: "";
	position: absolute;
	display: none;
}

.check .checkmark:after {
	left: 9px;
	top: 4px;
	width: 5px;
	height: 10px;
	border: solid var(--c-f);
	border-width: 0 3px 3px 0;
}

.rot45,
.check .checkmark:after {
	-webkit-transform: rotate(45deg);
	-ms-transform: rotate(45deg);
	transform: rotate(45deg);
}

.radio .radiomark:after {
	width: 14px;
	height: 14px;
	top: 50%;
	left: 50%;
	margin: -7px;
	border-radius: 50%;
	background: var(--c-f);
}

TD .checkmark, TD .radiomark {
	top: -6px;
}

.h {
	font-size: 13px;
	text-align: center;
	color: var(--c-b);
}

.bp {
	margin-bottom: 8px;
}

/* segment & preset wrapper */
.seg, .pres {
	background-color: var(--c-2);
	/*color: var(--c-f);*/ /* seems to affect only the Add segment button, which should be same color as reset segments */
	border: 0px solid var(--c-f);
	text-align: left;
	transition: background-color 0.5s;
	border-radius: 21px;
}

.seg {
	top: auto !important;	/* prevent sticky */
	bottom: auto !important;
}
/* checkmark labels */
.seg .schkl {
	position: absolute;
	top: 7px;
	left: 9px;
}
/* checkmark labels */
.filter .fchkl, .option .ochkl {
	display: inline-block;
	min-width: 0.7em;
	padding: 1px 4px 4px 32px;
	text-align: left;
	line-height: 24px;
	vertical-align: middle;
	-webkit-filter: grayscale(100%); /* Safari 6.0 - 9.0 */
	filter: grayscale(100%);
}

.lbl-l {
	font-size: 13px;
	text-align: center;
	padding: 4px 0;
}

.lbl-s {
	display: inline-block;
	/* margin: 10px 4px 0 0; */
	margin-top: 6px;
	font-size: 13px;
	width: 48%;
	text-align: center;
}

/* list wrapper */
.list {
	position: relative;
	transition: background-color 0.5s;
<<<<<<< HEAD
    margin: auto auto 10px;
	font-size: 19px;
=======
    margin: auto auto 20px;
>>>>>>> 246d945f
	line-height: 24px;
}

/* list item */
.lstI {
	align-items: center;
    cursor: pointer;
	background-color: var(--c-2);
	overflow: hidden;
	position: -webkit-sticky;
	position: sticky;
	border-radius: 21px;
	margin: 13px auto 0;
	min-height: 40px;
	border: 1px solid var(--c-2);
}

#segutil .lstI {
	margin-top: 0;
}

/* selected item/element */
.selected { /* has to be after .lstI since !important is not ok */
	background: var(--c-4);
}

#segcont .seg:hover:not([class*="expanded"]),
.lstI:hover:not([class*="expanded"]) {
    background: var(--c-5);
}

.selected .checkmark,
.selected .radiomark,
.selected input[type=number],
.selected input[type=text] {
	background-color: var(--c-3);
}

/*.selected .radiomark {
	border: 1px solid var(--c-3);
}*/

/* selected list item */
.lstI.selected {
	top: 0;
	bottom: 0;
	border: 1px solid var(--c-4);
}

.lstI.sticky,
.lstI.selected {
	z-index: 1;
	box-shadow: 0px 0px 10px 4px var(--c-1);
}

#pcont .selected:not([class*="expanded"]) {
	bottom: 52px;
	top: 42px;
}

#fxlist .lstI.selected {
	top: 84px;
}

#fxlist .lstI.sticky {
	top: 42px;
}

#pallist .lstI.selected {
	top: 84px;
}

#pallist .lstI.sticky {
	top: 42px;
}

/* list item content */
.lstIcontent {
	padding: 9px 0 7px;
	position: relative;
}

/* list item name (for sorting) */
.lstIname {
	white-space: nowrap;
	text-overflow: ellipsis;
	-webkit-filter: grayscale(100%); /* Safari 6.0 - 9.0 */
	filter: grayscale(100%);
}

/* list item palette preview */
.lstIprev {
	width: 100%;
	height: 6px;
	position: absolute;
	bottom: 0;
	left: 0;
	z-index: -1;
}

/* find/search element */
.fnd {
	position: relative;
}

.fnd input[type="text"] {
	display: block;
	width: 100%;
	box-sizing: border-box;
    padding: 8px 40px 8px 44px;
    margin: 5px auto 0;
	text-align: left;
	border-radius: 21px;
	background: var(--c-2);
	border: 1px solid var(--c-3);
	-webkit-filter: grayscale(100%); /* Safari 6.0 - 9.0 */
	filter: grayscale(100%);
}

.fnd input[type="text"]:focus {
	background-color: var(--c-4);
}

.fnd input[type="text"]:not(:placeholder-shown),
.fnd input[type="text"]:hover {
	background-color: var(--c-3);
}

/* segment & preset inner/expanded content */
.segin,
.presin {
	padding: 8px;
	position: relative;
}

.btn-s,
.btn-n {
	border: 1px solid var(--c-2);
	background-color: var(--c-2);
}
.modal .btn:hover,
.segin .btn:hover {
	border: 1px solid var(--c-5) /*!important*/;
	background-color: var(--c-5) /*!important*/;
}

/* hidden list items, must be after .expanded */
.pres .lstIcontent, .segin {
	display: none;
}

.check input:checked ~ .checkmark:after,
.radio input:checked ~ .radiomark:after,
.show,
.expanded .edit-icon,
.expanded .segin, .expanded .presin, .expanded .sbs,
.expanded {
	display: inline-block !important;
}
.expanded .segin.hide, .expanded .presin.hide, .expanded .sbs.hide {
	display: none !important;
}

.m6 {
	margin: 6px 0;
}

.c {
	text-align: center;
}

.po2 {
	display: none;
	margin-top: 8px;
}

.pwarn {
	color: red;
}

/* horizontal divider (playlist entries) */
.hrz {
	width: auto;
	height: 2px;
	background-color: var(--c-b);
	margin: 3px 0;
}

::-webkit-scrollbar {
	width: 6px;
}
::-webkit-scrollbar-track {
	background: transparent;
}
::-webkit-scrollbar-thumb {
	background: var(--c-sb);
	opacity: 0.2;
	border-radius: 5px;
}
::-webkit-scrollbar-thumb:hover {
	background: var(--c-sbh);
}

@media not all and (hover: none) {
	.sliderwrap:hover + output.sliderbubble {
		visibility: visible;
		opacity: 1;
	}
}

@media all and (max-width: 1023px) {
	.top button {
		width: 8%;
		padding: 10px 0 8px 0;
	}
	#buttonPcm {
		display: none;
	}
}

@media all and (max-width: 335px) {
	.sliderbubble {
    	display: none;
  	}
}

@media all and (max-width: 550px) and (min-width: 374px) {
	#info table .btn, #nodes table .btn {
		width: 200px;
	}
	#info .infobtn, #nodes .infobtn {
		width: 145px;
	}
	#info div, #nodes div {
		max-width: 320px;
	}
}

@media all and (max-width: 420px) {
	#buttonNodes {
		display: none;
	}
}

@media all and (max-width: 639px) {
	.top button {
		width: 16.6%;
		padding: 8px 0 4px 0;
	}
	#briwrap {
		margin: 0 auto !important;
		float: none;
		display: inline-block;
	}
	.hd {
		display: none !important;
	}
}

@media all and (min-width: 420px) and (max-width: 639px) {
	.top button {
		width: 14.28%;
		padding: 8px 0 4px 0;
	}
}

@media all and (min-width: 640px) and (max-width: 767px) {
	#buttonNodes {
		display: none;
	}
}

/* small screen & tablet "PC mode" support */
@media all and (min-width: 1024px) and (max-width: 1249px) {
	#segutil, #segutil2, #segcont, #putil, #pcont, #pql, #fx, #palw, #psFind, #sliders {
		width: 100%;
		max-width: 280px;
		font-size: 18px;
	}
	#picker {
		width: 230px;
	}
	#putil .btn-s {
		width: 114px;
	}
	#sliders .sliderbubble {
		display: none;
	}
	.sliderwrap {
		width: calc(100% - 28px);
	}
	#sliders .sliderwrap {
		left: 12px;
	}
	.segname {
		padding: 8px 16px;
		max-width: 140px;
	}
	.segname, .pname {
		max-width: 134px;
	}
	.segt TD {
		padding: 0 !important;
	}
	input[type="number"], input[type=text], select, textarea {
		font-size: 18px;
	}
	input[type="number"] {
		width: 32px;
	}
	.lstIcontent {
		padding-left: 8px;
	}
	.revchkl {
		max-width: 183px;
		text-overflow: ellipsis;
		overflow-x: clip;
	}
}<|MERGE_RESOLUTION|>--- conflicted
+++ resolved
@@ -1252,12 +1252,7 @@
 .list {
 	position: relative;
 	transition: background-color 0.5s;
-<<<<<<< HEAD
     margin: auto auto 10px;
-	font-size: 19px;
-=======
-    margin: auto auto 20px;
->>>>>>> 246d945f
 	line-height: 24px;
 }
 

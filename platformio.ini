; PlatformIO Project Configuration File
; Please visit documentation: https://docs.platformio.org/page/projectconf.html

[platformio]
# ------------------------------------------------------------------------------
# ENVIRONMENTS
#
# Please uncomment one of the lines below to select your board(s)
# ------------------------------------------------------------------------------

# Travis CI binaries (comment this out with a ';' when building for your own board)
;default_envs = travis_esp8266, travis_esp32

# Release binaries
default_envs = nodemcuv2, esp01_1m_full, esp32dev, esp32_eth

# Single binaries (uncomment your board)
; default_envs = elekstube_ips
; default_envs = nodemcuv2
; default_envs = esp01_1m_full
; default_envs = esp07
; default_envs = d1_mini
; default_envs = heltec_wifi_kit_8
; default_envs = h803wf
; default_envs = d1_mini_debug
; default_envs = d1_mini_ota
; default_envs = esp32dev
; default_envs = esp8285_4CH_MagicHome
; default_envs = esp8285_4CH_H801
; default_envs = esp8285_5CH_H801
; default_envs = d1_mini_5CH_Shojo_PCB
; default_envs = wemos_shield_esp32
; default_envs = m5atom
; default_envs = esp32_eth

src_dir  = ./wled00
data_dir = ./wled00/data
build_cache_dir = ~/.buildcache
extra_configs =
  platformio_override.ini

[common]
# ------------------------------------------------------------------------------
# PLATFORM:
#   !! DO NOT confuse platformio's ESP8266 development platform with Arduino core for ESP8266
#
#   arduino core 2.6.3 = platformIO 2.3.2
#   arduino core 2.7.0 = platformIO 2.5.0
# ------------------------------------------------------------------------------
arduino_core_2_6_3 = espressif8266@2.3.3
arduino_core_2_7_4 = espressif8266@2.6.2
arduino_core_3_0_0 = espressif8266@3.0.0

# Development platforms
arduino_core_develop = https://github.com/platformio/platform-espressif8266#develop
arduino_core_git = https://github.com/platformio/platform-espressif8266#feature/stage

# Platform to use for ESP8266
platform_wled_default = ${common.arduino_core_2_7_4}
# We use 2.7.4.7 for all, includes PWM flicker fix and Wstring optimization
platform_packages = tasmota/framework-arduinoespressif8266 @ 3.20704.7
                    platformio/toolchain-xtensa @ ~2.40802.200502
                    platformio/tool-esptool @ ~1.413.0
                    platformio/tool-esptoolpy @ ~1.30000.0

# ------------------------------------------------------------------------------
# FLAGS: DEBUG
#
# ------------------------------------------------------------------------------
debug_flags = -D DEBUG=1 -D WLED_DEBUG -DDEBUG_ESP_WIFI -DDEBUG_ESP_HTTP_CLIENT -DDEBUG_ESP_HTTP_UPDATE -DDEBUG_ESP_HTTP_SERVER -DDEBUG_ESP_UPDATER -DDEBUG_ESP_OTA -DDEBUG_TLS_MEM
#if needed (for memleaks etc) also add; -DDEBUG_ESP_OOM -include "umm_malloc/umm_malloc_cfg.h"
#-DDEBUG_ESP_CORE is not working right now

# ------------------------------------------------------------------------------
# FLAGS: ldscript (available ldscripts at https://github.com/esp8266/Arduino/tree/master/tools/sdk/ld)
#    ldscript_1m0m (1024 KB) =  999 KB sketch, 4 KB eeprom,      no spiffs, 16 KB reserved
#    ldscript_2m1m (2048 KB) = 1019 KB sketch, 4 KB eeprom, 1004 KB spiffs, 16 KB reserved
#    ldscript_4m1m (4096 KB) = 1019 KB sketch, 4 KB eeprom, 1002 KB spiffs, 16 KB reserved, 2048 KB empty/ota?
#    ldscript_4m3m (4096 KB) = 1019 KB sketch, 4 KB eeprom, 3040 KB spiffs, 16 KB reserved
#
# Available lwIP variants (macros):
#    -DPIO_FRAMEWORK_ARDUINO_LWIP_HIGHER_BANDWIDTH  = v1.4 Higher Bandwidth (default)
#    -DPIO_FRAMEWORK_ARDUINO_LWIP2_LOW_MEMORY       = v2 Lower Memory
#    -DPIO_FRAMEWORK_ARDUINO_LWIP2_HIGHER_BANDWIDTH = v2 Higher Bandwidth
#    -DPIO_FRAMEWORK_ARDUINO_LWIP2_HIGHER_BANDWIDTH_LOW_FLASH
#
# BearSSL performance:
#  When building with -DSECURE_CLIENT=SECURE_CLIENT_BEARSSL, please add `board_build.f_cpu = 160000000` to the environment configuration
#
# BearSSL ciphers:
#   When building on core >= 2.5, you can add the build flag -DBEARSSL_SSL_BASIC in order to build BearSSL with a limited set of ciphers:
#     TLS_RSA_WITH_AES_128_CBC_SHA256 / AES128-SHA256
#     TLS_RSA_WITH_AES_256_CBC_SHA256 / AES256-SHA256
#     TLS_RSA_WITH_AES_128_CBC_SHA / AES128-SHA
#     TLS_RSA_WITH_AES_256_CBC_SHA / AES256-SHA
#  This reduces the OTA size with ~45KB, so it's especially useful on low memory boards (512k/1m).
# ------------------------------------------------------------------------------
build_flags =
  -DMQTT_MAX_PACKET_SIZE=1024
  -DSECURE_CLIENT=SECURE_CLIENT_BEARSSL
  -DBEARSSL_SSL_BASIC
  -D CORE_DEBUG_LEVEL=0
  -D NDEBUG
  #build_flags for the IRremoteESP8266 library (enabled decoders have to appear here)
  -D _IR_ENABLE_DEFAULT_=false
  -D DECODE_HASH=true
  -D DECODE_NEC=true
  -D DECODE_SONY=true
  -D DECODE_SAMSUNG=true
  -D DECODE_LG=true
  -DWLED_USE_MY_CONFIG
  ; -D USERMOD_SENSORSTOMQTT

build_unflags =

# enables all features for travis CI
build_flags_all_features =
  -D WLED_ENABLE_ADALIGHT
  -D WLED_ENABLE_DMX
  -D WLED_ENABLE_MQTT
  -D WLED_ENABLE_WEBSOCKETS

build_flags_esp8266 = ${common.build_flags}  ${esp8266.build_flags}
build_flags_esp32   = ${common.build_flags}  ${esp32.build_flags}

ldscript_1m128k = eagle.flash.1m128.ld
ldscript_2m512k = eagle.flash.2m512.ld
ldscript_2m1m = eagle.flash.2m1m.ld
ldscript_4m1m = eagle.flash.4m1m.ld

[scripts_defaults]
extra_scripts =
  pre:pio-scripts/set_version.py
  post:pio-scripts/output_bins.py
  post:pio-scripts/strip-floats.py
  pre:pio-scripts/user_config_copy.py

# ------------------------------------------------------------------------------
# COMMON SETTINGS:
# ------------------------------------------------------------------------------
[env]
framework = arduino
board_build.flash_mode = dout
monitor_speed = 115200
# slow upload speed (comment this out with a ';' when building for development use)
upload_speed = 115200
# fast upload speed (remove ';' when building for development use)
; upload_speed = 921600

# ------------------------------------------------------------------------------
# LIBRARIES: required dependencies
#   Please note that we don't always use the latest version of a library.
#
#   The following libraries have been included (and some of them changd) in the source:
#     ArduinoJson@5.13.5, Blynk@0.5.4(changed), E131@1.0.0(changed), Time@1.5, Timezone@1.2.1
# ------------------------------------------------------------------------------
lib_compat_mode = strict
lib_deps =
    fastled/FastLED @ 3.4.0
    IRremoteESP8266 @ 2.7.18
    https://github.com/lorol/LITTLEFS.git
    https://github.com/Aircoookie/ESPAsyncWebServer.git @ ~2.0.2
  #For use of the TTGO T-Display ESP32 Module with integrated TFT display uncomment the following line
    #TFT_eSPI
  #For use SSD1306 OLED display uncomment following
    U8g2@~2.28.8
  #For Dallas sensor uncomment following 2 lines
<<<<<<< HEAD
    OneWire@~2.3.5
    ; milesburton/DallasTemperature@^3.9.0
=======
    #OneWire@~2.3.5
    #milesburton/DallasTemperature@^3.9.0
>>>>>>> f27b31b5
  #For BME280 sensor uncomment following
    #BME280@~3.0.0
    ; adafruit/Adafruit BMP280 Library @ 2.1.0
    ; adafruit/Adafruit CCS811 Library @ 1.0.4
    ; adafruit/Adafruit Si7021 Library @ 1.4.0

extra_scripts             = ${scripts_defaults.extra_scripts}

[esp8266]
build_flags =
  -DESP8266
  -DFP_IN_IROM
  ;-Wno-deprecated-declarations
  ;-Wno-register
; NONOSDK22x_190703 = 2.2.2-dev(38a443e)
  -DPIO_FRAMEWORK_ARDUINO_ESPRESSIF_SDK22x_190703
; lwIP 2 - Higher Bandwidth no Features
;  -DPIO_FRAMEWORK_ARDUINO_LWIP2_HIGHER_BANDWIDTH_LOW_FLASH
; lwIP 1.4 - Higher Bandwidth (Aircoookie has)
   -DPIO_FRAMEWORK_ARDUINO_LWIP_HIGHER_BANDWIDTH
; VTABLES in Flash
  -DVTABLES_IN_FLASH
; restrict to minimal mime-types
  -DMIMETYPE_MINIMAL

lib_deps = 
  ${env.lib_deps}
  # ESPAsyncTCP @ 1.2.0
  ESPAsyncUDP
  makuna/NeoPixelBus @ 2.6.4 # 2.6.5 and newer do not compile on ESP core < 3.0.0

[esp32]
build_flags = -g
  -DARDUINO_ARCH_ESP32
  -DCONFIG_LITTLEFS_FOR_IDF_3_2

lib_deps =
  ${env.lib_deps}
  https://github.com/Makuna/NeoPixelBus.git # until next upstream release
  AsyncTCP @ 1.0.3

[esp32s2]
build_flags = -g
  -DARDUINO_ARCH_ESP32
  -DCONFIG_LITTLEFS_FOR_IDF_3_2
  -DARDUINO_ARCH_ESP32S2

lib_deps =
  ${env.lib_deps}
  https://github.com/Makuna/NeoPixelBus.git # until next upstream release
  AsyncTCP @ 1.0.3

# ------------------------------------------------------------------------------
# WLED BUILDS
# ------------------------------------------------------------------------------

[env:nodemcuv2]
board = nodemcuv2
platform = ${common.platform_wled_default}
platform_packages = ${common.platform_packages}
board_build.ldscript = ${common.ldscript_4m1m}
build_unflags = ${common.build_unflags}
build_flags = ${common.build_flags_esp8266} -D WLED_RELEASE_NAME=ESP8266
lib_deps = ${esp8266.lib_deps}

[env:esp01_1m_full]
board = esp01_1m
platform = ${common.platform_wled_default}
platform_packages = ${common.platform_packages}
board_build.ldscript = ${common.ldscript_1m128k}
build_unflags = ${common.build_unflags}
build_flags = ${common.build_flags_esp8266} -D WLED_RELEASE_NAME=ESP01 -D WLED_DISABLE_OTA
lib_deps = ${esp8266.lib_deps}

[env:esp07]
board = esp07
platform = ${common.platform_wled_default}
platform_packages = ${common.platform_packages}
board_build.ldscript = ${common.ldscript_4m1m}
build_unflags = ${common.build_unflags}
build_flags = ${common.build_flags_esp8266}
lib_deps = ${esp8266.lib_deps}

[env:d1_mini]
board = d1_mini
platform = ${common.platform_wled_default}
platform_packages = ${common.platform_packages}
upload_speed = 921600
board_build.ldscript = ${common.ldscript_4m1m}
build_unflags = ${common.build_unflags}
build_flags = ${common.build_flags_esp8266}
lib_deps = ${esp8266.lib_deps}
monitor_filters = esp8266_exception_decoder

[env:heltec_wifi_kit_8]
board = d1_mini
platform = ${common.platform_wled_default}
platform_packages = ${common.platform_packages}
board_build.ldscript = ${common.ldscript_4m1m}
build_unflags = ${common.build_unflags}
build_flags = ${common.build_flags_esp8266}
lib_deps = ${esp8266.lib_deps}

[env:h803wf]
board = d1_mini
platform = ${common.platform_wled_default}
platform_packages = ${common.platform_packages}
board_build.ldscript = ${common.ldscript_4m1m}
build_unflags = ${common.build_unflags}
build_flags = ${common.build_flags_esp8266} -D LEDPIN=1 -D WLED_DISABLE_INFRARED
lib_deps = ${esp8266.lib_deps}

[env:esp32dev]
board = esp32dev
platform = espressif32@2.0
build_unflags = ${common.build_unflags}
build_flags = ${common.build_flags_esp32} -D WLED_RELEASE_NAME=ESP32 #-D WLED_DISABLE_BROWNOUT_DET
lib_deps = ${esp32.lib_deps}

[env:esp32_eth]
board = esp32-poe
platform = espressif32@2.0
upload_speed = 921600
build_unflags = ${common.build_unflags}
build_flags = ${common.build_flags_esp32} -D WLED_RELEASE_NAME=ESP32_Ethernet -D RLYPIN=-1 -D WLED_USE_ETHERNET -D BTNPIN=-1
lib_deps = ${esp32.lib_deps}

[env:esp8285_4CH_MagicHome]
board = esp8285
platform = ${common.platform_wled_default}
platform_packages = ${common.platform_packages}
board_build.ldscript = ${common.ldscript_1m128k}
build_unflags = ${common.build_unflags}
build_flags = ${common.build_flags_esp8266} -D WLED_DISABLE_OTA
lib_deps = ${esp8266.lib_deps}

[env:esp8285_4CH_H801]
board = esp8285
platform = ${common.platform_wled_default}
platform_packages = ${common.platform_packages}
board_build.ldscript = ${common.ldscript_1m128k}
build_unflags = ${common.build_unflags}
build_flags = ${common.build_flags_esp8266} -D WLED_DISABLE_OTA
lib_deps = ${esp8266.lib_deps}

[env:esp8285_5CH_H801]
board = esp8285
platform = ${common.platform_wled_default}
platform_packages = ${common.platform_packages}
board_build.ldscript = ${common.ldscript_1m128k}
build_unflags = ${common.build_unflags}
build_flags = ${common.build_flags_esp8266} -D WLED_DISABLE_OTA
lib_deps = ${esp8266.lib_deps}

[env:d1_mini_5CH_Shojo_PCB]
board = d1_mini
platform = ${common.platform_wled_default}
platform_packages = ${common.platform_packages}
board_build.ldscript = ${common.ldscript_4m1m}
build_unflags = ${common.build_unflags}
build_flags = ${common.build_flags_esp8266} -D WLED_USE_SHOJO_PCB
lib_deps = ${esp8266.lib_deps}

# ------------------------------------------------------------------------------
# DEVELOPMENT BOARDS
# ------------------------------------------------------------------------------

[env:d1_mini_debug]
board = d1_mini
build_type = debug
platform = ${common.platform_wled_default}
platform_packages = ${common.platform_packages}
board_build.ldscript = ${common.ldscript_4m1m}
build_unflags = ${common.build_unflags}
build_flags = ${common.build_flags_esp8266} ${common.debug_flags}
lib_deps = ${esp8266.lib_deps}

[env:d1_mini_ota]
board = d1_mini
upload_protocol = espota
# exchange for your WLED IP
upload_port = "10.10.1.27"
platform = ${common.platform_wled_default}
platform_packages = ${common.platform_packages}
board_build.ldscript = ${common.ldscript_4m1m}
build_unflags = ${common.build_unflags}
build_flags = ${common.build_flags_esp8266}
lib_deps = ${esp8266.lib_deps}

[env:anavi_miracle_controller]
board = d1_mini
platform = ${common.platform_wled_default}
platform_packages = ${common.platform_packages}
board_build.ldscript = ${common.ldscript_4m1m}
build_unflags = ${common.build_unflags}
build_flags = ${common.build_flags_esp8266} -D LEDPIN=12 -D IRPIN=-1 -D RLYPIN=2
lib_deps = ${esp8266.lib_deps}

# ------------------------------------------------------------------------------
# custom board configurations
# ------------------------------------------------------------------------------

[env:wemos_shield_esp32]
board = esp32dev
platform = espressif32@3.2
upload_speed = 460800
build_unflags = ${common.build_unflags}
build_flags = ${common.build_flags_esp32}
  -D LEDPIN=16
  -D RLYPIN=19
  -D BTNPIN=17
  -D UWLED_USE_MY_CONFIG
;  -D USERMOD_DALLASTEMPERATURE
;  -D USERMOD_DALLASTEMPERATURE_CELCIUS
;  -D USERMOD_FOUR_LINE_DISPLAY
;  -D TEMPERATURE_PIN=21
lib_deps = ${esp32.lib_deps}
;  OneWire@~2.3.5
;  milesburton/DallasTemperature@^3.9.0
;  U8g2@~2.27.2

[env:m5atom]
board = esp32dev
build_unflags = ${common.build_unflags}
build_flags = ${common.build_flags_esp32} -D LEDPIN=27 -D BTNPIN=39
lib_deps = ${esp32.lib_deps}
platform = espressif32@3.2

[env:sp501e]
board = esp_wroom_02
platform = ${common.platform_wled_default}
board_build.ldscript = ${common.ldscript_2m512k}
build_flags = ${common.build_flags_esp8266} -D LEDPIN=3 -D BTNPIN=1
lib_deps = ${esp8266.lib_deps}

# ------------------------------------------------------------------------------
# travis test board configurations
# ------------------------------------------------------------------------------

[env:travis_esp8266]
extends = env:d1_mini
build_type = debug
build_unflags = ${common.build_unflags}
build_flags = ${common.build_flags_esp8266} ${common.debug_flags} ${common.build_flags_all_features}

[env:travis_esp32]
extends = env:esp32dev
; build_type = debug
build_unflags = ${common.build_unflags}
build_flags = ${common.build_flags_esp32} ${common.debug_flags} ${common.build_flags_all_features}

# ------------------------------------------------------------------------------
# codm pixel controller board configurations
# codm-controller-0.6 can also be used for the TYWE3S controller
# ------------------------------------------------------------------------------

[env:codm-controller-0.6]
board = esp_wroom_02
platform = ${common.platform_wled_default}
platform_packages = ${common.platform_packages}
board_build.ldscript = ${common.ldscript_2m512k}
build_unflags = ${common.build_unflags}
build_flags = ${common.build_flags_esp8266}
lib_deps = ${esp8266.lib_deps}

[env:codm-controller-0.6-rev2]
board = esp_wroom_02
platform = ${common.platform_wled_default}
platform_packages = ${common.platform_packages}
board_build.ldscript = ${common.ldscript_4m1m}
build_unflags = ${common.build_unflags}
build_flags = ${common.build_flags_esp8266}
lib_deps = ${esp8266.lib_deps}

# ------------------------------------------------------------------------------
# EleksTube-IPS
# ------------------------------------------------------------------------------
[env:elekstube_ips]
board = esp32dev
platform = espressif32@3.2
upload_speed = 921600
build_flags = ${common.build_flags_esp32} -D WLED_DISABLE_BROWNOUT_DET -D WLED_DISABLE_INFRARED
  -D USERMOD_RTC
  -D USERMOD_ELEKSTUBE_IPS
  -D LEDPIN=12
  -D RLYPIN=27
  -D BTNPIN=34
  -D WLED_DISABLE_INFRARED
  -D DEFAULT_LED_COUNT=6
  # Display config
  -D ST7789_DRIVER
  -D TFT_WIDTH=135
  -D TFT_HEIGHT=240
  -D CGRAM_OFFSET
  -D TFT_SDA_READ
  -D TFT_MOSI=23
  -D TFT_SCLK=18
  -D TFT_DC=25
  -D TFT_RST=26
  -D SPI_FREQUENCY=40000000
  -D USER_SETUP_LOADED
monitor_filters = esp32_exception_decoder
lib_deps = ${esp32.lib_deps} TFT_eSPI
  <|MERGE_RESOLUTION|>--- conflicted
+++ resolved
@@ -165,13 +165,8 @@
   #For use SSD1306 OLED display uncomment following
     U8g2@~2.28.8
   #For Dallas sensor uncomment following 2 lines
-<<<<<<< HEAD
-    OneWire@~2.3.5
-    ; milesburton/DallasTemperature@^3.9.0
-=======
     #OneWire@~2.3.5
     #milesburton/DallasTemperature@^3.9.0
->>>>>>> f27b31b5
   #For BME280 sensor uncomment following
     #BME280@~3.0.0
     ; adafruit/Adafruit BMP280 Library @ 2.1.0

--- conflicted
+++ resolved
@@ -253,14 +253,6 @@
     // add reserved and usermod pins as d.um_p array
     oappend(SET_F("d.um_p=[6,7,8,9,10,11"));
 
-<<<<<<< HEAD
-    #ifdef WLED_USE_DYNAMIC_JSON
-    DynamicJsonDocument doc(2048); // 2k is enough for usermods
-    #else
-    if (!requestJSONBufferLock(17)) return;
-    #endif
-  
-=======
     { // scope so buffer can be released earlier
     #ifdef WLED_USE_DYNAMIC_JSON
     DynamicJsonDocument doc(3072);
@@ -268,14 +260,11 @@
     if (!requestJSONBufferLock(6)) return;
     #endif
 
->>>>>>> 7101ad81
     JsonObject mods = doc.createNestedObject(F("um"));
     usermods.addToConfig(mods);
     if (!mods.isNull()) fillUMPins(mods);
     releaseJSONBufferLock();
     }
-
-    releaseJSONBufferLock();
 
     #ifdef WLED_ENABLE_DMX
       oappend(SET_F(",2")); // DMX hardcoded pin

--- conflicted
+++ resolved
@@ -323,17 +323,9 @@
     #ifndef WLED_DISABLE_ESPNOW
     if (strlen(last_signal_src) > 0) { //Have seen an ESP-NOW Remote
       sappends('m',SET_F("(\"rlid\")[0]"),last_signal_src);
-<<<<<<< HEAD
-    } else if (!enable_espnow_remote)
-    {
-      sappends('m',SET_F("(\"rlid\")[0]"),(char*)F("(Enable remote to listen)"));
-    } else
-    {
-=======
     } else if (!enableESPNow) {
       sappends('m',SET_F("(\"rlid\")[0]"),(char*)F("(Enable ESP-NOW to listen)"));
     } else {
->>>>>>> b88344a6
       sappends('m',SET_F("(\"rlid\")[0]"),(char*)F("None"));
     }
     #endif

--- conflicted
+++ resolved
@@ -3125,7 +3125,7 @@
   }
   
   if (SEGENV.step == 0) {             //init
-    drop->speed = 0.0238 * (SEGMENT.speed ? (SEGMENT.speed>>3)+1 : random8(6,40)); // set speed
+    drop->speed = 0.0238 * (SEGMENT.speed ? (SEGMENT.speed>>2)+1 : random8(6,64)); // set speed
     drop->pos   = SEGLEN;             // start at end of segment (no need to subtract 1)
     drop->col   = color_from_palette(random8(0,15)<<4,false,false,0);     // limit color choices so there is enough HUE gap
     SEGENV.step = 1;                  // drop state (0 init, 1 forming, 2 falling)
@@ -3166,15 +3166,9 @@
   uint8_t thatPhase = beatsin8(7+SEGENV.aux0,-64,64);
 
   for (int i = 0; i < SEGLEN; i++) {   // For each of the LED's in the strand, set color &  brightness based on a wave as follows:
-<<<<<<< HEAD
     uint8_t colorIndex = cubicwave8((i*(2+ 3*(SEGMENT.speed >> 5))+thisPhase) & 0xFF)/2   // factor=23 // Create a wave and add a phase change and add another wave with its own phase change.
                              + cos8((i*(1+ 2*(SEGMENT.speed >> 5))+thatPhase) & 0xFF)/2;  // factor=15 // Hey, you can even change the frequencies if you wish.
     uint8_t thisBright = qsub8(colorIndex, beatsin8(7,0, (128 - (SEGMENT.intensity>>1))));
-=======
-    uint8_t colorIndex = cubicwave8(((i*(1+ 3*(SEGMENT.speed >> 5)))+(thisPhase)) & 0xFF)/2   // factor=23 // Create a wave and add a phase change and add another wave with its own phase change.
-                             + cos8(((i*(1+ 2*(SEGMENT.speed >> 5)))+(thatPhase)) & 0xFF)/2;  // factor=15 // Hey, you can even change the frequencies if you wish.
-    uint8_t thisBright = qsub8(colorIndex, beatsin8(6,0, (255 - SEGMENT.intensity)|0x01 ));
->>>>>>> 195af002
     CRGB color = ColorFromPalette(currentPalette, colorIndex, thisBright, LINEARBLEND);
     setPixelColor(i, color.red, color.green, color.blue);
   }

--- conflicted
+++ resolved
@@ -33,11 +33,7 @@
     bool enabled = true;
 
     // configurable parameters
-<<<<<<< HEAD
-    uint16_t autoSaveAfterSec = 15;            // 15s by default
-=======
     uint16_t autoSaveAfterSec = 15;       // 15s by default
->>>>>>> 20096089
     uint8_t autoSavePreset = 250;         // last possible preset
     bool applyAutoSaveOnBoot = false;     // do we load auto-saved preset on boot?
 

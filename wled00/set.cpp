--- conflicted
+++ resolved
@@ -145,13 +145,8 @@
     #endif
 
     bool busesChanged = false;
-<<<<<<< HEAD
-    for (int s = 0; s < WLED_MAX_BUSSES+WLED_MIN_VIRTUAL_BUSSES; s++) {
+    for (int s = 0; s < 36; s++) { // theoretical limit is 36 : "0123456789ABCDEFGHIJKLMNOPQRSTUVWXYZ"
       int offset = s < 10 ? '0' : 'A';
-=======
-    for (int s = 0; s < 36; s++) { // theoretical limit is 36 : "0123456789ABCDEFGHIJKLMNOPQRSTUVWXYZ"
-      int offset = s < 10 ? 48 : 55;
->>>>>>> b908384b
       char lp[4] = "L0"; lp[2] = offset+s; lp[3] = 0; //ascii 0-9 //strip data pin
       char lc[4] = "LC"; lc[2] = offset+s; lc[3] = 0; //strip length
       char co[4] = "CO"; co[2] = offset+s; co[3] = 0; //strip color order

#include "wled.h"
#include "wled_ethernet.h"

/*
 * Serializes and parses the cfg.json and wsec.json settings files, stored in internal FS.
 * The structure of the JSON is not to be considered an official API and may change without notice.
 */

//simple macro for ArduinoJSON's or syntax
#define CJSON(a,b) a = b | a

void getStringFromJson(char* dest, const char* src, size_t len) {
  if (src != nullptr) strlcpy(dest, src, len);
}

bool deserializeConfig(JsonObject doc, bool fromFS) {
  bool needsSave = false;
  //int rev_major = doc["rev"][0]; // 1
  //int rev_minor = doc["rev"][1]; // 0

  //long vid = doc[F("vid")]; // 2010020

#if defined(ARDUINO_ARCH_ESP32) && defined(WLED_USE_ETHERNET)
  JsonObject ethernet = doc[F("eth")];
  CJSON(ethernetType, ethernet["type"]);
  // NOTE: Ethernet configuration takes priority over other use of pins
  initEthernet();
#endif

  JsonObject id = doc["id"];
  getStringFromJson(cmDNS, id[F("mdns")], 33);
  getStringFromJson(serverDescription, id[F("name")], 33);
#ifndef WLED_DISABLE_ALEXA
  getStringFromJson(alexaInvocationName, id[F("inv")], 33);
#endif
  CJSON(simplifiedUI, id[F("sui")]);

  JsonObject nw = doc["nw"];
#ifndef WLED_DISABLE_ESPNOW
  CJSON(enableESPNow, nw[F("espnow")]);
  getStringFromJson(linked_remote, nw[F("linked_remote")], 13);
  linked_remote[12] = '\0';
#endif

  size_t n = 0;
  JsonArray nw_ins = nw["ins"];
  if (!nw_ins.isNull()) {
    // as password are stored separately in wsec.json when reading configuration vector resize happens there, but for dynamic config we need to resize if necessary
    if (nw_ins.size() > 1 && nw_ins.size() > multiWiFi.size()) multiWiFi.resize(nw_ins.size()); // resize constructs objects while resizing
    for (JsonObject wifi : nw_ins) {
      JsonArray ip = wifi["ip"];
      JsonArray gw = wifi["gw"];
      JsonArray sn = wifi["sn"];
      char ssid[33] = "";
      char pass[65] = "";
      char bssid[13] = "";
      IPAddress nIP = (uint32_t)0U, nGW = (uint32_t)0U, nSN = (uint32_t)0x00FFFFFF; // little endian
      getStringFromJson(ssid, wifi[F("ssid")], 33);
      getStringFromJson(pass, wifi["psk"], 65); // password is not normally present but if it is, use it
      getStringFromJson(bssid, wifi[F("bssid")], 13);
      for (size_t i = 0; i < 4; i++) {
        CJSON(nIP[i], ip[i]);
        CJSON(nGW[i], gw[i]);
        CJSON(nSN[i], sn[i]);
      }
      if (strlen(ssid) > 0) strlcpy(multiWiFi[n].clientSSID, ssid, 33); // this will keep old SSID intact if not present in JSON
      if (strlen(pass) > 0) strlcpy(multiWiFi[n].clientPass, pass, 65); // this will keep old password intact if not present in JSON
      if (strlen(bssid) > 0) fillStr2MAC(multiWiFi[n].bssid, bssid);
      multiWiFi[n].staticIP = nIP;
      multiWiFi[n].staticGW = nGW;
      multiWiFi[n].staticSN = nSN;
      if (++n >= WLED_MAX_WIFI_COUNT) break;
    }
  }

  JsonArray dns = nw[F("dns")];
  if (!dns.isNull()) {
    for (size_t i = 0; i < 4; i++) {
      CJSON(dnsAddress[i], dns[i]);
    }
  }

  JsonObject ap = doc["ap"];
  getStringFromJson(apSSID, ap[F("ssid")], 33);
  getStringFromJson(apPass, ap["psk"] , 65); //normally not present due to security
  //int ap_pskl = ap[F("pskl")];
  CJSON(apChannel, ap[F("chan")]);
  if (apChannel > 13 || apChannel < 1) apChannel = 1;
  CJSON(apHide, ap[F("hide")]);
  if (apHide > 1) apHide = 1;
  CJSON(apBehavior, ap[F("behav")]);
  /*
  JsonArray ap_ip = ap["ip"];
  for (unsigned i = 0; i < 4; i++) {
    apIP[i] = ap_ip;
  }
  */

  JsonObject wifi = doc[F("wifi")];
  noWifiSleep = !(wifi[F("sleep")] | !noWifiSleep); // inverted
  //noWifiSleep = !noWifiSleep;
  CJSON(force802_3g, wifi[F("phy")]); //force phy mode g?
#ifdef ARDUINO_ARCH_ESP32
  CJSON(txPower, wifi[F("txpwr")]);
  txPower = min(max((int)txPower, (int)WIFI_POWER_2dBm), (int)WIFI_POWER_19_5dBm);
#endif

  JsonObject hw = doc[F("hw")];

  // initialize LED pins and lengths prior to other HW (except for ethernet)
  JsonObject hw_led = hw["led"];

  uint16_t total = hw_led[F("total")] | strip.getLengthTotal();
  uint16_t ablMilliampsMax = hw_led[F("maxpwr")] | BusManager::ablMilliampsMax();
  BusManager::setMilliampsMax(ablMilliampsMax);
  Bus::setGlobalAWMode(hw_led[F("rgbwm")] | AW_GLOBAL_DISABLED);
  CJSON(strip.correctWB, hw_led["cct"]);
  CJSON(strip.cctFromRgb, hw_led[F("cr")]);
  CJSON(cctICused, hw_led[F("ic")]);
  uint8_t cctBlending = hw_led[F("cb")] | Bus::getCCTBlend();
  Bus::setCCTBlend(cctBlending);
  strip.setTargetFps(hw_led["fps"]); //NOP if 0, default 42 FPS
  CJSON(useGlobalLedBuffer, hw_led[F("ld")]);
  #if defined(ARDUINO_ARCH_ESP32) && !defined(CONFIG_IDF_TARGET_ESP32C3)
  CJSON(useParallelI2S, hw_led[F("prl")]);
  #endif

  #ifndef WLED_DISABLE_2D
  // 2D Matrix Settings
  JsonObject matrix = hw_led[F("matrix")];
  if (!matrix.isNull()) {
    strip.isMatrix = true;
    CJSON(strip.panels, matrix[F("mpc")]);
    strip.panel.clear();
    JsonArray panels = matrix[F("panels")];
    int s = 0;
    if (!panels.isNull()) {
      strip.panel.reserve(max(1U,min((size_t)strip.panels,(size_t)WLED_MAX_PANELS)));  // pre-allocate memory for panels
      for (JsonObject pnl : panels) {
        WS2812FX::Panel p;
        CJSON(p.bottomStart, pnl["b"]);
        CJSON(p.rightStart,  pnl["r"]);
        CJSON(p.vertical,    pnl["v"]);
        CJSON(p.serpentine,  pnl["s"]);
        CJSON(p.xOffset,     pnl["x"]);
        CJSON(p.yOffset,     pnl["y"]);
        CJSON(p.height,      pnl["h"]);
        CJSON(p.width,       pnl["w"]);
        strip.panel.push_back(p);
        if (++s >= WLED_MAX_PANELS || s >= strip.panels) break; // max panels reached
      }
    } else {
      // fallback
      WS2812FX::Panel p;
      strip.panels = 1;
      p.height = p.width = 8;
      p.xOffset = p.yOffset = 0;
      p.options = 0;
      strip.panel.push_back(p);
    }
    // cannot call strip.setUpMatrix() here due to already locked JSON buffer
  }
  #endif

  JsonArray ins = hw_led["ins"];

  if (fromFS || !ins.isNull()) {
    DEBUG_PRINTF_P(PSTR("Heap before buses: %d\n"), ESP.getFreeHeap());
    int s = 0;  // bus iterator
    if (fromFS) BusManager::removeAll(); // can't safely manipulate busses directly in network callback

    for (JsonObject elm : ins) {
      if (s >= WLED_MAX_BUSSES) break;
      uint8_t pins[5] = {255, 255, 255, 255, 255};
      JsonArray pinArr = elm["pin"];
      if (pinArr.size() == 0) continue;
      //pins[0] = pinArr[0];
      unsigned i = 0;
      for (int p : pinArr) {
        pins[i++] = p;
        if (i>4) break;
      }
      uint16_t length = elm["len"] | 1;
      uint8_t colorOrder = (int)elm[F("order")]; // contains white channel swap option in upper nibble
      uint8_t skipFirst = elm[F("skip")];
      uint16_t start = elm["start"] | 0;
      if (length==0 || start + length > MAX_LEDS) continue; // zero length or we reached max. number of LEDs, just stop
      uint8_t ledType = elm["type"] | TYPE_WS2812_RGB;
      bool reversed = elm["rev"];
      bool refresh = elm["ref"] | false;
      uint16_t freqkHz = elm[F("freq")] | 0;  // will be in kHz for DotStar and Hz for PWM
      uint8_t AWmode = elm[F("rgbwm")] | RGBW_MODE_MANUAL_ONLY;
      uint8_t maPerLed = elm[F("ledma")] | LED_MILLIAMPS_DEFAULT;
      uint16_t maMax = elm[F("maxpwr")] | (ablMilliampsMax * length) / total; // rough (incorrect?) per strip ABL calculation when no config exists
      // To disable brightness limiter we either set output max current to 0 or single LED current to 0 (we choose output max current)
      if (Bus::isPWM(ledType) || Bus::isOnOff(ledType) || Bus::isVirtual(ledType)) { // analog and virtual
        maPerLed = 0;
        maMax = 0;
      }
      ledType |= refresh << 7; // hack bit 7 to indicate strip requires off refresh

<<<<<<< HEAD
      //busConfigs.push_back(std::move(BusConfig(ledType, pins, start, length, colorOrder, reversed, skipFirst, AWmode, freqkHz, useGlobalLedBuffer, maPerLed, maMax)));
      busConfigs.emplace_back(ledType, pins, start, length, colorOrder, reversed, skipFirst, AWmode, freqkHz, useGlobalLedBuffer, maPerLed, maMax);
      doInitBusses = true;  // finalization done in beginStrip()
      if (!Bus::isVirtual(ledType)) s++; // have as many virtual buses as you want
=======
      busConfigs.push_back(std::move(BusConfig(ledType, pins, start, length, colorOrder, reversed, skipFirst, AWmode, freqkHz, useGlobalLedBuffer, maPerLed, maMax)));
      doInitBusses = true;  // finalization done in beginStrip()
      s++;
>>>>>>> fa2949af
    }
  }
  if (hw_led["rev"] && BusManager::getNumBusses()) BusManager::getBus(0)->setReversed(true); //set 0.11 global reversed setting for first bus

  // read color order map configuration
  JsonArray hw_com = hw[F("com")];
  if (!hw_com.isNull()) {
    BusManager::getColorOrderMap().reserve(std::min(hw_com.size(), (size_t)WLED_MAX_COLOR_ORDER_MAPPINGS));
    for (JsonObject entry : hw_com) {
      uint16_t start = entry["start"] | 0;
      uint16_t len = entry["len"] | 0;
      uint8_t colorOrder = (int)entry[F("order")];
      if (!BusManager::getColorOrderMap().add(start, len, colorOrder)) break;
    }
  }

  // read multiple button configuration
  JsonObject btn_obj = hw["btn"];
  CJSON(touchThreshold, btn_obj[F("tt")]);
  bool pull = btn_obj[F("pull")] | (!disablePullUp); // if true, pullup is enabled
  disablePullUp = !pull;
  JsonArray hw_btn_ins = btn_obj["ins"];
  if (!hw_btn_ins.isNull()) {
    // deallocate existing button pins
    for (unsigned b = 0; b < WLED_MAX_BUTTONS; b++) PinManager::deallocatePin(btnPin[b], PinOwner::Button); // does nothing if trying to deallocate a pin with PinOwner != Button
    unsigned s = 0;
    for (JsonObject btn : hw_btn_ins) {
      CJSON(buttonType[s], btn["type"]);
      int8_t pin = btn["pin"][0] | -1;
      if (pin > -1 && PinManager::allocatePin(pin, false, PinOwner::Button)) {
        btnPin[s] = pin;
      #ifdef ARDUINO_ARCH_ESP32
        // ESP32 only: check that analog button pin is a valid ADC gpio
        if ((buttonType[s] == BTN_TYPE_ANALOG) || (buttonType[s] == BTN_TYPE_ANALOG_INVERTED)) {
          if (digitalPinToAnalogChannel(btnPin[s]) < 0) {
            // not an ADC analog pin
            DEBUG_PRINTF_P(PSTR("PIN ALLOC error: GPIO%d for analog button #%d is not an analog pin!\n"), btnPin[s], s);
            btnPin[s] = -1;
            PinManager::deallocatePin(pin,PinOwner::Button);
          } else {
            analogReadResolution(12); // see #4040
          }
        }
        else if ((buttonType[s] == BTN_TYPE_TOUCH || buttonType[s] == BTN_TYPE_TOUCH_SWITCH))
        {
          if (digitalPinToTouchChannel(btnPin[s]) < 0) {
            // not a touch pin
            DEBUG_PRINTF_P(PSTR("PIN ALLOC error: GPIO%d for touch button #%d is not a touch pin!\n"), btnPin[s], s);
            btnPin[s] = -1;
            PinManager::deallocatePin(pin,PinOwner::Button);
          }          
          //if touch pin, enable the touch interrupt on ESP32 S2 & S3
          #ifdef SOC_TOUCH_VERSION_2    // ESP32 S2 and S3 have a function to check touch state but need to attach an interrupt to do so
          else
          {
            touchAttachInterrupt(btnPin[s], touchButtonISR, touchThreshold << 4); // threshold on Touch V2 is much higher (1500 is a value given by Espressif example, I measured changes of over 5000)
          }
          #endif
        }
        else
      #endif
        {
          if (disablePullUp) {
            pinMode(btnPin[s], INPUT);
          } else {
            #ifdef ESP32
            pinMode(btnPin[s], buttonType[s]==BTN_TYPE_PUSH_ACT_HIGH ? INPUT_PULLDOWN : INPUT_PULLUP);
            #else
            pinMode(btnPin[s], INPUT_PULLUP);
            #endif
          }
        }
      } else {
        btnPin[s] = -1;
      }
      JsonArray hw_btn_ins_0_macros = btn["macros"];
      CJSON(macroButton[s], hw_btn_ins_0_macros[0]);
      CJSON(macroLongPress[s],hw_btn_ins_0_macros[1]);
      CJSON(macroDoublePress[s], hw_btn_ins_0_macros[2]);
      if (++s >= WLED_MAX_BUTTONS) break; // max buttons reached
    }
    // clear remaining buttons
    for (; s<WLED_MAX_BUTTONS; s++) {
      btnPin[s]           = -1;
      buttonType[s]       = BTN_TYPE_NONE;
      macroButton[s]      = 0;
      macroLongPress[s]   = 0;
      macroDoublePress[s] = 0;
    }
  } else {
    // new install/missing configuration (button 0 has defaults)
    if (fromFS) {
      // relies upon only being called once with fromFS == true, which is currently true.
      for (size_t s = 0; s < WLED_MAX_BUTTONS; s++) {
        if (buttonType[s] == BTN_TYPE_NONE || btnPin[s] < 0 || !PinManager::allocatePin(btnPin[s], false, PinOwner::Button)) {
          btnPin[s]     = -1;
          buttonType[s] = BTN_TYPE_NONE;
        }
        if (btnPin[s] >= 0) {
          if (disablePullUp) {
            pinMode(btnPin[s], INPUT);
          } else {
            #ifdef ESP32
            pinMode(btnPin[s], buttonType[s]==BTN_TYPE_PUSH_ACT_HIGH ? INPUT_PULLDOWN : INPUT_PULLUP);
            #else
            pinMode(btnPin[s], INPUT_PULLUP);
            #endif
          }
        }
        macroButton[s]      = 0;
        macroLongPress[s]   = 0;
        macroDoublePress[s] = 0;
      }
    }
  }

  CJSON(buttonPublishMqtt,btn_obj["mqtt"]);

  #ifndef WLED_DISABLE_INFRARED
  int hw_ir_pin = hw["ir"]["pin"] | -2; // 4
  if (hw_ir_pin > -2) {
    PinManager::deallocatePin(irPin, PinOwner::IR);
    if (PinManager::allocatePin(hw_ir_pin, false, PinOwner::IR)) {
      irPin = hw_ir_pin;
    } else {
      irPin = -1;
    }
  }
  CJSON(irEnabled, hw["ir"]["type"]);
  #endif
  CJSON(irApplyToAllSelected, hw["ir"]["sel"]);

  JsonObject relay = hw[F("relay")];

  rlyOpenDrain  = relay[F("odrain")] | rlyOpenDrain;
  int hw_relay_pin = relay["pin"] | -2;
  if (hw_relay_pin > -2) {
    PinManager::deallocatePin(rlyPin, PinOwner::Relay);
    if (PinManager::allocatePin(hw_relay_pin,true, PinOwner::Relay)) {
      rlyPin = hw_relay_pin;
      pinMode(rlyPin, rlyOpenDrain ? OUTPUT_OPEN_DRAIN : OUTPUT);
    } else {
      rlyPin = -1;
    }
  }
  if (relay.containsKey("rev")) {
    rlyMde = !relay["rev"];
  }

  CJSON(serialBaud, hw[F("baud")]);
  if (serialBaud < 96 || serialBaud > 15000) serialBaud = 1152;
  updateBaudRate(serialBaud *100);

  JsonArray hw_if_i2c = hw[F("if")][F("i2c-pin")];
  CJSON(i2c_sda, hw_if_i2c[0]);
  CJSON(i2c_scl, hw_if_i2c[1]);
  PinManagerPinType i2c[2] = { { i2c_sda, true }, { i2c_scl, true } };
  if (i2c_scl >= 0 && i2c_sda >= 0 && PinManager::allocateMultiplePins(i2c, 2, PinOwner::HW_I2C)) {
    #ifdef ESP32
    if (!Wire.setPins(i2c_sda, i2c_scl)) { i2c_scl = i2c_sda = -1; } // this will fail if Wire is initialised (Wire.begin() called prior)
    else Wire.begin();
    #else
    Wire.begin(i2c_sda, i2c_scl);
    #endif
  } else {
    i2c_sda = -1;
    i2c_scl = -1;
  }
  JsonArray hw_if_spi = hw[F("if")][F("spi-pin")];
  CJSON(spi_mosi, hw_if_spi[0]);
  CJSON(spi_sclk, hw_if_spi[1]);
  CJSON(spi_miso, hw_if_spi[2]);
  PinManagerPinType spi[3] = { { spi_mosi, true }, { spi_miso, true }, { spi_sclk, true } };
  if (spi_mosi >= 0 && spi_sclk >= 0 && PinManager::allocateMultiplePins(spi, 3, PinOwner::HW_SPI)) {
    #ifdef ESP32
    SPI.begin(spi_sclk, spi_miso, spi_mosi);  // SPI global uses VSPI on ESP32 and FSPI on C3, S3
    #else
    SPI.begin();
    #endif
  } else {
    spi_mosi = -1;
    spi_miso = -1;
    spi_sclk = -1;
  }

  //int hw_status_pin = hw[F("status")]["pin"]; // -1

  JsonObject light = doc[F("light")];
  CJSON(briMultiplier, light[F("scale-bri")]);
  CJSON(strip.paletteBlend, light[F("pal-mode")]);
  CJSON(strip.autoSegments, light[F("aseg")]);

  CJSON(gammaCorrectVal, light["gc"]["val"]); // default 2.8
  float light_gc_bri = light["gc"]["bri"];
  float light_gc_col = light["gc"]["col"];
  if (light_gc_bri > 1.0f) gammaCorrectBri = true;
  else                     gammaCorrectBri = false;
  if (light_gc_col > 1.0f) gammaCorrectCol = true;
  else                     gammaCorrectCol = false;
  if (gammaCorrectVal <= 1.0f || gammaCorrectVal > 3) {
    gammaCorrectVal = 1.0f; // no gamma correction
    gammaCorrectBri = false;
    gammaCorrectCol = false;
  }
  NeoGammaWLEDMethod::calcGammaTable(gammaCorrectVal); // fill look-up table

  JsonObject light_tr = light["tr"];
  int tdd = light_tr["dur"] | -1;
  if (tdd >= 0) transitionDelay = transitionDelayDefault = tdd * 100;
  strip.setTransition(transitionDelayDefault);
  CJSON(randomPaletteChangeTime, light_tr[F("rpc")]);
  CJSON(useHarmonicRandomPalette, light_tr[F("hrp")]);

  JsonObject light_nl = light["nl"];
  CJSON(nightlightMode, light_nl["mode"]);
  byte prev = nightlightDelayMinsDefault;
  CJSON(nightlightDelayMinsDefault, light_nl["dur"]);
  if (nightlightDelayMinsDefault != prev) nightlightDelayMins = nightlightDelayMinsDefault;

  CJSON(nightlightTargetBri, light_nl[F("tbri")]);
  CJSON(macroNl, light_nl["macro"]);

  JsonObject def = doc["def"];
  CJSON(bootPreset, def["ps"]);
  CJSON(turnOnAtBoot, def["on"]); // true
  CJSON(briS, def["bri"]); // 128

  JsonObject interfaces = doc["if"];

  JsonObject if_sync = interfaces["sync"];
  CJSON(udpPort, if_sync[F("port0")]); // 21324
  CJSON(udpPort2, if_sync[F("port1")]); // 65506

#ifndef WLED_DISABLE_ESPNOW
  CJSON(useESPNowSync, if_sync[F("espnow")]);
#endif

  JsonObject if_sync_recv = if_sync[F("recv")];
  CJSON(receiveNotificationBrightness, if_sync_recv["bri"]);
  CJSON(receiveNotificationColor, if_sync_recv["col"]);
  CJSON(receiveNotificationEffects, if_sync_recv["fx"]);
  CJSON(receiveNotificationPalette, if_sync_recv["pal"]);
  CJSON(receiveGroups, if_sync_recv["grp"]);
  CJSON(receiveSegmentOptions, if_sync_recv["seg"]);
  CJSON(receiveSegmentBounds, if_sync_recv["sb"]);

  JsonObject if_sync_send = if_sync[F("send")];
  CJSON(sendNotifications, if_sync_send["en"]);
  sendNotificationsRT = sendNotifications;
  CJSON(notifyDirect, if_sync_send[F("dir")]);
  CJSON(notifyButton, if_sync_send["btn"]);
  CJSON(notifyAlexa, if_sync_send["va"]);
  CJSON(notifyHue, if_sync_send["hue"]);
  CJSON(syncGroups, if_sync_send["grp"]);
  if (if_sync_send[F("twice")]) udpNumRetries = 1; // import setting from 0.13 and earlier
  CJSON(udpNumRetries, if_sync_send["ret"]);

  JsonObject if_nodes = interfaces["nodes"];
  CJSON(nodeListEnabled, if_nodes[F("list")]);
  CJSON(nodeBroadcastEnabled, if_nodes[F("bcast")]);

  JsonObject if_live = interfaces["live"];
  CJSON(receiveDirect, if_live["en"]);  // UDP/Hyperion realtime
  CJSON(useMainSegmentOnly, if_live[F("mso")]);
  CJSON(realtimeRespectLedMaps, if_live[F("rlm")]);
  CJSON(e131Port, if_live["port"]); // 5568
  if (e131Port == DDP_DEFAULT_PORT) e131Port = E131_DEFAULT_PORT; // prevent double DDP port allocation
  CJSON(e131Multicast, if_live[F("mc")]);

  JsonObject if_live_dmx = if_live["dmx"];
  CJSON(e131Universe, if_live_dmx[F("uni")]);
  CJSON(e131SkipOutOfSequence, if_live_dmx[F("seqskip")]);
  CJSON(DMXAddress, if_live_dmx[F("addr")]);
  if (!DMXAddress || DMXAddress > 510) DMXAddress = 1;
  CJSON(DMXSegmentSpacing, if_live_dmx[F("dss")]);
  if (DMXSegmentSpacing > 150) DMXSegmentSpacing = 0;
  CJSON(e131Priority, if_live_dmx[F("e131prio")]);
  if (e131Priority > 200) e131Priority = 200;
  CJSON(DMXMode, if_live_dmx["mode"]);

  tdd = if_live[F("timeout")] | -1;
  if (tdd >= 0) realtimeTimeoutMs = tdd * 100;

  #ifdef WLED_ENABLE_DMX_INPUT
    CJSON(dmxInputTransmitPin, if_live_dmx[F("inputRxPin")]);
    CJSON(dmxInputReceivePin, if_live_dmx[F("inputTxPin")]);
    CJSON(dmxInputEnablePin, if_live_dmx[F("inputEnablePin")]);
    CJSON(dmxInputPort, if_live_dmx[F("dmxInputPort")]);
  #endif

  CJSON(arlsForceMaxBri, if_live[F("maxbri")]);
  CJSON(arlsDisableGammaCorrection, if_live[F("no-gc")]); // false
  CJSON(arlsOffset, if_live[F("offset")]); // 0

#ifndef WLED_DISABLE_ALEXA
  CJSON(alexaEnabled, interfaces["va"][F("alexa")]); // false
  CJSON(macroAlexaOn, interfaces["va"]["macros"][0]);
  CJSON(macroAlexaOff, interfaces["va"]["macros"][1]);
  CJSON(alexaNumPresets, interfaces["va"]["p"]);
#endif

#ifndef WLED_DISABLE_MQTT
  JsonObject if_mqtt = interfaces["mqtt"];
  CJSON(mqttEnabled, if_mqtt["en"]);
  getStringFromJson(mqttServer, if_mqtt[F("broker")], MQTT_MAX_SERVER_LEN+1);
  CJSON(mqttPort, if_mqtt["port"]); // 1883
  getStringFromJson(mqttUser, if_mqtt[F("user")], 41);
  getStringFromJson(mqttPass, if_mqtt["psk"], 65); //normally not present due to security
  getStringFromJson(mqttClientID, if_mqtt[F("cid")], 41);

  getStringFromJson(mqttDeviceTopic, if_mqtt[F("topics")][F("device")], MQTT_MAX_TOPIC_LEN+1); // "wled/test"
  getStringFromJson(mqttGroupTopic, if_mqtt[F("topics")][F("group")], MQTT_MAX_TOPIC_LEN+1); // ""
  CJSON(retainMqttMsg, if_mqtt[F("rtn")]);
#endif

#ifndef WLED_DISABLE_HUESYNC
  JsonObject if_hue = interfaces["hue"];
  CJSON(huePollingEnabled, if_hue["en"]);
  CJSON(huePollLightId, if_hue["id"]);
  tdd = if_hue[F("iv")] | -1;
  if (tdd >= 2) huePollIntervalMs = tdd * 100;

  JsonObject if_hue_recv = if_hue["recv"];
  CJSON(hueApplyOnOff, if_hue_recv["on"]);
  CJSON(hueApplyBri, if_hue_recv["bri"]);
  CJSON(hueApplyColor, if_hue_recv["col"]);

  JsonArray if_hue_ip = if_hue["ip"];

  for (unsigned i = 0; i < 4; i++)
    CJSON(hueIP[i], if_hue_ip[i]);
#endif

  JsonObject if_ntp = interfaces[F("ntp")];
  CJSON(ntpEnabled, if_ntp["en"]);
  getStringFromJson(ntpServerName, if_ntp[F("host")], 33); // "1.wled.pool.ntp.org"
  CJSON(currentTimezone, if_ntp[F("tz")]);
  CJSON(utcOffsetSecs, if_ntp[F("offset")]);
  CJSON(useAMPM, if_ntp[F("ampm")]);
  CJSON(longitude, if_ntp[F("ln")]);
  CJSON(latitude, if_ntp[F("lt")]);

  JsonObject ol = doc[F("ol")];
  CJSON(overlayCurrent ,ol[F("clock")]); // 0
  CJSON(countdownMode, ol[F("cntdwn")]);

  CJSON(overlayMin, ol["min"]);
  CJSON(overlayMax, ol[F("max")]);
  CJSON(analogClock12pixel, ol[F("o12pix")]);
  CJSON(analogClock5MinuteMarks, ol[F("o5m")]);
  CJSON(analogClockSecondsTrail, ol[F("osec")]);
  CJSON(analogClockSolidBlack, ol[F("osb")]);

  //timed macro rules
  JsonObject tm = doc[F("timers")];
  JsonObject cntdwn = tm[F("cntdwn")];
  JsonArray cntdwn_goal = cntdwn[F("goal")];
  CJSON(countdownYear,  cntdwn_goal[0]);
  CJSON(countdownMonth, cntdwn_goal[1]);
  CJSON(countdownDay,   cntdwn_goal[2]);
  CJSON(countdownHour,  cntdwn_goal[3]);
  CJSON(countdownMin,   cntdwn_goal[4]);
  CJSON(countdownSec,   cntdwn_goal[5]);
  CJSON(macroCountdown, cntdwn["macro"]);
  setCountdown();

  JsonArray timers = tm["ins"];
  uint8_t it = 0;
  for (JsonObject timer : timers) {
    if (it > 9) break;
    if (it<8 && timer[F("hour")]==255) it=8;  // hour==255 -> sunrise/sunset
    CJSON(timerHours[it], timer[F("hour")]);
    CJSON(timerMinutes[it], timer["min"]);
    CJSON(timerMacro[it], timer["macro"]);

    byte dowPrev = timerWeekday[it];
    //note: act is currently only 0 or 1.
    //the reason we are not using bool is that the on-disk type in 0.11.0 was already int
    int actPrev = timerWeekday[it] & 0x01;
    CJSON(timerWeekday[it], timer[F("dow")]);
    if (timerWeekday[it] != dowPrev) { //present in JSON
      timerWeekday[it] <<= 1; //add active bit
      int act = timer["en"] | actPrev;
      if (act) timerWeekday[it]++;
    }
    if (it<8) {
      JsonObject start = timer["start"];
      byte startm = start["mon"];
      if (startm) timerMonth[it] = (startm << 4);
      CJSON(timerDay[it], start["day"]);
      JsonObject end = timer["end"];
      CJSON(timerDayEnd[it], end["day"]);
      byte endm = end["mon"];
      if (startm) timerMonth[it] += endm & 0x0F;
      if (!(timerMonth[it] & 0x0F)) timerMonth[it] += 12; //default end month to 12
    }
    it++;
  }

  JsonObject ota = doc["ota"];
  const char* pwd = ota["psk"]; //normally not present due to security

  bool pwdCorrect = !otaLock; //always allow access if ota not locked
  if (pwd != nullptr && strncmp(otaPass, pwd, 33) == 0) pwdCorrect = true;

  if (pwdCorrect) { //only accept these values from cfg.json if ota is unlocked (else from wsec.json)
    CJSON(otaLock, ota[F("lock")]);
    CJSON(wifiLock, ota[F("lock-wifi")]);
    CJSON(aOtaEnabled, ota[F("aota")]);
    getStringFromJson(otaPass, pwd, 33); //normally not present due to security
  }

  #ifdef WLED_ENABLE_DMX
  JsonObject dmx = doc["dmx"];
  CJSON(DMXChannels, dmx[F("chan")]);
  CJSON(DMXGap,dmx[F("gap")]);
  CJSON(DMXStart, dmx["start"]);
  CJSON(DMXStartLED,dmx[F("start-led")]);

  JsonArray dmx_fixmap = dmx[F("fixmap")];
  for (int i = 0; i < dmx_fixmap.size(); i++) {
    if (i > 14) break;
    CJSON(DMXFixtureMap[i],dmx_fixmap[i]);
  }

  CJSON(e131ProxyUniverse, dmx[F("e131proxy")]);
  #endif

  DEBUG_PRINTLN(F("Starting usermod config."));
  JsonObject usermods_settings = doc["um"];
  if (!usermods_settings.isNull()) {
    needsSave = !UsermodManager::readFromConfig(usermods_settings);
  }

  if (fromFS) return needsSave;
  // if from /json/cfg
  doReboot = doc[F("rb")] | doReboot;
  if (doInitBusses) return false; // no save needed, will do after bus init in wled.cpp loop
  return (doc["sv"] | true);
}


static const char s_cfg_json[] PROGMEM = "/cfg.json";

void deserializeConfigFromFS() {
  bool success = deserializeConfigSec();
  #ifdef WLED_ADD_EEPROM_SUPPORT
  if (!success) { //if file does not exist, try reading from EEPROM
    deEEPSettings();
    return;
  }
  #endif

  if (!requestJSONBufferLock(1)) return;

  DEBUG_PRINTLN(F("Reading settings from /cfg.json..."));

  success = readObjectFromFile(s_cfg_json, nullptr, pDoc);
  if (!success) { // if file does not exist, optionally try reading from EEPROM and then save defaults to FS
    releaseJSONBufferLock();
    #ifdef WLED_ADD_EEPROM_SUPPORT
    deEEPSettings();
    #endif

    // save default values to /cfg.json
    // call readFromConfig() with an empty object so that usermods can initialize to defaults prior to saving
    JsonObject empty = JsonObject();
    UsermodManager::readFromConfig(empty);
    serializeConfig();
    // init Ethernet (in case default type is set at compile time)
    #if defined(ARDUINO_ARCH_ESP32) && defined(WLED_USE_ETHERNET)
    initEthernet();
    #endif
    return;
  }

  // NOTE: This routine deserializes *and* applies the configuration
  //       Therefore, must also initialize ethernet from this function
  JsonObject root = pDoc->as<JsonObject>();
  bool needsSave = deserializeConfig(root, true);
  releaseJSONBufferLock();

  if (needsSave) serializeConfig(); // usermods required new parameters
}

void serializeConfig() {
  serializeConfigSec();

  DEBUG_PRINTLN(F("Writing settings to /cfg.json..."));

  if (!requestJSONBufferLock(2)) return;

  JsonObject root = pDoc->to<JsonObject>();

  JsonArray rev = root.createNestedArray("rev");
  rev.add(1); //major settings revision
  rev.add(0); //minor settings revision

  root[F("vid")] = VERSION;

  JsonObject id = root.createNestedObject("id");
  id[F("mdns")] = cmDNS;
  id[F("name")] = serverDescription;
#ifndef WLED_DISABLE_ALEXA
  id[F("inv")] = alexaInvocationName;
#endif
  id[F("sui")] = simplifiedUI;

  JsonObject nw = root.createNestedObject("nw");
#ifndef WLED_DISABLE_ESPNOW
  nw[F("espnow")] = enableESPNow;
  nw[F("linked_remote")] = linked_remote;
#endif

  JsonArray nw_ins = nw.createNestedArray("ins");
  for (size_t n = 0; n < multiWiFi.size(); n++) {
    JsonObject wifi = nw_ins.createNestedObject();
    wifi[F("ssid")] = multiWiFi[n].clientSSID;
    wifi[F("pskl")] = strlen(multiWiFi[n].clientPass);
    char bssid[13];
    fillMAC2Str(bssid, multiWiFi[n].bssid);
    wifi[F("bssid")] = bssid;
    JsonArray wifi_ip = wifi.createNestedArray("ip");
    JsonArray wifi_gw = wifi.createNestedArray("gw");
    JsonArray wifi_sn = wifi.createNestedArray("sn");
    for (size_t i = 0; i < 4; i++) {
      wifi_ip.add(multiWiFi[n].staticIP[i]);
      wifi_gw.add(multiWiFi[n].staticGW[i]);
      wifi_sn.add(multiWiFi[n].staticSN[i]);
    }
  }

  JsonArray dns = nw.createNestedArray(F("dns"));
  for (size_t i = 0; i < 4; i++) {
    dns.add(dnsAddress[i]);
  }

  JsonObject ap = root.createNestedObject("ap");
  ap[F("ssid")] = apSSID;
  ap[F("pskl")] = strlen(apPass);
  ap[F("chan")] = apChannel;
  ap[F("hide")] = apHide;
  ap[F("behav")] = apBehavior;

  JsonArray ap_ip = ap.createNestedArray("ip");
  ap_ip.add(4);
  ap_ip.add(3);
  ap_ip.add(2);
  ap_ip.add(1);

  JsonObject wifi = root.createNestedObject(F("wifi"));
  wifi[F("sleep")] = !noWifiSleep;
  wifi[F("phy")] = force802_3g;
#ifdef ARDUINO_ARCH_ESP32
  wifi[F("txpwr")] = txPower;
#endif

#if defined(ARDUINO_ARCH_ESP32) && defined(WLED_USE_ETHERNET)
  JsonObject ethernet = root.createNestedObject("eth");
  ethernet["type"] = ethernetType;
  if (ethernetType != WLED_ETH_NONE && ethernetType < WLED_NUM_ETH_TYPES) {
    JsonArray pins = ethernet.createNestedArray("pin");
    for (unsigned p=0; p<WLED_ETH_RSVD_PINS_COUNT; p++) pins.add(esp32_nonconfigurable_ethernet_pins[p].pin);
    if (ethernetBoards[ethernetType].eth_power>=0)     pins.add(ethernetBoards[ethernetType].eth_power);
    if (ethernetBoards[ethernetType].eth_mdc>=0)       pins.add(ethernetBoards[ethernetType].eth_mdc);
    if (ethernetBoards[ethernetType].eth_mdio>=0)      pins.add(ethernetBoards[ethernetType].eth_mdio);
    switch (ethernetBoards[ethernetType].eth_clk_mode) {
      case ETH_CLOCK_GPIO0_IN:
      case ETH_CLOCK_GPIO0_OUT:
        pins.add(0);
        break;
      case ETH_CLOCK_GPIO16_OUT:
        pins.add(16);
        break;
      case ETH_CLOCK_GPIO17_OUT:
        pins.add(17);
        break;
    }
  }
#endif

  JsonObject hw = root.createNestedObject(F("hw"));

  JsonObject hw_led = hw.createNestedObject("led");
  hw_led[F("total")] = strip.getLengthTotal(); //provided for compatibility on downgrade and per-output ABL
  hw_led[F("maxpwr")] = BusManager::ablMilliampsMax();
  hw_led[F("ledma")] = 0; // no longer used
  hw_led["cct"] = strip.correctWB;
  hw_led[F("cr")] = strip.cctFromRgb;
  hw_led[F("ic")] = cctICused;
  hw_led[F("cb")] = Bus::getCCTBlend();
  hw_led["fps"] = strip.getTargetFps();
  hw_led[F("rgbwm")] = Bus::getGlobalAWMode(); // global auto white mode override
  hw_led[F("ld")] = useGlobalLedBuffer;
  #if defined(ARDUINO_ARCH_ESP32) && !defined(CONFIG_IDF_TARGET_ESP32C3)
  hw_led[F("prl")] = BusManager::hasParallelOutput();
  #endif

  #ifndef WLED_DISABLE_2D
  // 2D Matrix Settings
  if (strip.isMatrix) {
    JsonObject matrix = hw_led.createNestedObject(F("matrix"));
    matrix[F("mpc")] = strip.panels;
    JsonArray panels = matrix.createNestedArray(F("panels"));
    for (size_t i = 0; i < strip.panel.size(); i++) {
      JsonObject pnl = panels.createNestedObject();
      pnl["b"] = strip.panel[i].bottomStart;
      pnl["r"] = strip.panel[i].rightStart;
      pnl["v"] = strip.panel[i].vertical;
      pnl["s"] = strip.panel[i].serpentine;
      pnl["x"] = strip.panel[i].xOffset;
      pnl["y"] = strip.panel[i].yOffset;
      pnl["h"] = strip.panel[i].height;
      pnl["w"] = strip.panel[i].width;
    }
  }
  #endif

  JsonArray hw_led_ins = hw_led.createNestedArray("ins");

  for (size_t s = 0; s < BusManager::getNumBusses(); s++) {
    DEBUG_PRINTF_P(PSTR("Cfg: Saving bus #%u\n"), s);
<<<<<<< HEAD
    const Bus *bus = BusManager::getBus(s);
    if (!bus || !bus->isOk()) break;
=======
    Bus *bus = BusManager::getBus(s);
    if (!bus || bus->getLength()==0) break;
>>>>>>> fa2949af
    DEBUG_PRINTF_P(PSTR("  (%d-%d, type:%d, CO:%d, rev:%d, skip:%d, AW:%d kHz:%d, mA:%d/%d)\n"),
      (int)bus->getStart(), (int)(bus->getStart()+bus->getLength()),
      (int)(bus->getType() & 0x7F),
      (int)bus->getColorOrder(),
      (int)bus->isReversed(),
      (int)bus->skippedLeds(),
      (int)bus->getAutoWhiteMode(),
      (int)bus->getFrequency(),
      (int)bus->getLEDCurrent(), (int)bus->getMaxCurrent()
    );
    JsonObject ins = hw_led_ins.createNestedObject();
    ins["start"] = bus->getStart();
    ins["len"]   = bus->getLength();
    JsonArray ins_pin = ins.createNestedArray("pin");
    uint8_t pins[5];
    uint8_t nPins = bus->getPins(pins);
    for (int i = 0; i < nPins; i++) ins_pin.add(pins[i]);
    ins[F("order")]  = bus->getColorOrder();
    ins["rev"]       = bus->isReversed();
    ins[F("skip")]   = bus->skippedLeds();
    ins["type"]      = bus->getType() & 0x7F;
    ins["ref"]       = bus->isOffRefreshRequired();
    ins[F("rgbwm")]  = bus->getAutoWhiteMode();
    ins[F("freq")]   = bus->getFrequency();
    ins[F("maxpwr")] = bus->getMaxCurrent();
    ins[F("ledma")]  = bus->getLEDCurrent();
  }

  JsonArray hw_com = hw.createNestedArray(F("com"));
  const ColorOrderMap& com = BusManager::getColorOrderMap();
  for (size_t s = 0; s < com.count(); s++) {
    const ColorOrderMapEntry *entry = com.get(s);
    if (!entry || !entry->len) break;
    JsonObject co = hw_com.createNestedObject();
    co["start"] = entry->start;
    co["len"] = entry->len;
    co[F("order")] = entry->colorOrder;
  }

  // button(s)
  JsonObject hw_btn = hw.createNestedObject("btn");
  hw_btn["max"] = WLED_MAX_BUTTONS; // just information about max number of buttons (not actually used)
  hw_btn[F("pull")] = !disablePullUp;
  JsonArray hw_btn_ins = hw_btn.createNestedArray("ins");

  // configuration for all buttons
  for (int i = 0; i < WLED_MAX_BUTTONS; i++) {
    JsonObject hw_btn_ins_0 = hw_btn_ins.createNestedObject();
    hw_btn_ins_0["type"] = buttonType[i];
    JsonArray hw_btn_ins_0_pin = hw_btn_ins_0.createNestedArray("pin");
    hw_btn_ins_0_pin.add(btnPin[i]);
    JsonArray hw_btn_ins_0_macros = hw_btn_ins_0.createNestedArray("macros");
    hw_btn_ins_0_macros.add(macroButton[i]);
    hw_btn_ins_0_macros.add(macroLongPress[i]);
    hw_btn_ins_0_macros.add(macroDoublePress[i]);
  }

  hw_btn[F("tt")] = touchThreshold;
  hw_btn["mqtt"] = buttonPublishMqtt;

  JsonObject hw_ir = hw.createNestedObject("ir");
  #ifndef WLED_DISABLE_INFRARED
  hw_ir["pin"] = irPin;
  hw_ir["type"] = irEnabled;  // the byte 'irEnabled' does contain the IR-Remote Type ( 0=disabled )
  #endif
  hw_ir["sel"] = irApplyToAllSelected;

  JsonObject hw_relay = hw.createNestedObject(F("relay"));
  hw_relay["pin"] = rlyPin;
  hw_relay["rev"] = !rlyMde;
  hw_relay[F("odrain")] = rlyOpenDrain;

  hw[F("baud")] = serialBaud;

  JsonObject hw_if = hw.createNestedObject(F("if"));
  JsonArray hw_if_i2c = hw_if.createNestedArray("i2c-pin");
  hw_if_i2c.add(i2c_sda);
  hw_if_i2c.add(i2c_scl);
  JsonArray hw_if_spi = hw_if.createNestedArray("spi-pin");
  hw_if_spi.add(spi_mosi);
  hw_if_spi.add(spi_sclk);
  hw_if_spi.add(spi_miso);

  //JsonObject hw_status = hw.createNestedObject("status");
  //hw_status["pin"] = -1;

  JsonObject light = root.createNestedObject(F("light"));
  light[F("scale-bri")] = briMultiplier;
  light[F("pal-mode")] = strip.paletteBlend;
  light[F("aseg")] = strip.autoSegments;

  JsonObject light_gc = light.createNestedObject("gc");
  light_gc["bri"] = (gammaCorrectBri) ? gammaCorrectVal : 1.0f;  // keep compatibility
  light_gc["col"] = (gammaCorrectCol) ? gammaCorrectVal : 1.0f;  // keep compatibility
  light_gc["val"] = gammaCorrectVal;

  JsonObject light_tr = light.createNestedObject("tr");
  light_tr["dur"] = transitionDelayDefault / 100;
  light_tr[F("rpc")] = randomPaletteChangeTime;
  light_tr[F("hrp")] = useHarmonicRandomPalette;

  JsonObject light_nl = light.createNestedObject("nl");
  light_nl["mode"] = nightlightMode;
  light_nl["dur"] = nightlightDelayMinsDefault;
  light_nl[F("tbri")] = nightlightTargetBri;
  light_nl["macro"] = macroNl;

  JsonObject def = root.createNestedObject("def");
  def["ps"] = bootPreset;
  def["on"] = turnOnAtBoot;
  def["bri"] = briS;

  JsonObject interfaces = root.createNestedObject("if");

  JsonObject if_sync = interfaces.createNestedObject("sync");
  if_sync[F("port0")] = udpPort;
  if_sync[F("port1")] = udpPort2;

#ifndef WLED_DISABLE_ESPNOW
  if_sync[F("espnow")] = useESPNowSync;
#endif

  JsonObject if_sync_recv = if_sync.createNestedObject(F("recv"));
  if_sync_recv["bri"] = receiveNotificationBrightness;
  if_sync_recv["col"] = receiveNotificationColor;
  if_sync_recv["fx"]  = receiveNotificationEffects;
  if_sync_recv["pal"] = receiveNotificationPalette;
  if_sync_recv["grp"] = receiveGroups;
  if_sync_recv["seg"] = receiveSegmentOptions;
  if_sync_recv["sb"]  = receiveSegmentBounds;

  JsonObject if_sync_send = if_sync.createNestedObject(F("send"));
  if_sync_send["en"] = sendNotifications;
  if_sync_send[F("dir")] = notifyDirect;
  if_sync_send["btn"] = notifyButton;
  if_sync_send["va"] = notifyAlexa;
  if_sync_send["hue"] = notifyHue;
  if_sync_send["grp"] = syncGroups;
  if_sync_send["ret"] = udpNumRetries;

  JsonObject if_nodes = interfaces.createNestedObject("nodes");
  if_nodes[F("list")] = nodeListEnabled;
  if_nodes[F("bcast")] = nodeBroadcastEnabled;

  JsonObject if_live = interfaces.createNestedObject("live");
  if_live["en"] = receiveDirect; // UDP/Hyperion realtime
  if_live[F("mso")] = useMainSegmentOnly;
  if_live[F("rlm")] = realtimeRespectLedMaps;
  if_live["port"] = e131Port;
  if_live[F("mc")] = e131Multicast;

  JsonObject if_live_dmx = if_live.createNestedObject("dmx");
  if_live_dmx[F("uni")] = e131Universe;
  if_live_dmx[F("seqskip")] = e131SkipOutOfSequence;
  if_live_dmx[F("e131prio")] = e131Priority;
  if_live_dmx[F("addr")] = DMXAddress;
  if_live_dmx[F("dss")] = DMXSegmentSpacing;
  if_live_dmx["mode"] = DMXMode;
  #ifdef WLED_ENABLE_DMX_INPUT
    if_live_dmx[F("inputRxPin")] = dmxInputTransmitPin;
    if_live_dmx[F("inputTxPin")] = dmxInputReceivePin;
    if_live_dmx[F("inputEnablePin")] = dmxInputEnablePin;
    if_live_dmx[F("dmxInputPort")] = dmxInputPort;
  #endif

  if_live[F("timeout")] = realtimeTimeoutMs / 100;
  if_live[F("maxbri")] = arlsForceMaxBri;
  if_live[F("no-gc")] = arlsDisableGammaCorrection;
  if_live[F("offset")] = arlsOffset;

#ifndef WLED_DISABLE_ALEXA
  JsonObject if_va = interfaces.createNestedObject("va");
  if_va[F("alexa")] = alexaEnabled;

  JsonArray if_va_macros = if_va.createNestedArray("macros");
  if_va_macros.add(macroAlexaOn);
  if_va_macros.add(macroAlexaOff);

  if_va["p"] = alexaNumPresets;
#endif

#ifndef WLED_DISABLE_MQTT
  JsonObject if_mqtt = interfaces.createNestedObject("mqtt");
  if_mqtt["en"] = mqttEnabled;
  if_mqtt[F("broker")] = mqttServer;
  if_mqtt["port"] = mqttPort;
  if_mqtt[F("user")] = mqttUser;
  if_mqtt[F("pskl")] = strlen(mqttPass);
  if_mqtt[F("cid")] = mqttClientID;
  if_mqtt[F("rtn")] = retainMqttMsg;

  JsonObject if_mqtt_topics = if_mqtt.createNestedObject(F("topics"));
  if_mqtt_topics[F("device")] = mqttDeviceTopic;
  if_mqtt_topics[F("group")] = mqttGroupTopic;
#endif

#ifndef WLED_DISABLE_HUESYNC
  JsonObject if_hue = interfaces.createNestedObject("hue");
  if_hue["en"] = huePollingEnabled;
  if_hue["id"] = huePollLightId;
  if_hue[F("iv")] = huePollIntervalMs / 100;

  JsonObject if_hue_recv = if_hue.createNestedObject(F("recv"));
  if_hue_recv["on"] = hueApplyOnOff;
  if_hue_recv["bri"] = hueApplyBri;
  if_hue_recv["col"] = hueApplyColor;

  JsonArray if_hue_ip = if_hue.createNestedArray("ip");
  for (unsigned i = 0; i < 4; i++) {
    if_hue_ip.add(hueIP[i]);
  }
#endif

  JsonObject if_ntp = interfaces.createNestedObject("ntp");
  if_ntp["en"] = ntpEnabled;
  if_ntp[F("host")] = ntpServerName;
  if_ntp[F("tz")] = currentTimezone;
  if_ntp[F("offset")] = utcOffsetSecs;
  if_ntp[F("ampm")] = useAMPM;
  if_ntp[F("ln")] = longitude;
  if_ntp[F("lt")] = latitude;

  JsonObject ol = root.createNestedObject("ol");
  ol[F("clock")] = overlayCurrent;
  ol[F("cntdwn")] = countdownMode;

  ol["min"] = overlayMin;
  ol[F("max")] = overlayMax;
  ol[F("o12pix")] = analogClock12pixel;
  ol[F("o5m")] = analogClock5MinuteMarks;
  ol[F("osec")] = analogClockSecondsTrail;
  ol[F("osb")] = analogClockSolidBlack;

  JsonObject timers = root.createNestedObject(F("timers"));

  JsonObject cntdwn = timers.createNestedObject(F("cntdwn"));
  JsonArray goal = cntdwn.createNestedArray(F("goal"));
  goal.add(countdownYear); goal.add(countdownMonth); goal.add(countdownDay);
  goal.add(countdownHour); goal.add(countdownMin); goal.add(countdownSec);
  cntdwn["macro"] = macroCountdown;

  JsonArray timers_ins = timers.createNestedArray("ins");

  for (unsigned i = 0; i < 10; i++) {
    if (timerMacro[i] == 0 && timerHours[i] == 0 && timerMinutes[i] == 0) continue; // sunrise/sunset get saved always (timerHours=255)
    JsonObject timers_ins0 = timers_ins.createNestedObject();
    timers_ins0["en"] = (timerWeekday[i] & 0x01);
    timers_ins0[F("hour")] = timerHours[i];
    timers_ins0["min"] = timerMinutes[i];
    timers_ins0["macro"] = timerMacro[i];
    timers_ins0[F("dow")] = timerWeekday[i] >> 1;
    if (i<8) {
      JsonObject start = timers_ins0.createNestedObject("start");
      start["mon"] = (timerMonth[i] >> 4) & 0xF;
      start["day"] = timerDay[i];
      JsonObject end = timers_ins0.createNestedObject("end");
      end["mon"] = timerMonth[i] & 0xF;
      end["day"] = timerDayEnd[i];
    }
  }

  JsonObject ota = root.createNestedObject("ota");
  ota[F("lock")] = otaLock;
  ota[F("lock-wifi")] = wifiLock;
  ota[F("pskl")] = strlen(otaPass);
  ota[F("aota")] = aOtaEnabled;

  #ifdef WLED_ENABLE_DMX
  JsonObject dmx = root.createNestedObject("dmx");
  dmx[F("chan")] = DMXChannels;
  dmx[F("gap")] = DMXGap;
  dmx["start"] = DMXStart;
  dmx[F("start-led")] = DMXStartLED;

  JsonArray dmx_fixmap = dmx.createNestedArray(F("fixmap"));
  for (unsigned i = 0; i < 15; i++) {
    dmx_fixmap.add(DMXFixtureMap[i]);
  }

  dmx[F("e131proxy")] = e131ProxyUniverse;
  #endif

  JsonObject usermods_settings = root.createNestedObject("um");
  UsermodManager::addToConfig(usermods_settings);

  File f = WLED_FS.open(FPSTR(s_cfg_json), "w");
  if (f) serializeJson(root, f);
  f.close();
  releaseJSONBufferLock();

  doSerializeConfig = false;
}


static const char s_wsec_json[] PROGMEM = "/wsec.json";

//settings in /wsec.json, not accessible via webserver, for passwords and tokens
bool deserializeConfigSec() {
  DEBUG_PRINTLN(F("Reading settings from /wsec.json..."));

  if (!requestJSONBufferLock(3)) return false;

  bool success = readObjectFromFile(s_wsec_json, nullptr, pDoc);
  if (!success) {
    releaseJSONBufferLock();
    return false;
  }

  JsonObject root = pDoc->as<JsonObject>();

  size_t n = 0;
  JsonArray nw_ins = root["nw"]["ins"];
  if (!nw_ins.isNull()) {
    if (nw_ins.size() > 1 && nw_ins.size() > multiWiFi.size()) multiWiFi.resize(nw_ins.size()); // resize constructs objects while resizing
    for (JsonObject wifi : nw_ins) {
      char pw[65] = "";
      getStringFromJson(pw, wifi["psk"], 65);
      strlcpy(multiWiFi[n].clientPass, pw, 65);
      if (++n >= WLED_MAX_WIFI_COUNT) break;
    }
  }

  JsonObject ap = root["ap"];
  getStringFromJson(apPass, ap["psk"] , 65);

  [[maybe_unused]] JsonObject interfaces = root["if"];

#ifndef WLED_DISABLE_MQTT
  JsonObject if_mqtt = interfaces["mqtt"];
  getStringFromJson(mqttPass, if_mqtt["psk"], 65);
#endif

#ifndef WLED_DISABLE_HUESYNC
  getStringFromJson(hueApiKey, interfaces["hue"][F("key")], 47);
#endif

  getStringFromJson(settingsPIN, root["pin"], 5);
  correctPIN = !strlen(settingsPIN);

  JsonObject ota = root["ota"];
  getStringFromJson(otaPass, ota[F("pwd")], 33);
  CJSON(otaLock, ota[F("lock")]);
  CJSON(wifiLock, ota[F("lock-wifi")]);
  CJSON(aOtaEnabled, ota[F("aota")]);

  releaseJSONBufferLock();
  return true;
}

void serializeConfigSec() {
  DEBUG_PRINTLN(F("Writing settings to /wsec.json..."));

  if (!requestJSONBufferLock(4)) return;

  JsonObject root = pDoc->to<JsonObject>();

  JsonObject nw = root.createNestedObject("nw");

  JsonArray nw_ins = nw.createNestedArray("ins");
  for (size_t i = 0; i < multiWiFi.size(); i++) {
    JsonObject wifi = nw_ins.createNestedObject();
    wifi[F("psk")] = multiWiFi[i].clientPass;
  }

  JsonObject ap = root.createNestedObject("ap");
  ap["psk"] = apPass;

  [[maybe_unused]] JsonObject interfaces = root.createNestedObject("if");
#ifndef WLED_DISABLE_MQTT
  JsonObject if_mqtt = interfaces.createNestedObject("mqtt");
  if_mqtt["psk"] = mqttPass;
#endif
#ifndef WLED_DISABLE_HUESYNC
  JsonObject if_hue = interfaces.createNestedObject("hue");
  if_hue[F("key")] = hueApiKey;
#endif

  root["pin"] = settingsPIN;

  JsonObject ota = root.createNestedObject("ota");
  ota[F("pwd")] = otaPass;
  ota[F("lock")] = otaLock;
  ota[F("lock-wifi")] = wifiLock;
  ota[F("aota")] = aOtaEnabled;

  File f = WLED_FS.open(FPSTR(s_wsec_json), "w");
  if (f) serializeJson(root, f);
  f.close();
  releaseJSONBufferLock();
}<|MERGE_RESOLUTION|>--- conflicted
+++ resolved
@@ -199,16 +199,10 @@
       }
       ledType |= refresh << 7; // hack bit 7 to indicate strip requires off refresh
 
-<<<<<<< HEAD
       //busConfigs.push_back(std::move(BusConfig(ledType, pins, start, length, colorOrder, reversed, skipFirst, AWmode, freqkHz, useGlobalLedBuffer, maPerLed, maMax)));
       busConfigs.emplace_back(ledType, pins, start, length, colorOrder, reversed, skipFirst, AWmode, freqkHz, useGlobalLedBuffer, maPerLed, maMax);
       doInitBusses = true;  // finalization done in beginStrip()
       if (!Bus::isVirtual(ledType)) s++; // have as many virtual buses as you want
-=======
-      busConfigs.push_back(std::move(BusConfig(ledType, pins, start, length, colorOrder, reversed, skipFirst, AWmode, freqkHz, useGlobalLedBuffer, maPerLed, maMax)));
-      doInitBusses = true;  // finalization done in beginStrip()
-      s++;
->>>>>>> fa2949af
     }
   }
   if (hw_led["rev"] && BusManager::getNumBusses()) BusManager::getBus(0)->setReversed(true); //set 0.11 global reversed setting for first bus
@@ -831,13 +825,8 @@
 
   for (size_t s = 0; s < BusManager::getNumBusses(); s++) {
     DEBUG_PRINTF_P(PSTR("Cfg: Saving bus #%u\n"), s);
-<<<<<<< HEAD
     const Bus *bus = BusManager::getBus(s);
     if (!bus || !bus->isOk()) break;
-=======
-    Bus *bus = BusManager::getBus(s);
-    if (!bus || bus->getLength()==0) break;
->>>>>>> fa2949af
     DEBUG_PRINTF_P(PSTR("  (%d-%d, type:%d, CO:%d, rev:%d, skip:%d, AW:%d kHz:%d, mA:%d/%d)\n"),
       (int)bus->getStart(), (int)(bus->getStart()+bus->getLength()),
       (int)(bus->getType() & 0x7F),

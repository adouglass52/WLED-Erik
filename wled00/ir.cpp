--- conflicted
+++ resolved
@@ -95,10 +95,7 @@
   if (code != IRCUSTOM_MACRO1) colorUpdated(NOTIFIER_CALL_MODE_BUTTON); //don't update color again if we apply macro, it already does it
   return true;
 }
-<<<<<<< HEAD
 */
-=======
->>>>>>> 3754088a
 
 void relativeChange(byte* property, int8_t amount, byte lowerBoundary, byte higherBoundary)
 {
@@ -170,24 +167,6 @@
 //  if (decodeIRCustom(code)) return;
   if      (code > 0xFFFFFF) return; //invalid code
   switch (irEnabled) {
-<<<<<<< HEAD
-    case 1:
-      if (code > 0xF80000) {
-        decodeIR24OLD(code);            // white 24-key remote (old) - it sends 0xFF0000 values
-      } else {
-        decodeIR24(code);               //is in 24-key remote range
-      }
-      break;
-    case 2: decodeIR24CT(code); break;  // white 24-key remote with CW, WW, CT+ and CT- keys
-    case 3: decodeIR40(code);   break;  // blue  40-key remote with 25%, 50%, 75% and 100% keys
-    case 4: decodeIR44(code);   break;  // white 44-key remote with color-up/down keys and DIY1 to 6 keys 
-    case 5: decodeIR21(code);   break;  // white 21-key remote  
-    case 6: decodeIR6(code);    break;  // black 6-key learning remote defaults: "CH" controls brightness,
-                                        // "VOL +" controls effect, "VOL -" controls colour/palette, "MUTE" 
-                                        // sets bright plain white
-    case 7: decodeIR9(code);    break;
-    case 8: decodeIRJson(code); break;  // any remote configurable with ir.json file
-=======
     case 1: 
       if (code > 0xF80000) {
         decodeIR24OLD(code);            // white 24-key remote (old) - it sends 0xFF0000 values
@@ -204,7 +183,6 @@
                                           // sets bright plain white
     case 7: decodeIR9(code);    break;
     case 8: decodeIRJson(code); break;   // any remote configurable with ir.json file
->>>>>>> 3754088a
     default: return;
   }
 
@@ -559,13 +537,8 @@
   lastValidCode = code;
 }
 
-<<<<<<< HEAD
+
 /*
-Code by Scott R Bailey @ https://github.com/scottrbailey
-=======
-
-/*
->>>>>>> 3754088a
 This allows users to customize IR actions without the need to edit C code and compile.
 From the https://github.com/Aircoookie/WLED/wiki/Infrared-Control page, download the starter 
 ir.json file that corresponds to the number of buttons on your remote.
@@ -597,11 +570,7 @@
   JsonObject fdo;
   JsonObject jsonCmdObj;
 
-<<<<<<< HEAD
   sprintf_P(objKey, PSTR("\"0x%lX\":"), (unsigned long)code);
-=======
-  sprintf(objKey, "\"0x%X\":", code);
->>>>>>> 3754088a
 
   errorFlag = readObjectFromFile("/ir.json", objKey, &irDoc) ? ERR_NONE : ERR_FS_PLOAD;
   fdo = irDoc.as<JsonObject>();
@@ -615,7 +584,6 @@
     {
       if (cmdStr.startsWith("!")) {
         // call limited set of C functions
-<<<<<<< HEAD
         if (cmdStr == F("!incBrightness")) {
           lastValidCode = code;
           incBrightness();
@@ -626,35 +594,15 @@
           uint8_t p1 = fdo[F("PL")] ? fdo[F("PL")] : 1;
           uint8_t p2 = fdo[F("FX")] ? fdo[F("FX")] : random8(100);
           uint8_t p3 = fdo[F("FP")] ? fdo[F("FP")] : 0;
-=======
-        if (cmdStr == "!incBrightness") {
-          lastValidCode = code;
-          incBrightness();
-        } else if (cmdStr == "!decBrightness") {
-          lastValidCode = code;
-          decBrightness();
-        } else if (cmdStr == "!presetFallback") {
-          uint8_t p1 = fdo["PL"] ? fdo["PL"] : 1;
-          uint8_t p2 = fdo["FX"] ? fdo["FX"] : random8(100);
-          uint8_t p3 = fdo["FP"] ? fdo["FP"] : 0;
->>>>>>> 3754088a
           presetFallback(p1, p2, p3);
         }
       } else {
         // HTTP API command
-<<<<<<< HEAD
         if (cmdStr.indexOf("~") || fdo[F("rpt")]) 
         {
           // repeatable action
           lastValidCode = code;
         } if (effectCurrent == 0 && cmdStr.indexOf(F("FP=")) > -1) {
-=======
-        if (cmdStr.indexOf("~") || fdo["rpt"]) 
-        {
-          // repeatable action
-          lastValidCode = code;
-        } if (effectCurrent == 0 && cmdStr.indexOf("FP=") > -1) {
->>>>>>> 3754088a
           // setting palette but it wont show because effect is solid
           effectCurrent = FX_MODE_GRADIENT;
         }

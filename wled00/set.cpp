#include "wled.h"

/*
 * Receives client input
 */

void _setRandomColor(bool _sec,bool fromButton)
{
  lastRandomIndex = strip.get_random_wheel_index(lastRandomIndex);
  if (_sec){
    colorHStoRGB(lastRandomIndex*256,255,colSec);
  } else {
    colorHStoRGB(lastRandomIndex*256,255,col);
  }
  if (fromButton) colorUpdated(2);
}


bool isAsterisksOnly(const char* str, byte maxLen)
{
  for (byte i = 0; i < maxLen; i++) {
    if (str[i] == 0) break;
    if (str[i] != '*') return false;
  }
  //at this point the password contains asterisks only
  return (str[0] != 0); //false on empty string
}


//called upon POST settings form submit
void handleSettingsSet(AsyncWebServerRequest *request, byte subPage)
{

  //0: menu 1: wifi 2: leds 3: ui 4: sync 5: time 6: sec 7: DMX 8: usermods
  if (subPage <1 || subPage >8) return;

  //WIFI SETTINGS
  if (subPage == 1)
  {
    strlcpy(clientSSID,request->arg(F("CS")).c_str(), 33);

    if (!isAsterisksOnly(request->arg(F("CP")).c_str(), 65)) strlcpy(clientPass, request->arg(F("CP")).c_str(), 65);

    strlcpy(cmDNS, request->arg(F("CM")).c_str(), 33);

    apBehavior = request->arg(F("AB")).toInt();
    strlcpy(apSSID, request->arg(F("AS")).c_str(), 33);
    apHide = request->hasArg(F("AH"));
    int passlen = request->arg(F("AP")).length();
    if (passlen == 0 || (passlen > 7 && !isAsterisksOnly(request->arg(F("AP")).c_str(), 65))) strlcpy(apPass, request->arg(F("AP")).c_str(), 65);
    int t = request->arg(F("AC")).toInt(); if (t > 0 && t < 14) apChannel = t;

    noWifiSleep = request->hasArg(F("WS"));

    #ifdef WLED_USE_ETHERNET
    ethernetType = request->arg(F("ETH")).toInt();
    #endif

    char k[3]; k[2] = 0;
    for (int i = 0; i<4; i++)
    {
      k[1] = i+48;//ascii 0,1,2,3

      k[0] = 'I'; //static IP
      staticIP[i] = request->arg(k).toInt();

      k[0] = 'G'; //gateway
      staticGateway[i] = request->arg(k).toInt();

      k[0] = 'S'; //subnet
      staticSubnet[i] = request->arg(k).toInt();
    }
  }

  //LED SETTINGS
  if (subPage == 2)
  {
    int t = 0;

    if (rlyPin>=0 && pinManager.isPinAllocated(rlyPin)) pinManager.deallocatePin(rlyPin);
    if (irPin>=0 && pinManager.isPinAllocated(irPin)) pinManager.deallocatePin(irPin);
<<<<<<< HEAD
    #endif
=======
>>>>>>> 7610ab7a
    for (uint8_t s=0; s<WLED_MAX_BUTTONS; s++)
      if (btnPin[s]>=0 && pinManager.isPinAllocated(btnPin[s]))
        pinManager.deallocatePin(btnPin[s]);

    uint8_t colorOrder, type, skip;
    uint16_t length, start;
    uint8_t pins[5] = {255, 255, 255, 255, 255};

    for (uint8_t s = 0; s < WLED_MAX_BUSSES; s++) {
      char lp[4] = "L0"; lp[2] = 48+s; lp[3] = 0; //ascii 0-9 //strip data pin
      char lc[4] = "LC"; lc[2] = 48+s; lc[3] = 0; //strip length
      char co[4] = "CO"; co[2] = 48+s; co[3] = 0; //strip color order
      char lt[4] = "LT"; lt[2] = 48+s; lt[3] = 0; //strip type
      char ls[4] = "LS"; ls[2] = 48+s; ls[3] = 0; //strip start LED
      char cv[4] = "CV"; cv[2] = 48+s; cv[3] = 0; //strip reverse
      char sl[4] = "SL"; sl[2] = 48+s; sl[3] = 0; //skip 1st LED
      //char ew[4] = "EW"; ew[2] = 48+s; ew[3] = 0; //strip RGBW override
      if (!request->hasArg(lp)) {
        DEBUG_PRINTLN(F("No data.")); break;
      }
      for (uint8_t i = 0; i < 5; i++) {
        lp[1] = 48+i;
        if (!request->hasArg(lp)) break;
        pins[i] = (request->arg(lp).length() > 0) ? request->arg(lp).toInt() : 255;
      }
      type = request->arg(lt).toInt();
      //if (request->hasArg(ew)) SET_BIT(type,7); else UNSET_BIT(type,7); // hack bit 7 to indicate RGBW (as a LED type override if necessary)
      skip = request->hasArg(sl) ? LED_SKIP_AMOUNT : 0;

<<<<<<< HEAD
      colorOrder = request->arg(co).toInt();
      start = (request->hasArg(ls)) ? request->arg(ls).toInt() : t;
=======
>>>>>>> 7610ab7a
      if (request->hasArg(lc) && request->arg(lc).toInt() > 0) {
        t += length = request->arg(lc).toInt();
      } else {
        break;  // no parameter
      }

      // actual finalization is done in WLED::loop() (removing old busses and adding new)
      if (busConfigs[s] != nullptr) delete busConfigs[s];
      busConfigs[s] = new BusConfig(type, pins, start, length, colorOrder, request->hasArg(cv), skip);
      doInitBusses = true;
    }

    ledCount = request->arg(F("LC")).toInt();

    // upate other pins
    int hw_ir_pin = request->arg(F("IR")).toInt();
    if (pinManager.allocatePin(hw_ir_pin,false)) {
      irPin = hw_ir_pin;
    } else {
      irPin = -1;
    }
    irEnabled = request->arg(F("IT")).toInt();
<<<<<<< HEAD
    #endif
=======
>>>>>>> 7610ab7a

    int hw_rly_pin = request->arg(F("RL")).toInt();
    if (pinManager.allocatePin(hw_rly_pin,true)) {
      rlyPin = hw_rly_pin;
    } else {
      rlyPin = -1;
    }
    rlyMde = (bool)request->hasArg(F("RM"));

    for (uint8_t i=0; i<WLED_MAX_BUTTONS; i++) {
      char bt[4] = "BT"; bt[2] = 48+i; bt[3] = 0; // button pin
      char be[4] = "BE"; be[2] = 48+i; be[3] = 0; // button type
      int hw_btn_pin = request->arg(bt).toInt();
      if (pinManager.allocatePin(hw_btn_pin,false)) {
        btnPin[i] = hw_btn_pin;
        pinMode(btnPin[i], INPUT_PULLUP);
        buttonType[i] = request->arg(be).toInt();
      } else {
        btnPin[i] = -1;
        buttonType[i] = BTN_TYPE_NONE;
      }
    }
    touchThreshold = request->arg(F("TT")).toInt();

    strip.ablMilliampsMax = request->arg(F("MA")).toInt();
    strip.milliampsPerLed = request->arg(F("LA")).toInt();
    
    strip.rgbwMode = request->arg(F("AW")).toInt();

    briS = request->arg(F("CA")).toInt();

    saveCurrPresetCycConf = request->hasArg(F("PC"));
    turnOnAtBoot = request->hasArg(F("BO"));
    t = request->arg(F("BP")).toInt();
    if (t <= 250) bootPreset = t;
    strip.gammaCorrectBri = request->hasArg(F("GB"));
    strip.gammaCorrectCol = request->hasArg(F("GC"));

    fadeTransition = request->hasArg(F("TF"));
    t = request->arg(F("TD")).toInt();
    if (t > 0) transitionDelay = t;
    transitionDelayDefault = t;
    strip.paletteFade = request->hasArg(F("PF"));

    nightlightTargetBri = request->arg(F("TB")).toInt();
    t = request->arg(F("TL")).toInt();
    if (t > 0) nightlightDelayMinsDefault = t;
    nightlightDelayMins = nightlightDelayMinsDefault;
    nightlightMode = request->arg(F("TW")).toInt();

    t = request->arg(F("PB")).toInt();
    if (t >= 0 && t < 4) strip.paletteBlend = t;
    t = request->arg(F("BF")).toInt();
    if (t > 0) briMultiplier = t;
  }

  //UI
  if (subPage == 3)
  {
    strlcpy(serverDescription, request->arg(F("DS")).c_str(), 33);
    syncToggleReceive = request->hasArg(F("ST"));
  }

  //SYNC
  if (subPage == 4)
  {
<<<<<<< HEAD
    //buttonType = request->arg(F("BT")).toInt();
    //irEnabled = request->arg(F("IR")).toInt();
=======
>>>>>>> 7610ab7a
    int t = request->arg(F("UP")).toInt();
    if (t > 0) udpPort = t;
    t = request->arg(F("U2")).toInt();
    if (t > 0) udpPort2 = t;
    receiveNotificationBrightness = request->hasArg(F("RB"));
    receiveNotificationColor = request->hasArg(F("RC"));
    receiveNotificationEffects = request->hasArg(F("RX"));
    receiveNotifications = (receiveNotificationBrightness || receiveNotificationColor || receiveNotificationEffects);
    notifyDirectDefault = request->hasArg(F("SD"));
    notifyDirect = notifyDirectDefault;
    notifyButton = request->hasArg(F("SB"));
    notifyAlexa = request->hasArg(F("SA"));
    notifyHue = request->hasArg(F("SH"));
    notifyMacro = request->hasArg(F("SM"));
    notifyTwice = request->hasArg(F("S2"));

    nodeListEnabled = request->hasArg(F("NL"));
    if (!nodeListEnabled) Nodes.clear();
    nodeBroadcastEnabled = request->hasArg(F("NB"));

    receiveDirect = request->hasArg(F("RD"));
    e131SkipOutOfSequence = request->hasArg(F("ES"));
    e131Multicast = request->hasArg(F("EM"));
    t = request->arg(F("EP")).toInt();
    if (t > 0) e131Port = t;
    t = request->arg(F("EU")).toInt();
    if (t >= 0  && t <= 63999) e131Universe = t;
    t = request->arg(F("DA")).toInt();
    if (t >= 0  && t <= 510) DMXAddress = t;
    t = request->arg(F("DM")).toInt();
    if (t >= DMX_MODE_DISABLED && t <= DMX_MODE_MULTIPLE_RGBW) DMXMode = t;
    t = request->arg(F("ET")).toInt();
    if (t > 99  && t <= 65000) realtimeTimeoutMs = t;
    arlsForceMaxBri = request->hasArg(F("FB"));
    arlsDisableGammaCorrection = request->hasArg(F("RG"));
    t = request->arg(F("WO")).toInt();
    if (t >= -255  && t <= 255) arlsOffset = t;

    alexaEnabled = request->hasArg(F("AL"));
    strlcpy(alexaInvocationName, request->arg(F("AI")).c_str(), 33);

    #ifndef WLED_DISABLE_BLYNK
    strlcpy(blynkHost, request->arg("BH").c_str(), 33);
    t = request->arg(F("BP")).toInt();
    if (t > 0) blynkPort = t;

    if (request->hasArg("BK") && !request->arg("BK").equals(F("Hidden"))) {
      strlcpy(blynkApiKey, request->arg("BK").c_str(), 36); initBlynk(blynkApiKey, blynkHost, blynkPort);
    }
    #endif

    #ifdef WLED_ENABLE_MQTT
    mqttEnabled = request->hasArg(F("MQ"));
    strlcpy(mqttServer, request->arg(F("MS")).c_str(), 33);
    t = request->arg(F("MQPORT")).toInt();
    if (t > 0) mqttPort = t;
    strlcpy(mqttUser, request->arg(F("MQUSER")).c_str(), 41);
    if (!isAsterisksOnly(request->arg(F("MQPASS")).c_str(), 41)) strlcpy(mqttPass, request->arg(F("MQPASS")).c_str(), 41);
    strlcpy(mqttClientID, request->arg(F("MQCID")).c_str(), 41);
    strlcpy(mqttDeviceTopic, request->arg(F("MD")).c_str(), 33);
    strlcpy(mqttGroupTopic, request->arg(F("MG")).c_str(), 33);
    #endif

    #ifndef WLED_DISABLE_HUESYNC
    for (int i=0;i<4;i++){
      String a = "H"+String(i);
      hueIP[i] = request->arg(a).toInt();
    }

    t = request->arg(F("HL")).toInt();
    if (t > 0) huePollLightId = t;

    t = request->arg(F("HI")).toInt();
    if (t > 50) huePollIntervalMs = t;

    hueApplyOnOff = request->hasArg(F("HO"));
    hueApplyBri = request->hasArg(F("HB"));
    hueApplyColor = request->hasArg(F("HC"));
    huePollingEnabled = request->hasArg(F("HP"));
    hueStoreAllowed = true;
    reconnectHue();
    #endif
  }

  //TIME
  if (subPage == 5)
  {
    ntpEnabled = request->hasArg(F("NT"));
    strlcpy(ntpServerName, request->arg(F("NS")).c_str(), 33);
    useAMPM = !request->hasArg(F("CF"));
    currentTimezone = request->arg(F("TZ")).toInt();
    utcOffsetSecs = request->arg(F("UO")).toInt();

    //start ntp if not already connected
    if (ntpEnabled && WLED_CONNECTED && !ntpConnected) ntpConnected = ntpUdp.begin(ntpLocalPort);

    longitude = request->arg(F("LN")).toFloat();
    latitude = request->arg(F("LT")).toFloat();
    // force a sunrise/sunset re-calculation
    calculateSunriseAndSunset(); 

    if (request->hasArg(F("OL"))) {
      overlayDefault = request->arg(F("OL")).toInt();
      overlayCurrent = overlayDefault;
    }

    overlayMin = request->arg(F("O1")).toInt();
    overlayMax = request->arg(F("O2")).toInt();
    analogClock12pixel = request->arg(F("OM")).toInt();
    analogClock5MinuteMarks = request->hasArg(F("O5"));
    analogClockSecondsTrail = request->hasArg(F("OS"));

    #ifndef WLED_DISABLE_CRONIXIE
    strcpy(cronixieDisplay,request->arg(F("CX")).c_str());
    cronixieBacklight = request->hasArg(F("CB"));
    #endif
    countdownMode = request->hasArg(F("CE"));
    countdownYear = request->arg(F("CY")).toInt();
    countdownMonth = request->arg(F("CI")).toInt();
    countdownDay = request->arg(F("CD")).toInt();
    countdownHour = request->arg(F("CH")).toInt();
    countdownMin = request->arg(F("CM")).toInt();
    countdownSec = request->arg(F("CS")).toInt();
    setCountdown();

    macroAlexaOn = request->arg(F("A0")).toInt();
    macroAlexaOff = request->arg(F("A1")).toInt();
    macroCountdown = request->arg(F("MC")).toInt();
    macroNl = request->arg(F("MN")).toInt();
    for (uint8_t i=0; i<WLED_MAX_BUTTONS; i++) {
      char mp[4] = "MP"; mp[2] = 48+i; mp[3] = 0; // short
      char ml[4] = "ML"; ml[2] = 48+i; ml[3] = 0; // long
      char md[4] = "MD"; md[2] = 48+i; md[3] = 0; // double
      //if (!request->hasArg(mp)) break;
      macroButton[i] = request->arg(mp).toInt();      // these will default to 0 if not present
      macroLongPress[i] = request->arg(ml).toInt();
      macroDoublePress[i] = request->arg(md).toInt();
    }

    char k[3]; k[2] = 0;
    for (int i = 0; i<10; i++)
    {
      k[1] = i+48;//ascii 0,1,2,3

      k[0] = 'H'; //timer hours
      timerHours[i] = request->arg(k).toInt();

      k[0] = 'N'; //minutes
      timerMinutes[i] = request->arg(k).toInt();

      k[0] = 'T'; //macros
      timerMacro[i] = request->arg(k).toInt();

      k[0] = 'W'; //weekdays
      timerWeekday[i] = request->arg(k).toInt();
    }
  }

  //SECURITY
  if (subPage == 6)
  {
    if (request->hasArg(F("RS"))) //complete factory reset
    {
      WLED_FS.format();
      clearEEPROM();
      serveMessage(request, 200, F("All Settings erased."), F("Connect to WLED-AP to setup again"),255);
      doReboot = true;
    }

    bool pwdCorrect = !otaLock; //always allow access if ota not locked
    if (request->hasArg(F("OP")))
    {
      if (otaLock && strcmp(otaPass,request->arg(F("OP")).c_str()) == 0)
      {
        pwdCorrect = true;
      }
      if (!otaLock && request->arg(F("OP")).length() > 0)
      {
        strlcpy(otaPass,request->arg(F("OP")).c_str(), 33);
      }
    }

    if (pwdCorrect) //allow changes if correct pwd or no ota active
    {
      otaLock = request->hasArg(F("NO"));
      wifiLock = request->hasArg(F("OW"));
      aOtaEnabled = request->hasArg(F("AO"));
    }
  }
  #ifdef WLED_ENABLE_DMX // include only if DMX is enabled
  if (subPage == 7)
  {
    int t = request->arg(F("PU")).toInt();
    if (t >= 0  && t <= 63999) e131ProxyUniverse = t;

    t = request->arg(F("CN")).toInt();
    if (t>0 && t<16) {
      DMXChannels = t;
    }
    t = request->arg(F("CS")).toInt();
    if (t>0 && t<513) {
      DMXStart = t;
    }
    t = request->arg(F("CG")).toInt();
    if (t>0 && t<513) {
      DMXGap = t;
    }
    t = request->arg(F("SL")).toInt();
    if (t>=0 && t < MAX_LEDS) {
      DMXStartLED = t;
    }
    for (int i=0; i<15; i++) {
      String argname = "CH" + String((i+1));
      t = request->arg(argname).toInt();
      DMXFixtureMap[i] = t;
    }
  }
  #endif

  //USERMODS
  if (subPage == 8)
  {
    DynamicJsonDocument doc(JSON_BUFFER_SIZE);
    JsonObject um = doc.createNestedObject("um");

    size_t args = request->args();
    uint j=0;
    for (size_t i=0; i<args; i++) {
      String name = request->argName(i);
      String value = request->arg(i);

      // POST request parameters are combined as <usermodname>_<usermodparameter>
      uint8_t umNameEnd = name.indexOf("_");
      if (!umNameEnd) break;  // parameter does not contain "_" -> wrong

      JsonObject mod = um[name.substring(0,umNameEnd)]; // get a usermod JSON object
      if (mod.isNull()) {
        mod = um.createNestedObject(name.substring(0,umNameEnd)); // if it does not exist create it
      }
      DEBUG_PRINT(name.substring(0,umNameEnd));
      DEBUG_PRINT(":");
      name = name.substring(umNameEnd+1); // remove mod name from string

      // check if parameters represent array
      if (name.endsWith("[]")) {
        name.replace("[]","");
        if (!mod[name].is<JsonArray>()) {
          JsonArray ar = mod.createNestedArray(name);
          ar.add(value);
          j=0;
        } else {
          mod[name].add(value);
          j++;
        }
        DEBUG_PRINT(name);
        DEBUG_PRINT("[");
        DEBUG_PRINT(j);
        DEBUG_PRINT("] = ");
        DEBUG_PRINTLN(value);
      } else {
        mod.remove(name);  // checkboxes get two fields (first is always "off", existence of second depends on checkmark and may be "on")
        mod[name] = value;
        DEBUG_PRINT(name);
        DEBUG_PRINT(" = ");
        DEBUG_PRINTLN(value);
      }
    }
    usermods.readFromConfig(um);  // force change of usermod parameters
  }

  if (subPage != 2 && (subPage != 6 || !doReboot)) serializeConfig(); //do not save if factory reset or LED settings (which are saved after LED re-init)
  if (subPage == 4) alexaInit();
}



//helper to get int value at a position in string
int getNumVal(const String* req, uint16_t pos)
{
  return req->substring(pos+3).toInt();
}


//helper to get int value at a position in string
bool updateVal(const String* req, const char* key, byte* val, byte minv, byte maxv)
{
  int pos = req->indexOf(key);
  if (pos < 1) return false;

  if (req->charAt(pos+3) == '~') {
    int out = getNumVal(req, pos+1);
    if (out == 0)
    {
      if (req->charAt(pos+4) == '-')
      {
        *val = (*val <= minv)? maxv : *val -1;
      } else {
        *val = (*val >= maxv)? minv : *val +1;
      }
    } else {
      out += *val;
      if (out > maxv) out = maxv;
      if (out < minv) out = minv;
      *val = out;
    }
  } else
  {
    *val = getNumVal(req, pos);
  }
  return true;
}


//HTTP API request parser
bool handleSet(AsyncWebServerRequest *request, const String& req, bool apply)
{
  if (!(req.indexOf("win") >= 0)) return false;

  int pos = 0;
  DEBUG_PRINT(F("API req: "));
  DEBUG_PRINTLN(req);

  strip.applyToAllSelected = false;
  //snapshot to check if request changed values later, temporary.
  byte prevCol[4] = {col[0], col[1], col[2], col[3]};
  byte prevColSec[4] = {colSec[0], colSec[1], colSec[2], colSec[3]};
  byte prevEffect = effectCurrent;
  byte prevSpeed = effectSpeed;
  byte prevIntensity = effectIntensity;
  byte prevPalette = effectPalette;

  //segment select (sets main segment)
  byte prevMain = strip.getMainSegmentId();
  pos = req.indexOf(F("SM="));
  if (pos > 0) {
    strip.mainSegment = getNumVal(&req, pos);
  }
  byte selectedSeg = strip.getMainSegmentId();
  if (selectedSeg != prevMain) setValuesFromMainSeg();

  pos = req.indexOf(F("SS="));
  if (pos > 0) {
    byte t = getNumVal(&req, pos);
    if (t < strip.getMaxSegments()) selectedSeg = t;
  }

  WS2812FX::Segment& mainseg = strip.getSegment(selectedSeg);
  pos = req.indexOf(F("SV=")); //segment selected
  if (pos > 0) {
    byte t = getNumVal(&req, pos);
    if (t == 2) {
      for (uint8_t i = 0; i < strip.getMaxSegments(); i++)
      {
        strip.getSegment(i).setOption(SEG_OPTION_SELECTED, 0);
      }
    }
    mainseg.setOption(SEG_OPTION_SELECTED, t);
  }

  uint16_t startI = mainseg.start;
  uint16_t stopI = mainseg.stop;
  uint8_t grpI = mainseg.grouping;
  uint16_t spcI = mainseg.spacing;
  pos = req.indexOf(F("&S=")); //segment start
  if (pos > 0) {
    startI = getNumVal(&req, pos);
  }
  pos = req.indexOf(F("S2=")); //segment stop
  if (pos > 0) {
    stopI = getNumVal(&req, pos);
  }
  pos = req.indexOf(F("GP=")); //segment grouping
  if (pos > 0) {
    grpI = getNumVal(&req, pos);
    if (grpI == 0) grpI = 1;
  }
  pos = req.indexOf(F("SP=")); //segment spacing
  if (pos > 0) {
    spcI = getNumVal(&req, pos);
  }
  strip.setSegment(selectedSeg, startI, stopI, grpI, spcI);

   //set presets
  pos = req.indexOf(F("P1=")); //sets first preset for cycle
  if (pos > 0) presetCycleMin = getNumVal(&req, pos);

  pos = req.indexOf(F("P2=")); //sets last preset for cycle
  if (pos > 0) presetCycleMax = getNumVal(&req, pos);

  //preset cycle
  pos = req.indexOf(F("CY="));
  if (pos > 0)
  {
    char cmd = req.charAt(pos+3);
    if (cmd == '2') presetCyclingEnabled = !presetCyclingEnabled;
    else presetCyclingEnabled = (cmd != '0');
    presetCycCurr = presetCycleMin;
  }

  pos = req.indexOf(F("PT=")); //sets cycle time in ms
  if (pos > 0) {
    int v = getNumVal(&req, pos);
    if (v > 100) presetCycleTime = v/100;
  }

  pos = req.indexOf(F("PS=")); //saves current in preset
  if (pos > 0) savePreset(getNumVal(&req, pos));

  //apply preset
  if (updateVal(&req, "PL=", &presetCycCurr, presetCycleMin, presetCycleMax)) {
    applyPreset(presetCycCurr);
  }

  //set brightness
  updateVal(&req, "&A=", &bri);

  //set colors
  updateVal(&req, "&R=", &col[0]);
  updateVal(&req, "&G=", &col[1]);
  updateVal(&req, "&B=", &col[2]);
  updateVal(&req, "&W=", &col[3]);
  updateVal(&req, "R2=", &colSec[0]);
  updateVal(&req, "G2=", &colSec[1]);
  updateVal(&req, "B2=", &colSec[2]);
  updateVal(&req, "W2=", &colSec[3]);

  #ifdef WLED_ENABLE_LOXONE
  //lox parser
  pos = req.indexOf(F("LX=")); // Lox primary color
  if (pos > 0) {
    int lxValue = getNumVal(&req, pos);
    if (parseLx(lxValue, col)) {
      bri = 255;
      nightlightActive = false; //always disable nightlight when toggling
    }
  }
  pos = req.indexOf(F("LY=")); // Lox secondary color
  if (pos > 0) {
    int lxValue = getNumVal(&req, pos);
    if(parseLx(lxValue, colSec)) {
      bri = 255;
      nightlightActive = false; //always disable nightlight when toggling
    }
  }
  #endif

  //set hue
  pos = req.indexOf(F("HU="));
  if (pos > 0) {
    uint16_t temphue = getNumVal(&req, pos);
    byte tempsat = 255;
    pos = req.indexOf(F("SA="));
    if (pos > 0) {
      tempsat = getNumVal(&req, pos);
    }
    colorHStoRGB(temphue,tempsat,(req.indexOf(F("H2"))>0)? colSec:col);
  }

  //set white spectrum (kelvin)
  pos = req.indexOf(F("&K="));
  if (pos > 0) {
    colorKtoRGB(getNumVal(&req, pos),(req.indexOf(F("K2"))>0)? colSec:col);
  }

  //set color from HEX or 32bit DEC
  pos = req.indexOf(F("CL="));
  if (pos > 0) {
    colorFromDecOrHexString(col, (char*)req.substring(pos + 3).c_str());
  }
  pos = req.indexOf(F("C2="));
  if (pos > 0) {
    colorFromDecOrHexString(colSec, (char*)req.substring(pos + 3).c_str());
  }
  pos = req.indexOf(F("C3="));
  if (pos > 0) {
    byte t[4];
    colorFromDecOrHexString(t, (char*)req.substring(pos + 3).c_str());
    if (selectedSeg != strip.getMainSegmentId()) {
      strip.applyToAllSelected = true;
      strip.setColor(2, t[0], t[1], t[2], t[3]);
    } else {
      strip.getSegment(selectedSeg).setColor(2,((t[0] << 16) + (t[1] << 8) + t[2] + (t[3] << 24)), selectedSeg);
    }
  }

  //set to random hue SR=0->1st SR=1->2nd
  pos = req.indexOf(F("SR"));
  if (pos > 0) {
    _setRandomColor(getNumVal(&req, pos));
  }

  //swap 2nd & 1st
  pos = req.indexOf(F("SC"));
  if (pos > 0) {
    byte temp;
    for (uint8_t i=0; i<4; i++)
    {
      temp = col[i];
      col[i] = colSec[i];
      colSec[i] = temp;
    }
  }

  //set effect parameters
  if (updateVal(&req, "FX=", &effectCurrent, 0, strip.getModeCount()-1)) {
    presetCyclingEnabled = false;
    // it may be a good idea to also stop playlist if effect has changed
    unloadPlaylist();
  }
  updateVal(&req, "SX=", &effectSpeed);
  updateVal(&req, "IX=", &effectIntensity);
  updateVal(&req, "FP=", &effectPalette, 0, strip.getPaletteCount()-1);

  //set advanced overlay
  pos = req.indexOf(F("OL="));
  if (pos > 0) {
    overlayCurrent = getNumVal(&req, pos);
  }

  //apply macro (deprecated, added for compatibility with pre-0.11 automations)
  pos = req.indexOf(F("&M="));
  if (pos > 0) {
    applyPreset(getNumVal(&req, pos) + 16);
  }

  //toggle send UDP direct notifications
  pos = req.indexOf(F("SN="));
  if (pos > 0) notifyDirect = (req.charAt(pos+3) != '0');

  //toggle receive UDP direct notifications
  pos = req.indexOf(F("RN="));
  if (pos > 0) receiveNotifications = (req.charAt(pos+3) != '0');

  //receive live data via UDP/Hyperion
  pos = req.indexOf(F("RD="));
  if (pos > 0) receiveDirect = (req.charAt(pos+3) != '0');

  //main toggle on/off (parse before nightlight, #1214)
  pos = req.indexOf(F("&T="));
  if (pos > 0) {
    nightlightActive = false; //always disable nightlight when toggling
    switch (getNumVal(&req, pos))
    {
      case 0: if (bri != 0){briLast = bri; bri = 0;} break; //off, only if it was previously on
      case 1: if (bri == 0) bri = briLast; break; //on, only if it was previously off
      default: toggleOnOff(); //toggle
    }
  }

  //toggle nightlight mode
  bool aNlDef = false;
  if (req.indexOf(F("&ND")) > 0) aNlDef = true;
  pos = req.indexOf(F("NL="));
  if (pos > 0)
  {
    if (req.charAt(pos+3) == '0')
    {
      nightlightActive = false;
    } else {
      nightlightActive = true;
      if (!aNlDef) nightlightDelayMins = getNumVal(&req, pos);
      nightlightStartTime = millis();
    }
  } else if (aNlDef)
  {
    nightlightActive = true;
    nightlightStartTime = millis();
  }

  //set nightlight target brightness
  pos = req.indexOf(F("NT="));
  if (pos > 0) {
    nightlightTargetBri = getNumVal(&req, pos);
    nightlightActiveOld = false; //re-init
  }

  //toggle nightlight fade
  pos = req.indexOf(F("NF="));
  if (pos > 0)
  {
    nightlightMode = getNumVal(&req, pos);

    nightlightActiveOld = false; //re-init
  }
  if (nightlightMode > NL_MODE_SUN) nightlightMode = NL_MODE_SUN;

  pos = req.indexOf(F("TT="));
  if (pos > 0) transitionDelay = getNumVal(&req, pos);

  //Segment reverse
  pos = req.indexOf(F("RV="));
  if (pos > 0) strip.getSegment(selectedSeg).setOption(SEG_OPTION_REVERSED, req.charAt(pos+3) != '0');

  //Segment reverse
  pos = req.indexOf(F("MI="));
  if (pos > 0) strip.getSegment(selectedSeg).setOption(SEG_OPTION_MIRROR, req.charAt(pos+3) != '0');

  //Segment brightness/opacity
  pos = req.indexOf(F("SB="));
  if (pos > 0) {
    byte segbri = getNumVal(&req, pos);
    strip.getSegment(selectedSeg).setOption(SEG_OPTION_ON, segbri, selectedSeg);
    if (segbri) {
      strip.getSegment(selectedSeg).setOpacity(segbri, selectedSeg);
    }
  }

  //set time (unix timestamp)
  pos = req.indexOf(F("ST="));
  if (pos > 0) {
    setTimeFromAPI(getNumVal(&req, pos));
  }

  //set countdown goal (unix timestamp)
  pos = req.indexOf(F("CT="));
  if (pos > 0) {
    countdownTime = getNumVal(&req, pos);
    if (countdownTime - toki.second() > 0) countdownOverTriggered = false;
  }

  pos = req.indexOf(F("LO="));
  if (pos > 0) {
    realtimeOverride = getNumVal(&req, pos);
    if (realtimeOverride > 2) realtimeOverride = REALTIME_OVERRIDE_ALWAYS;
  }

  pos = req.indexOf(F("RB"));
  if (pos > 0) doReboot = true;

  //cronixie
  #ifndef WLED_DISABLE_CRONIXIE
  //mode, 1 countdown
  pos = req.indexOf(F("NM="));
  if (pos > 0) countdownMode = (req.charAt(pos+3) != '0');
  
  pos = req.indexOf(F("NX=")); //sets digits to code
  if (pos > 0) {
    strlcpy(cronixieDisplay, req.substring(pos + 3, pos + 9).c_str(), 7);
    setCronixie();
  }

  pos = req.indexOf(F("NB="));
  if (pos > 0) //sets backlight
  {
    cronixieBacklight = (req.charAt(pos+3) != '0');
  }
  #endif

  pos = req.indexOf(F("U0=")); //user var 0
  if (pos > 0) {
    userVar0 = getNumVal(&req, pos);
  }

  pos = req.indexOf(F("U1=")); //user var 1
  if (pos > 0) {
    userVar1 = getNumVal(&req, pos);
  }
  //you can add more if you need

  //apply to all selected manually to prevent #1618. Temporary
  bool col0Changed = false, col1Changed = false;
  for (uint8_t i = 0; i < 4; i++) {
    if (col[i] != prevCol[i]) col0Changed = true;
    if (colSec[i] != prevColSec[i]) col1Changed = true;
  }
  for (uint8_t i = 0; i < strip.getMaxSegments(); i++)
  {
    WS2812FX::Segment& seg = strip.getSegment(i);
    if (!seg.isSelected()) continue;
    if (effectCurrent != prevEffect) {
      seg.mode = effectCurrent;
      effectChanged = true;
    }
    if (effectSpeed != prevSpeed) {
      seg.speed = effectSpeed;
      effectChanged = true;
    }
    if (effectIntensity != prevIntensity) {
      seg.intensity = effectIntensity;
      effectChanged = true;
    }
    if (effectPalette != prevPalette) {
      seg.palette = effectPalette;
      effectChanged = true;
    }
  }

  if (col0Changed) {
    if (selectedSeg == strip.getMainSegmentId()) {
      strip.applyToAllSelected = true;
      strip.setColor(0, colorFromRgbw(col));
    }
  }
  if (col1Changed) {
    if (selectedSeg == strip.getMainSegmentId()) {
      strip.applyToAllSelected = true;
      strip.setColor(1, colorFromRgbw(colSec));
    }
  }
  //end of temporary fix code

  if (!apply) return true; //when called by JSON API, do not call colorUpdated() here
  
  //internal call, does not send XML response
  pos = req.indexOf(F("IN"));
  if (pos < 1) XML_response(request);

  strip.applyToAllSelected = false;

  pos = req.indexOf(F("&NN")); //do not send UDP notifications this time
  colorUpdated((pos > 0) ? NOTIFIER_CALL_MODE_NO_NOTIFY : NOTIFIER_CALL_MODE_DIRECT_CHANGE);

  return true;
}<|MERGE_RESOLUTION|>--- conflicted
+++ resolved
@@ -79,10 +79,6 @@
 
     if (rlyPin>=0 && pinManager.isPinAllocated(rlyPin)) pinManager.deallocatePin(rlyPin);
     if (irPin>=0 && pinManager.isPinAllocated(irPin)) pinManager.deallocatePin(irPin);
-<<<<<<< HEAD
-    #endif
-=======
->>>>>>> 7610ab7a
     for (uint8_t s=0; s<WLED_MAX_BUTTONS; s++)
       if (btnPin[s]>=0 && pinManager.isPinAllocated(btnPin[s]))
         pinManager.deallocatePin(btnPin[s]);
@@ -112,11 +108,8 @@
       //if (request->hasArg(ew)) SET_BIT(type,7); else UNSET_BIT(type,7); // hack bit 7 to indicate RGBW (as a LED type override if necessary)
       skip = request->hasArg(sl) ? LED_SKIP_AMOUNT : 0;
 
-<<<<<<< HEAD
       colorOrder = request->arg(co).toInt();
       start = (request->hasArg(ls)) ? request->arg(ls).toInt() : t;
-=======
->>>>>>> 7610ab7a
       if (request->hasArg(lc) && request->arg(lc).toInt() > 0) {
         t += length = request->arg(lc).toInt();
       } else {
@@ -139,10 +132,6 @@
       irPin = -1;
     }
     irEnabled = request->arg(F("IT")).toInt();
-<<<<<<< HEAD
-    #endif
-=======
->>>>>>> 7610ab7a
 
     int hw_rly_pin = request->arg(F("RL")).toInt();
     if (pinManager.allocatePin(hw_rly_pin,true)) {
@@ -209,11 +198,6 @@
   //SYNC
   if (subPage == 4)
   {
-<<<<<<< HEAD
-    //buttonType = request->arg(F("BT")).toInt();
-    //irEnabled = request->arg(F("IR")).toInt();
-=======
->>>>>>> 7610ab7a
     int t = request->arg(F("UP")).toInt();
     if (t > 0) udpPort = t;
     t = request->arg(F("U2")).toInt();

//page js
var loc = false, locip;
var noNewSegs = false;
var isOn = false, nlA = false, isLv = false, isInfo = false, isNodes = false, syncSend = false, syncTglRecv = true, isRgbw = false;
var whites = [0,0,0];
var selColors;
var expanded = [false];
var powered = [true];
var nlDur = 60, nlTar = 0;
var nlFade = false;
var selectedFx = 0;
var selectedPal = 0;
var csel = 0;
var currentPreset = -1;
var lastUpdate = 0;
var segCount = 0, ledCount = 0, lowestUnused = 0, maxSeg = 0, lSeg = 0;
var pcMode = false, pcModeA = false, lastw = 0;
var d = document;
const ranges = RangeTouch.setup('input[type="range"]', {});
var palettesData;
var pJson = {}, eJson = {}, lJson = {};
var pN = "", pI = 0;
var pmt = 1, pmtLS = 0, pmtLast = 0;
var lastinfo = {};
var cfg = {
	theme:{base:"dark", bg:{url:""}, alpha:{bg:0.6,tab:0.8}, color:{bg:""}},
	comp :{colors:{picker: true, rgb: false, quick: true, hex: false}, labels:true, pcmbot:false, pid:true, seglen:false}
};
var myWS, noWS = false;

var cpick = new iro.ColorPicker("#picker", {
	width: 260,
	wheelLightness: false,
  wheelAngle: 90,
  layout: [
    {
      component: iro.ui.Wheel,
      options: {}
    },
    {
      component: iro.ui.Slider,
      options: { sliderType: 'value' }
    },
    {
      component: iro.ui.Slider,
      options: {
        sliderType: 'kelvin',
        minTemperature: 2100,
        maxTemperature: 10000
      }
    }
  ]
});

function handleVisibilityChange() {if (!d.hidden && new Date () - lastUpdate > 3000) requestJson({'v':true,'rev':2},false);}
function sCol(na, col) {d.documentElement.style.setProperty(na, col);}
function gId(c) {return d.getElementById(c);}

function applyCfg()
{
	cTheme(cfg.theme.base === "light");
	var bg = cfg.theme.color.bg;
	if (bg) sCol('--c-1', bg);
	var ccfg = cfg.comp.colors;
	gId('hexw').style.display = ccfg.hex ? "block":"none";
	gId('picker').style.display = ccfg.picker ? "block":"none";
	gId('rgbwrap').style.display = ccfg.rgb ? "block":"none";
	gId('qcs-w').style.display = ccfg.quick ? "block":"none";
	var l = cfg.comp.labels;
	var e = d.querySelectorAll('.tab-label');
	for (var i=0; i<e.length; i++) e[i].style.display = l ? "block":"none";
	e = d.querySelector('.hd');
	e.style.display = l ? "block":"none";
	sCol('--tbp',l ? "14px 14px 10px 14px":"10px 22px 4px 22px");
	sCol('--bbp',l ? "9px 0 7px 0":"10px 0 4px 0");
	sCol('--bhd',l ? "block":"none");
	sCol('--bmt',l ? "0px":"5px");
	sCol('--t-b', cfg.theme.alpha.tab);
	size();
	localStorage.setItem('wledUiCfg', JSON.stringify(cfg));
}

function tglHex()
{
	cfg.comp.colors.hex = !cfg.comp.colors.hex;
	applyCfg();
}

function tglTheme()
{
	cfg.theme.base = (cfg.theme.base === "light") ? "dark":"light";
	applyCfg();
}

function tglLabels()
{
	cfg.comp.labels = !cfg.comp.labels;
	applyCfg();
}

function cTheme(light) {
	if (light) {
	sCol('--c-1','#eee');
	sCol('--c-f','#000');
	sCol('--c-2','#ddd');
	sCol('--c-3','#bbb');
	sCol('--c-4','#aaa');
	sCol('--c-5','#999');
	sCol('--c-6','#999');
	sCol('--c-8','#888');
	sCol('--c-b','#444');
	sCol('--c-c','#333');
	sCol('--c-e','#111');
	sCol('--c-d','#222');
	sCol('--c-r','#c42');
	sCol('--c-o','rgba(204, 204, 204, 0.9)');
	sCol('--c-sb','#0003'); sCol('--c-sbh','#0006');
	sCol('--c-tb','rgba(204, 204, 204, var(--t-b))');
	sCol('--c-tba','rgba(170, 170, 170, var(--t-b))');
	sCol('--c-tbh','rgba(204, 204, 204, var(--t-b))');
	gId('imgw').style.filter = "invert(0.8)";
	} else {
	sCol('--c-1','#111');
	sCol('--c-f','#fff');
	sCol('--c-2','#222');
	sCol('--c-3','#333');
	sCol('--c-4','#444');
	sCol('--c-5','#555');
	sCol('--c-6','#666');
	sCol('--c-8','#888');
	sCol('--c-b','#bbb');
	sCol('--c-c','#ccc');
	sCol('--c-e','#eee');
	sCol('--c-d','#ddd');
	sCol('--c-r','#831');
	sCol('--c-o','rgba(34, 34, 34, 0.9)');
	sCol('--c-sb','#fff3'); sCol('--c-sbh','#fff5');
	sCol('--c-tb','rgba(34, 34, 34, var(--t-b))');
	sCol('--c-tba','rgba(102, 102, 102, var(--t-b))');
	sCol('--c-tbh','rgba(51, 51, 51, var(--t-b))');
	gId('imgw').style.filter = "unset";
	}
}

<<<<<<< HEAD
function loadBg(iUrl)
{
	let bg = document.getElementById('bg');
	let img = document.createElement("img");
=======
function loadBg(iUrl) {
	let bg = d.getElementById('bg');
	let img = d.createElement("img");
>>>>>>> f3b84f13
	img.src = iUrl;
	if (iUrl == "") {
		var today = new Date();
		var hol = [
<<<<<<< HEAD
			[0,11,24,5,"https://aircoookie.github.io/xmas.png"], // christmas
			[0,2,17,1,"https://images.alphacoders.com/491/491123.jpg"], // st. Patrick's day
			[2022,3,16,3,"https://aircoookie.github.io/easter.png"],
			[2023,3,8,3,"https://aircoookie.github.io/easter.png"],
			[2024,2,30,3,"https://aircoookie.github.io/easter.png"]
		]
=======
			[0,11,24,4,"https://aircoookie.github.io/xmas.png"], // christmas
			[0,2,17,1,"https://images.alphacoders.com/491/491123.jpg"], // st. Patrick's day
			[2022,3,17,2,"https://aircoookie.github.io/easter.png"],
			[2023,3,9,2,"https://aircoookie.github.io/easter.png"],
			[2024,2,31,2,"https://aircoookie.github.io/easter.png"]
		];
>>>>>>> f3b84f13
		for (var i=0; i<hol.length; i++) {
			var yr = hol[i][0]==0 ? today.getFullYear() : hol[i][0];
			var hs = new Date(yr,hol[i][1],hol[i][2]);
			var he = new Date(hs);
			he.setDate(he.getDate() + hol[i][3]);
			if (today>=hs && today<=he)	img.src = hol[i][4];
		}
	}
	img.addEventListener('load', (event) => {
		var a = parseFloat(cfg.theme.alpha.bg);
		if (isNaN(a)) a = 0.6;
		bg.style.opacity = a;
		bg.style.backgroundImage = `url(${img.src})`;
		img = null;
	});
}

function onLoad()
{
	if (window.location.protocol == "file:") {
		loc = true;
		locip = localStorage.getItem('locIp');
		if (!locip)
		{
			locip = prompt("File Mode. Please enter WLED IP!");
			localStorage.setItem('locIp', locip);
		}
	}
	var sett = localStorage.getItem('wledUiCfg');
	if (sett) cfg = mergeDeep(cfg, JSON.parse(sett));

	resetPUtil();

	applyCfg();
	loadBg(cfg.theme.bg.url);

	var cd = gId('csl').children;
	for (var i = 0; i < cd.length; i++) cd[i].style.backgroundColor = "rgb(0, 0, 0)";
	selectSlot(0);
	updateTablinks(0);
	cpick.on("input:end", function() {
		setColor(1);
	});
	pmtLS = localStorage.getItem('wledPmt');

	// Load initial data
	loadPalettes(function() {
		loadPalettesData();
		loadFX(function() {
			loadPresets(function() {
				loadInfo(function() {
					requestJson({'v':true,'rev':2}, false, true);
				});
			});
		});
	});
	resetUtil();
	updateUI(true);
	
	d.addEventListener("visibilitychange", handleVisibilityChange, false);
	size();
	gId("cv").style.opacity=0;
	if (localStorage.getItem('pcm') == "true") togglePcMode(true);
	var sls = d.querySelectorAll('input[type="range"]');
	for (var sl of sls) {
		//sl.addEventListener('input', updateBubble, true);
		sl.addEventListener('touchstart', toggleBubble);
		sl.addEventListener('touchend', toggleBubble);
	}

	// Create UI update WS handler
	myWS = new WebSocket('ws://'+(loc?locip:window.location.hostname)+'/ws');
    myWS.onopen = function () {
		myWS.send("{'v':true,'rev':2}");
	}
	myWS.onmessage = function(event) {
		var json = JSON.parse(event.data);
		if (handleJson(json.state)) updateUI(true);
	}
}

function updateTablinks(tabI)
{
	var tablinks = d.getElementsByClassName("tablinks");
	for (var i of tablinks) i.className = i.className.replace(" active", "");
	if (pcMode) return;
	tablinks[tabI].className += " active";
}

function openTab(tabI, force = false)
{
	if (pcMode && !force) return;
	iSlide = tabI;
	_C.classList.toggle('smooth', false);
	_C.style.setProperty('--i', iSlide);
	updateTablinks(tabI);
}

var timeout;
function showToast(text, error = false)
{
	if (error) gId('connind').style.backgroundColor = "#831";
	var x = gId("toast");
	x.innerHTML = text;
	x.className = error ? "error":"show";
	clearTimeout(timeout);
	x.style.animation = 'none';
//	x.style.animation = null;
	timeout = setTimeout(function(){ x.className = x.className.replace("show", ""); }, 2900);
}

function showErrorToast() {showToast('Connection to light failed!', true);}
function clearErrorToast() {gId("toast").className = gId("toast").className.replace("error", "");}

function getRuntimeStr(rt)
{
	var t = parseInt(rt);
	var days = Math.floor(t/86400);
	var hrs = Math.floor((t - days*86400)/3600);
	var mins = Math.floor((t - days*86400 - hrs*3600)/60);
	var str = days ? (days + " " + (days == 1 ? "day" : "days") + ", ") : "";
	str += (hrs || days) ? (hrs + " " + (hrs == 1 ? "hour" : "hours")) : "";
	if (!days && hrs) str += ", ";
	if (t > 59 && !days) str += mins + " min";
	if (t < 3600 && t > 59) str += ", ";
	if (t < 3600) str += (t - mins*60) + " sec";
	return str;
}

function inforow(key, val, unit = "")
{
	return `<tr><td class="keytd">${key}</td><td class="valtd">${val}${unit}</td></tr>`;
}

function getLowestUnusedP()
{
	var l = 1;
	for (var key in pJson) if (key == l) l++;
	if (l > 250) l = 250;
	return l;
}

function checkUsed(i)
{
	var id = gId(`p${i}id`).value;
	if (pJson[id] && (i == 0 || id != i))
		gId(`p${i}warn`).innerHTML = `&#9888; Overwriting ${pName(id)}!`;
	else
		gId(`p${i}warn`).innerHTML = "";
}

function pName(i)
{
	var n = "Preset " + i;
	if (pJson && pJson[i] && pJson[i].n) n = pJson[i].n;
	return n;
}

function papiVal(i)
{
	if (!pJson || !pJson[i]) return "";
	var o = Object.assign({},pJson[i]);
	if (o.win) return o.win;
	delete o.n; delete o.p; delete o.ql;
	return JSON.stringify(o);
}

function qlName(i)
{
	if (!pJson || !pJson[i] || !pJson[i].ql) return "";
	return pJson[i].ql;
}

function cpBck()
{
	var copyText = gId("bck");

	copyText.select();
	copyText.setSelectionRange(0, 999999);
	d.execCommand("copy");
	showToast("Copied to clipboard!");
}

function presetError(empty)
{
	var hasBackup = false; var bckstr = "";
	try {
		bckstr = localStorage.getItem("wledP");
		if (bckstr.length > 10) hasBackup = true;
	} catch (e) {}

	var cn = `<div class="seg c">`;
	if (empty)
		cn += `You have no presets yet!`;
	else
		cn += `Sorry, there was an issue loading your presets!`;

	if (hasBackup) {
		cn += `<br><br>`;
		if (empty)
			cn += `However, there is backup preset data of a previous installation available.<br>
			(Saving a preset will hide this and overwrite the backup)`;
		else
			cn += `Here is a backup of the last known good state:`;
		cn += `<textarea id="bck"></textarea><br>
			<button class="btn btn-p" onclick="cpBck()">Copy to clipboard</button>`;
	}
	cn += `</div>`;
	gId('pcont').innerHTML = cn;
	if (hasBackup) gId('bck').value = bckstr;
}

function loadPresets(callback = null)
{
	var url = (loc?`http://${locip}`:'') + '/presets.json';

	fetch(url, {
		method: 'get'
	})
	.then(res => {
		if (!res.ok) showErrorToast();
		return res.json();
	})
	.then(json => {
		pJson = json;
		populatePresets();
		if (callback) callback();
	})
	.catch(function (error) {
		showToast(error, true);
		console.log(error);
		presetError(false);
		if (callback) callback();
	});
}

function loadPalettes(callback = null)
{
	var url = (loc?`http://${locip}`:'') + '/json/palettes';

	fetch(url, {
		method: 'get'
	})
	.then(res => {
		if (!res.ok) showErrorToast();
		return res.json();
	})
	.then(json => {
		lJson = Object.entries(json);
		populatePalettes();
//		updateUI();
		if (callback) callback();
	})
	.catch(function (error) {
		showToast(error, true);
		console.log(error);
		presetError(false);
		if (callback) callback();
	});
}

function loadFX(callback = null)
{
	var url = (loc?`http://${locip}`:'') + '/json/effects';

	fetch(url, {
		method: 'get'
	})
	.then(res => {
		if (!res.ok) showErrorToast();
		return res.json();
	})
	.then(json => {
		eJson = Object.entries(json);
		populateEffects();
//		updateUI();
		if (callback) callback();
	})
	.catch(function (error) {
		showToast(error, true);
		console.log(error);
		presetError(false);
		if (callback) callback();
	});
}

var pQL = [];
function populateQL()
{
	var cn = "";
	if (pQL.length > 0) {
		cn += `<p class="labels">Quick load</p>`;

		var it = 0;
		for (var key of (pQL||[])) {
			cn += `<button class="xxs btn psts" id="p${key[0]}qlb" onclick="setPreset(${key[0]});">${key[1]}</button>`;
			it++;
			if (it > 4) {
				it = 0;
				cn += '<br>';
			}
		}
		if (it != 0) cn+= '<br>';

		cn += `<p class="labels">All presets</p>`;
	}
	gId('pql').innerHTML = cn;
}

function populatePresets(fromls)
{
	if (fromls) pJson = JSON.parse(localStorage.getItem("wledP"));
	if (!pJson) {pJson={};return};
	delete pJson["0"];
	var cn = "";
	var arr = Object.entries(pJson);
	arr.sort(cmpP);
	var added = false;
	pQL = [];
	var is = [];

	for (var key of (arr||[]))
	{
		if (!isObject(key[1])) continue;
		let i = parseInt(key[0]);
		var qll = key[1].ql;
		if (qll) pQL.push([i, qll]);
		is.push(i);

		cn += `<div class="seg pres" id="p${i}o">`;
		if (cfg.comp.pid) cn += `<div class="pid">${i}</div>`;
		cn += `<div class="segname pname" onclick="setPreset(${i})">${pName(i)}</div>
			<i class="icons e-icon flr ${expanded[i+100] ? "exp":""}" id="sege${i+100}" onclick="expand(${i+100})">&#xe395;</i>
			<div class="segin" id="seg${i+100}"></div>
		</div><br>`;
		added = true;
	}

	gId('pcont').innerHTML = cn;
	if (added) {
		if (pmtLS != pmt && pmt != 0) {
			localStorage.setItem("wledPmt", pmt);
			pJson["0"] = {};
			localStorage.setItem("wledP", JSON.stringify(pJson));
		}
		pmtLS = pmt;
		for (var a = 0; a < is.length; a++) {
			let i = is[a];
			if (expanded[i+100]) expand(i+100, true);
		}
	} else { presetError(true); }
	updatePA(true);
	populateQL();
}

function loadInfo(callback=null)
{
	var url = (loc?`http://${locip}`:'') + '/json/info';
	fetch(url, {
		method: 'get'
	})
	.then(res => {
		if (!res.ok) showToast('Could not load Info!', true);
		return res.json();
	})
	.then(json => {
		lastinfo = json;
		var name = json.name;
		gId('namelabel').innerHTML = name;
		if (name === "Dinnerbone") d.documentElement.style.transform = "rotate(180deg)";
		if (json.live) name = "(Live) " + name;
		if (loc) name = "(L) " + name;
		d.title = name;
		isRgbw = json.leds.wv;
		ledCount = json.leds.count;
		syncTglRecv = json.str;
		maxSeg = json.leds.maxseg;
		pmt = json.fs.pmt;
		gId('buttonNodes').style.display = (json.ndc > 0 && window.innerWidth > 770) ? "block":"none";
		populateInfo(json);
		if (callback) callback();
	})
	.catch(function (error) {
		showToast(error, true);
		console.log(error);
		if (callback) callback();
	});
}

function populateInfo(i)
{
	var cn="";
	var heap = i.freeheap/1000;
	heap = heap.toFixed(1);
	var pwr = i.leds.pwr;
	var pwru = "Not calculated";
	if (pwr > 1000) {pwr /= 1000; pwr = pwr.toFixed((pwr > 10) ? 0 : 1); pwru = pwr + " A";}
	else if (pwr > 0) {pwr = 50 * Math.round(pwr/50); pwru = pwr + " mA";}
  	var urows="";
	if (i.u) {
		for (const [k, val] of Object.entries(i.u)) {
			if (val[1])
				urows += inforow(k,val[0],val[1]);
			else
				urows += inforow(k,val);
		}
	}
	var vcn = "Kuuhaku";
	if (i.ver.startsWith("0.12.")) vcn = "Hikari";
	if (i.cn) vcn = i.cn;

	cn += `v${i.ver} "${vcn}"<br><br><table class="infot">
${urows}
${inforow("Build",i.vid)}
${inforow("Signal strength",i.wifi.signal +"% ("+ i.wifi.rssi, " dBm)")}
${inforow("Uptime",getRuntimeStr(i.uptime))}
${inforow("Free heap",heap," kB")}
${inforow("Estimated current",pwru)}
${inforow("Average FPS",i.leds.fps)}
${inforow("MAC address",i.mac)}
${inforow("Filesystem",i.fs.u + "/" + i.fs.t + " kB (" +Math.round(i.fs.u*100/i.fs.t) + "%)")}
${inforow("Environment",i.arch + " " + i.core + " (" + i.lwip + ")")}
</table>`;
	gId('kv').innerHTML = cn;
}

function populateSegments(s)
{
	var cn = "";
	segCount = 0; lowestUnused = 0; lSeg = 0;

	for (var y = 0; y < (s.seg||[]).length; y++)
	{
		segCount++;

		var inst=s.seg[y];
		let i = parseInt(inst.id);
		powered[i] = inst.on;
		if (i == lowestUnused) lowestUnused = i+1;
		if (i > lSeg) lSeg = i;

		cn += `<div class="seg">
	<label class="check schkl" style="position:absolute">
		&nbsp;
		<input type="checkbox" id="seg${i}sel" onchange="selSeg(${i})" ${inst.sel ? "checked":""}>
		<span class="checkmark schk"></span>
	</label>
	<div class="segname" onclick="selSegEx(${i})">
		${inst.n ? inst.n : "Segment "+i}
	</div>
	<i class="icons e-icon flr ${expanded[i] ? "exp":""}" id="sege${i}" onclick="expand(${i})">&#xe395;</i>
	<div class="segin ${expanded[i] ? "expanded":""}" id="seg${i}">
		<input type="text" class="ptxt noslide" id="seg${i}t" autocomplete="off" maxlength=32 value="${inst.n?inst.n:""}" placeholder="Enter name..."/><br>
		<table class="segt">
			<tr>
				<td width="38%">Start LED</td>
				<td width="38%">${cfg.comp.seglen?"LED count":"Stop LED"}</td>
			</tr>
			<tr>
				<td><input class="noslide segn" id="seg${i}s" type="number" min="0" max="${ledCount-1}" value="${inst.start}" oninput="updateLen(${i})"></td>
				<td><input class="noslide segn" id="seg${i}e" type="number" min="0" max="${ledCount-(cfg.comp.seglen?inst.start:0)}" value="${inst.stop-(cfg.comp.seglen?inst.start:0)}" oninput="updateLen(${i})"></td>
				<td rowspan="3"><i class="icons e-icon cnf" id="segc${i}" onclick="setSeg(${i})">&#xe390;</i></td>
			</tr>
			<tr>
				<td>Grouping</td>
				<td>Spacing</td>
			</tr>
			<tr>
				<td><input class="noslide segn" id="seg${i}grp" type="number" min="1" max="255" value="${inst.grp}" oninput="updateLen(${i})"></td>
				<td><input class="noslide segn" id="seg${i}spc" type="number" min="0" max="255" value="${inst.spc}" oninput="updateLen(${i})"></td>
			</tr>
		</table>
		<div class="h bp" id="seg${i}len"></div>
		<i class="icons e-icon pwr ${powered[i] ? "act":""}" id="seg${i}pwr" onclick="setSegPwr(${i})">&#xe08f;</i>
		<div class="sliderwrap il sws">
			<input id="seg${i}bri" class="noslide sis" onchange="setSegBri(${i})" oninput="updateTrail(this)" max="255" min="1" type="range" value="${inst.bri}" />
			<div class="sliderdisplay"></div>
		</div>
		<i class="icons e-icon del" id="segd${i}" onclick="delSeg(${i})">&#xe037;</i>
		<label class="check revchkl">
			Reverse direction
			<input type="checkbox" id="seg${i}rev" onchange="setRev(${i})" ${inst.rev ? "checked":""}>
			<span class="checkmark schk"></span>
		</label>
		<label class="check revchkl">
			Mirror effect
			<input type="checkbox" id="seg${i}mi" onchange="setMi(${i})" ${inst.mi ? "checked":""}>
			<span class="checkmark schk"></span>
		</label>
	</div>
</div><br>`;
	}

	gId('segcont').innerHTML = cn;
	if (lowestUnused >= maxSeg) {
		gId('segutil').innerHTML = '<span class="h">Maximum number of segments reached.</span>';
		noNewSegs = true;
	} else if (noNewSegs) {
		resetUtil();
		noNewSegs = false;
	}
	for (var i = 0; i <= lSeg; i++) {
		updateLen(i);
		updateTrail(gId(`seg${i}bri`));
		if (segCount < 2) gId(`segd${lSeg}`).style.display = "none";
	}
	gId('rsbtn').style.display = (segCount > 1) ? "inline":"none";
}

function btype(b)
{
	switch (b) {
		case 2:
		case 32: return "ESP32";
		case 1:
		case 82: return "ESP8266";
	}
	return "?";
}

function bname(o)
{
	if (o.name=="WLED") return o.ip;
	return o.name;
}
  
function populateNodes(i,n)
{
	var cn="";
	var urows="";
	var nnodes = 0;
	if (n.nodes) {
		n.nodes.sort((a,b) => (a.name).localeCompare(b.name));
		for (var x=0;x<n.nodes.length;x++) {
			var o = n.nodes[x];
			if (o.name) {
				var url = `<button class="btn btna-icon tab" onclick="location.assign('http://${o.ip}');">${bname(o)}</button>`;
				urows += inforow(url,`${btype(o.type)}<br><i>${o.vid==0?"N/A":o.vid}</i>`);
				nnodes++;
			}
		}
	}
	if (i.ndc < 0) cn += `Instance List is disabled.`;
	else if (nnodes == 0) cn += `No other instances found.`;
		cn += `<table class="infot">
		${urows}
		${inforow("Current instance:",i.name)}
	</table>`;
	gId('kn').innerHTML = cn;
}
  
function loadNodes()
{
	var url = (loc?`http://${locip}`:'') + '/json/nodes';
	fetch(url, {
		method: 'get'
	})
	.then(res => {
		if (!res.ok) showToast('Could not load Node list!', true);
		return res.json();
	})
	.then(json => {
		populateNodes(lastinfo, json);
	})
	.catch(function (error) {
		showToast(error, true);
		console.log(error);
	});
}

function populateEffects()
{
    var effects = eJson;
	var html = "";

	effects.shift(); //remove solid
	for (let i = 0; i < effects.length; i++) effects[i] = {id: effects[i][0], name:effects[i][1]};
	effects.sort((a,b) => (a.name).localeCompare(b.name));

	effects.unshift({
		"id": 0,
		"name": "Solid",
	});

	for (let i = 0; i < effects.length; i++) {
		html += generateListItemHtml(
			'fx',
			effects[i].id,
			effects[i].name,
			'setX'
		);
	}

	gId('fxlist').innerHTML=html;
}

function populatePalettes()
{
    var palettes = lJson;
	palettes.shift(); //remove default
	for (let i = 0; i < palettes.length; i++) {
		palettes[i] = {
			"id": palettes[i][0],
			"name": palettes[i][1]
		};
	}
	palettes.sort((a,b) => (a.name).localeCompare(b.name));

	palettes.unshift({
		"id": 0,
		"name": "Default",
	});
	
	var paletteHtml = "";
	for (let i = 0; i < palettes.length; i++) {
		let previewCss = genPalPrevCss(palettes[i].id);
		paletteHtml += generateListItemHtml(
			'palette',
		    palettes[i].id,
            palettes[i].name,
            'setPalette',
            `<div class="lstIprev" style="${previewCss}"></div>`
        );
	}

	gId('selectPalette').innerHTML=paletteHtml;
}

function redrawPalPrev()
{
	let palettes = d.querySelectorAll('#selectPalette .lstI');
	for (let i = 0; i < palettes.length; i++) {
		let id = palettes[i].dataset.id;
		let lstPrev = palettes[i].querySelector('.lstIprev');
		if (lstPrev) {
			lstPrev.style = genPalPrevCss(id);
		}
	}
}

function genPalPrevCss(id)
{
	if (!palettesData) return;

	var paletteData = palettesData[id];
	var previewCss = "";

	if (!paletteData) return 'display: none';

	// We need at least two colors for a gradient
	if (paletteData.length == 1) {
		paletteData[1] = paletteData[0];
		if (Array.isArray(paletteData[1])) {
			paletteData[1][0] = 255;
		}
	}

	var gradient = [];
	for (let j = 0; j < paletteData.length; j++) {
		const element = paletteData[j];
		let r;
		let g;
		let b;
		let index = false;
		if (Array.isArray(element)) {
			index = element[0]/255*100;
			r = element[1];
			g = element[2];
			b = element[3];
		} else if (element == 'r') {
			r = Math.random() * 255;
			g = Math.random() * 255;
			b = Math.random() * 255;
		} else {
			if (selColors) {
				let e = element[1] - 1;
				if (Array.isArray(selColors[e])) {
					r = selColors[e][0];
					g = selColors[e][1];
					b = selColors[e][2];
				} else {
					r = (selColors[e]>>16) & 0xFF;
					g = (selColors[e]>> 8) & 0xFF;
					b = (selColors[e]    ) & 0xFF;
				}
			}
		}
		if (index === false) {
			index = j / paletteData.length * 100;
		}
		
		gradient.push(`rgb(${r},${g},${b}) ${index}%`);
	}

	return `background: linear-gradient(to right,${gradient.join()});`;
}

function generateListItemHtml(listName, id, name, clickAction, extraHtml = '')
{
    return `<div class="lstI${id==0?' sticky':''}" data-id="${id}">
	<label class="radio schkl">
		&nbsp;
		<input type="radio" value="${id}" name="${listName}" onChange="${clickAction}()">
		<span class="radiomark schk"></span>
	</label>
	<div class="lstIcontent" onClick="${clickAction}(${id})">
		<span class="lstIname">
			${name}
		</span>
		${extraHtml}
	</div>
</div>`;
}

function updateTrail(e, slidercol)
{
	if (e==null) return;
	var max = e.hasAttribute('max') ? e.attributes.max.value : 255;
	var progress = e.value * 100 / max;
	progress = parseInt(progress);
	var scol;
	switch (slidercol) {
		case 1: scol = "#f00"; break;
		case 2: scol = "#0f0"; break;
		case 3: scol = "#00f"; break;
		default: scol = "var(--c-f)";
	}
	var val = `linear-gradient(90deg, ${scol} ${progress}%, var(--c-4) ${progress}%)`;
	e.parentNode.getElementsByClassName('sliderdisplay')[0].style.background = val;
	var bubble = e.parentNode.parentNode.getElementsByTagName('output')[0];
	if (bubble) bubble.innerHTML = e.value;
}

function toggleBubble(e)
{
	var bubble = e.target.parentNode.parentNode.getElementsByTagName('output')[0];
	bubble.classList.toggle('sliderbubbleshow');
}

function updateLen(s)
{
	if (!gId(`seg${s}s`)) return;
	var start = parseInt(gId(`seg${s}s`).value);
	var stop = parseInt(gId(`seg${s}e`).value);
	var len = stop - (cfg.comp.seglen?0:start);
	var out = "(delete)";
	if (len > 1) {
		out = `${len} LEDs`;
	} else if (len == 1) {
		out = "1 LED";
	}

	if (gId(`seg${s}grp`) != null)
	{
		var grp = parseInt(gId(`seg${s}grp`).value);
		var spc = parseInt(gId(`seg${s}spc`).value);
		if (grp == 0) grp = 1;
		var virt = Math.ceil(len/(grp + spc));
		if (!isNaN(virt) && (grp > 1 || spc > 0)) out += ` (${virt} virtual)`;
	}

	gId(`seg${s}len`).innerHTML = out;
}

function updatePA(scrollto=false)
{
	var ps = d.getElementsByClassName("seg");
	for (let i = 0; i < ps.length; i++) {
		ps[i].style.backgroundColor = "var(--c-2)";
	}
	ps = d.getElementsByClassName("psts");
	for (let i = 0; i < ps.length; i++) {
		ps[i].style.backgroundColor = "var(--c-2)";
	}
	if (currentPreset > 0) {
		var acv = gId(`p${currentPreset}o`);
		if (acv && !expanded[currentPreset+100]) {
			acv.style.background = "var(--c-6)";
			if (scrollto) {
				// scroll selected preset into view (on WS refresh)
				acv.scrollIntoView({
					behavior: 'smooth',
					block: 'center',
				});
			}
		}
		acv = gId(`p${currentPreset}qlb`);
		if (acv) acv.style.background = "var(--c-6)";
	}
}

function updateUI(scrollto=false)
{
	noWS = (!myWS || myWS.readyState === WebSocket.CLOSED);

	gId('buttonPower').className = (isOn) ? "active":"";
	gId('buttonNl').className = (nlA) ? "active":"";
	gId('buttonSync').className = (syncSend) ? "active":"";
	gId('buttonNodes').style.display = (lastinfo.ndc > 0 && window.innerWidth > 770) ? "block":"none";

	updateSelectedPalette(scrollto);
	updateSelectedFx(scrollto);

	updateTrail(gId('sliderBri'));
	updateTrail(gId('sliderSpeed'));
	updateTrail(gId('sliderIntensity'));
	updateTrail(gId('sliderW'));
	if (isRgbw) gId('wwrap').style.display = "block";

	updatePA(scrollto);
	updateHex();
	updateRgb();
}

function updateSelectedPalette(scrollto=false)
{
	var parent = gId('selectPalette');
	var selPaletteInput = parent.querySelector(`input[name="palette"][value="${selectedPal}"]`);
	if (selPaletteInput) selPaletteInput.checked = true;

	var selElement = parent.querySelector('.selected');
	if (selElement) selElement.classList.remove('selected');

	var selectedPalette = parent.querySelector(`.lstI[data-id="${selectedPal}"]`);
	if (selectedPalette) parent.querySelector(`.lstI[data-id="${selectedPal}"]`).classList.add('selected');

/*
	if (scrollto && selectedPalette) {
		selectedPalette.scrollIntoView({
			behavior: 'smooth',
			block: 'center',
		});
	}
*/
}

function updateSelectedFx(scrollto=false)
{
	var parent = gId('fxlist');

	var selEffectInput = parent.querySelector(`input[name="fx"][value="${selectedFx}"]`);
	if (selEffectInput) selEffectInput.checked = true;

	var selElement = parent.querySelector('.selected');
	if (selElement) selElement.classList.remove('selected');

	var selectedEffect = parent.querySelector(`.lstI[data-id="${selectedFx}"]`);
	if (selectedEffect) selectedEffect.classList.add('selected');
/*
	if (scrollto && selectedEffect) {
		selectedEffect.scrollIntoView({
			behavior: 'smooth',
			block: 'center',
		});
	}
*/
}

function displayRover(i,s)
{
	gId('rover').style.transform = (i.live && s.lor == 0) ? "translateY(0px)":"translateY(100%)";
	var sour = i.lip ? i.lip:""; if (sour.length > 2) sour = " from " + sour;
	gId('lv').innerHTML = `WLED is receiving live ${i.lm} data${sour}`;
	gId('roverstar').style.display = (i.live && s.lor) ? "block":"none";
}

function cmpP(a, b)
{
	if (!a[1].n) return (a[0] > b[0]);
	return a[1].n.localeCompare(b[1].n,undefined, {numeric: true});
}

function handleJson(s)
{
	if (!s) return false;

	isOn = s.on;
	gId('sliderBri').value= s.bri;
	nlA = s.nl.on;
	nlDur = s.nl.dur;
	nlTar = s.nl.tbri;
	nlFade = s.nl.fade;
	syncSend = s.udpn.send;
	currentPreset = s.ps;
	gId('cyToggle').checked = (s.pl >= 0);
	gId('cycs').value = s.ccnf.min;
	gId('cyce').value = s.ccnf.max;
	gId('cyct').value = s.ccnf.time/10;
	gId('cyctt').value = s.transition/10;

	var selc=0; var ind=0;
	populateSegments(s);
	for (let i = 0; i < (s.seg||[]).length; i++)
	{
		if(s.seg[i].sel) {selc = ind; break;} ind++;
	}
	var i=s.seg[selc];
	if (!i) return false; // no segments!
	
	selColors = i.col;
	var cd = gId('csl').children;
	for (let e = cd.length-1; e >= 0; e--)
	{
		var r,g,b,w;
		if (Array.isArray(i.col[e])) {
			r = i.col[e][0];
			g = i.col[e][1];
			b = i.col[e][2];
			if (isRgbw) w = i.col[e][3];
		} else {
			r = (i.col[e]>>16) & 0xFF;
			g = (i.col[e]>> 8) & 0xFF;
			b = (i.col[e]    ) & 0xFF;
			if (isRgbw) w = (i.col[e] >> 24) & 0xFF;
		}
		cd[e].style.backgroundColor = "rgb(" + r + "," + g + "," + b + ")";
		if (isRgbw) whites[e] = parseInt(w);
		selectSlot(csel);
	}
	gId('sliderSpeed').value = whites[csel];

	gId('sliderSpeed').value = i.sx;
	gId('sliderIntensity').value = i.ix;

	selectedPal = i.pal;
	selectedFx = i.fx;

	displayRover(lastinfo, s);
	clearErrorToast();

	return true;
}

var jsonTimeout, refreshTimer;
function requestJson(command, rinfo = true, verbose = true, callback = null)
{
	gId('connind').style.backgroundColor = "#a90";
	lastUpdate = new Date();
	if (!jsonTimeout) jsonTimeout = setTimeout(showErrorToast, 3000);
	var req = null;
	var e1 = gId('fxlist');
	var e2 = gId('selectPalette');

	var url = (loc?`http://${locip}`:'') + (rinfo ? '/json/si': (command ? '/json/state':'/json/si'));

	var type = command ? 'post':'get';
	if (command)
	{
		command.v = verbose;
		command.rev = 2;
		command.time = Math.floor(Date.now() / 1000);
		req = JSON.stringify(command);
	}
	fetch(url, {
		method: type,
		headers: {
			"Content-type": "application/json; charset=UTF-8"
		},
		body: req
	})
	.then(res => {
		if (!res.ok) showErrorToast();
		return res.json();
	})
	.then(json => {
		clearTimeout(jsonTimeout);
		jsonTimeout = null;
		clearErrorToast();
		gId('connind').style.backgroundColor = "#070";
		if (!json) { showToast('Empty response', true); return; }
		if (json.error && json.error != 0) { showToast('Out of memory!', true); return; }
		if (json.success) {
			if (callback) callback();
			return;
		}
		var s = json.state ? json.state : json;
		if (!command || rinfo) {
			if (!rinfo) {
				pmt = json.info.fs.pmt;
				populatePresets(true);
				pmtLast = pmt;
			}
			var info = json.info;
/*
			var name = info.name;
			gId('namelabel').innerHTML = name;
			if (name === "Dinnerbone") d.documentElement.style.transform = "rotate(180deg)";
			if (info.live) name = "(Live) " + name;
			if (loc) name = "(L) " + name;

			d.title = name;
			isRgbw = info.leds.wv;
			ledCount = info.leds.count;
			syncTglRecv = info.str;
			maxSeg = info.leds.maxseg;
*/
			pmt = info.fs.pmt;
			if (!command && pmt != pmtLast) setTimeout(loadPresets,99);
			pmtLast = pmt;
			lastinfo = info;
			if (isInfo) populateInfo(info);
			if (!rinfo) loadPalettesData();
		}

		if (!handleJson(s)) {
			showToast('No Segments!', true);
			updateUI(false);
			if (callback) callback();
			return;
		}

		if (s.error && s.error != 0) {
      		var errstr = "";
      		switch (s.error) {
				case 10: errstr = "Could not mount filesystem!"; break;
				case 11: errstr = "Not enough space to save preset!"; break;
				case 12: errstr = "The requested preset does not exist."; break;
				case 19: errstr = "A filesystem error has occured."; break;
      		}
      		showToast('Error ' + s.error + ": " + errstr, true);
    	}
        updateUI(true);
		if (callback) callback();
	})
	.catch(function (error) {
		showToast(error, true);
		console.log(error);
		if (callback) callback();
	});
}

function togglePower()
{
	isOn = !isOn;
	var obj = {"on": isOn};
	obj.transition = parseInt(gId('cyctt').value*10);
	requestJson(obj, false, noWS);
}

function toggleNl()
{
	nlA = !nlA;
	if (nlA) showToast(`Timer active. Your light will turn ${nlTar > 0 ? "on":"off"} ${nlFade ? "over":"after"} ${nlDur} minutes.`);
	else showToast('Timer deactivated.');
	var obj = {"nl": {"on": nlA}};
	requestJson(obj, false);
}

function toggleSync()
{
	syncSend = !syncSend;
	if (syncSend) showToast('Other lights in the network will now sync to this one.');
	else showToast('This light and other lights in the network will no longer sync.');
	var obj = {"udpn": {"send": syncSend}};
	if (syncTglRecv) obj.udpn.recv = syncSend;
	requestJson(obj, false);
}

function toggleLiveview()
{
	isLv = !isLv;
	gId('liveview').style.display = (isLv) ? "block":"none";
	var url = (loc?`http://${locip}`:'') + "/liveview";
	gId('liveview').src = (isLv) ? url:"about:blank";
	gId('buttonSr').className = (isLv) ? "active":"";
	size();
}

function toggleInfo()
{
	if (isNodes) toggleNodes();
	isInfo = !isInfo;
	if (isInfo) loadInfo();
	gId('info').style.transform = (isInfo) ? "translateY(0px)":"translateY(100%)";
	gId('buttonI').className = (isInfo) ? "active":"";
}

function toggleNodes()
{
	if (isInfo) toggleInfo();
	isNodes = !isNodes;
	if (isNodes) loadNodes();
	gId('nodes').style.transform = (isNodes) ? "translateY(0px)":"translateY(100%)";
	gId('buttonNodes').className = (isNodes) ? "active":"";
}

function makeSeg()
{
	var ns = 0;
	if (lowestUnused > 0) {
		var pend = parseInt(gId(`seg${lowestUnused -1}e`).value,10) + (cfg.comp.seglen?parseInt(gId(`seg${lowestUnused -1}s`).value,10):0);
		if (pend < ledCount) ns = pend;
	}
	var cn = `<div class="seg">
	<div class="segname newseg">
		New segment ${lowestUnused}
	</div>
	<div class="segin expanded">
		<input type="text" class="ptxt noslide" id="seg${lowestUnused}t" autocomplete="off" maxlength=32 value="" placeholder="Enter name..."/><br>
		<table class="segt">
			<tr>
				<td width="38%">Start LED</td>
				<td width="38%">${cfg.comp.seglen?"LED count":"Stop LED"}</td>
			</tr>
			<tr>
				<td><input class="noslide segn" id="seg${lowestUnused}s" type="number" min="0" max="${ledCount-1}" value="${ns}" oninput="updateLen(${lowestUnused})"></td>
				<td><input class="noslide segn" id="seg${lowestUnused}e" type="number" min="0" max="${ledCount-(cfg.comp.seglen?ns:0)}" value="${ledCount-(cfg.comp.seglen?ns:0)}" oninput="updateLen(${lowestUnused})"></td>
				<td><i class="icons e-icon cnf cnf-s" id="segc${lowestUnused}" onclick="setSeg(${lowestUnused});resetUtil();">&#xe390;</i></td>
			</tr>
		</table>
		<div class="h" id="seg${lowestUnused}len">${ledCount - ns} LEDs</div>
		<div class="c"><button class="btn btn-p" onclick="resetUtil()">Cancel</button></div>
	</div>
</div>`;
	gId('segutil').innerHTML = cn;
}

function resetUtil()
{
	gId('segutil').innerHTML = '<button class="btn btn-s btn-i" onclick="makeSeg()"><i class="icons btn-icon">&#xe18a;</i>Add segment</button><br>';
}

function makeP(i)
{
	return `<input type="text" class="ptxt noslide" id="p${i}txt" autocomplete="off" maxlength=32 value="${(i>0)?pName(i):""}" placeholder="Enter name..."/><br>
<div class="c">Quick load label: <input type="text" class="stxt noslide" maxlength=2 value="${qlName(i)}" id="p${i}ql" autocomplete="off"/></div>
<div class="h">(leave empty for no Quick load button)</div>
<label class="check revchkl">
	${(i>0)?"Overwrite with state":"Use current state"}
	<input type="checkbox" id="p${i}cstgl" onchange="tglCs(${i})" ${(i>0)?"":"checked"}>
	<span class="checkmark schk"></span>
</label><br>
<div class="po2" id="p${i}o2">
	API command<br>
	<textarea class="noslide" id="p${i}api"></textarea>
</div>
<div class="po1" id="p${i}o1">
	<label class="check revchkl">
		Include brightness
		<input type="checkbox" id="p${i}ibtgl" checked>
		<span class="checkmark schk"></span>
	</label>
	<label class="check revchkl">
		Save segment bounds
		<input type="checkbox" id="p${i}sbtgl" checked>
		<span class="checkmark schk"></span>
	</label>
</div>
<div class="c">Save to ID <input class="noslide" id="p${i}id" type="number" oninput="checkUsed(${i})" max=250 min=1 value=${(i>0)?i:getLowestUnusedP()}></div>
<div class="c">
	<button class="btn btn-p" onclick="saveP(${i})"><i class="icons btn-icon">&#xe390;</i>${(i>0)?"Save changes":"Save preset"}</button>
	${(i>0)?'<button class="btn btn-p" onclick="delP('+i+')"><i class="icons btn-icon">&#xe037;</i>Delete preset</button>':'<button class="btn btn-p" onclick="resetPUtil()">Cancel</button>'}
</div>
<div class="pwarn ${(i>0)?"bp":""} c" id="p${i}warn">
</div>
${(i>0)? ('<div class="h">ID ' +i+ '</div>'):""}`;
}

function makePUtil()
{
	gId('putil').innerHTML = `<div class="seg pres">
<div class="segname newseg">
	New preset</div>
<div class="segin expanded">
${makeP(0)}</div></div>`;
	updateTrail(gId('p0p'));
	for (var i=0; i<expanded.length; i++) if (expanded[i]) expand(i);
}

function resetPUtil()
{
	gId('putil').innerHTML = `<button class="btn btn-s btn-i" onclick="makePUtil()"><i class="icons btn-icon">&#xe18a;</i>Create preset</button><br>`;
}

function tglCs(i)
{
	var pss = gId(`p${i}cstgl`).checked;
	gId(`p${i}o1`).style.display = pss? "block" : "none";
	gId(`p${i}o2`).style.display = !pss? "block" : "none";
}

function selSegEx(s)
{
	var obj = {"seg":[]};
	for (let i=0; i<=lSeg; i++) obj.seg.push({"sel":(i==s)?true:false});
	requestJson(obj, false);
}

function selSeg(s)
{
	var sel = gId(`seg${s}sel`).checked;
	var obj = {"seg": {"id": s, "sel": sel}};
	requestJson(obj, false);
}

function setSeg(s)
{
	var name = gId(`seg${s}t`).value;
	var start = parseInt(gId(`seg${s}s`).value);
	var stop = parseInt(gId(`seg${s}e`).value);
	if (stop == 0) {delSeg(s); return;}
	var obj = {"seg": {"id": s, "n": name, "start": start, "stop": (cfg.comp.seglen?start:0)+stop}};
	if (gId(`seg${s}grp`))
	{
		var grp = parseInt(gId(`seg${s}grp`).value);
		var spc = parseInt(gId(`seg${s}spc`).value);
		obj.seg.grp = grp;
		obj.seg.spc = spc;
	}
	requestJson(obj, false);
}

function delSeg(s)
{
	if (segCount < 2) {
		showToast("You need to have multiple segments to delete one!");
		return;
	}
	expanded[s] = false;
	segCount--;
	var obj = {"seg": {"id": s, "stop": 0}};
	requestJson(obj, false);
}

function setRev(s)
{
	var rev = gId(`seg${s}rev`).checked;
	var obj = {"seg": {"id": s, "rev": rev}};
	requestJson(obj, false);
}

function setMi(s)
{
	var mi = gId(`seg${s}mi`).checked;
	var obj = {"seg": {"id": s, "mi": mi}};
	requestJson(obj, false);
}

function setSegPwr(s)
{
	var obj = {"seg": {"id": s, "on": !powered[s]}};
	requestJson(obj, false);
}

function setSegBri(s)
{
	var obj = {"seg": {"id": s, "bri": parseInt(gId(`seg${s}bri`).value)}};
	requestJson(obj, false);
}

function setX(ind = null)
{
	if (ind === null) {
		ind = parseInt(d.querySelector('#fxlist input[name="fx"]:checked').value);
	} else {
		d.querySelector(`#fxlist input[name="fx"][value="${ind}"]`).checked = true;
	}
	var selElement = d.querySelector('#fxlist .selected');
	if (selElement) selElement.classList.remove('selected');

	d.querySelector(`#fxlist .lstI[data-id="${ind}"]`).classList.add('selected');

	var obj = {"seg": {"fx": parseInt(ind)}};
	requestJson(obj, false, noWS);
}

function setPalette(paletteId = null)
{
	if (paletteId === null) {
		paletteId = parseInt(d.querySelector('#selectPalette input[name="palette"]:checked').value);
	} else {
		d.querySelector(`#selectPalette input[name="palette"][value="${paletteId}`).checked = true;
	}
	var selElement = d.querySelector('#selectPalette .selected');
	if (selElement) selElement.classList.remove('selected');

	d.querySelector(`#selectPalette .lstI[data-id="${paletteId}"]`).classList.add('selected');
	var obj = {"seg": {"pal": paletteId}};
	requestJson(obj, false, noWS);
}

function setBri()
{
	var obj = {"bri": parseInt(gId('sliderBri').value)};
	obj.transition = parseInt(gId('cyctt').value*10);
	requestJson(obj, false, noWS);
}

function setSpeed()
{
	var obj = {"seg": {"sx": parseInt(gId('sliderSpeed').value)}};
	requestJson(obj, false, noWS);
}

function setIntensity()
{
	var obj = {"seg": {"ix": parseInt(gId('sliderIntensity').value)}};
	requestJson(obj, false, noWS);
}

function setLor(i)
{
	var obj = {"lor": i};
	requestJson(obj, false, noWS);
}

function toggleCY()
{
	var obj = {"pl" : -1};
	if (gId('cyToggle').checked)
	{
		obj = {"pl": 0, "ccnf": {"min": parseInt(gId('cycs').value), "max": parseInt(gId('cyce').value), "time": parseInt(gId('cyct').value*10)}};
		obj.transition = parseInt(gId('cyctt').value*10);
	}

	requestJson(obj, false, noWS);
}

function setPreset(i)
{
	var obj = {"ps": i};
	showToast("Loading preset " + pName(i) +" (" + i + ")");
	requestJson(obj, false, noWS);
}

function saveP(i)
{
	pI = parseInt(gId(`p${i}id`).value);
	if (!pI || pI < 1) pI = (i>0) ? i : getLowestUnusedP();
	pN = gId(`p${i}txt`).value;
	if (pN == "") pN = "Preset " + pI;
	var obj = {};
	if (!gId(`p${i}cstgl`).checked) {
		var raw = gId(`p${i}api`).value;
		try {
			obj = JSON.parse(raw);
		} catch (e) {
			obj.win = raw;
			if (raw.length < 2) {
				gId(`p${i}warn`).innerHTML = "&#9888; Please enter your API command first";
				return;
			} else if (raw.indexOf('{') > -1) {
				gId(`p${i}warn`).innerHTML = "&#9888; Syntax error in custom JSON API command";
				return;
			} else if (raw.indexOf("Please") == 0) {
        		gId(`p${i}warn`).innerHTML = "&#9888; Please refresh the page before modifying this preset";
				return;
			}
		}
		obj.o = true;
	} else {
		obj.ib = gId(`p${i}ibtgl`).checked;
		obj.sb = gId(`p${i}sbtgl`).checked;
	}
	obj.psave = pI; obj.n = pN;
	var pQN = gId(`p${i}ql`).value;
	if (pQN.length > 0) obj.ql = pQN;

	showToast("Saving " + pN +" (" + pI + ")");
	requestJson(obj, false, noWS);
	if (obj.o) {
		pJson[pI] = obj;
		delete pJson[pI].psave;
		delete pJson[pI].o;
		delete pJson[pI].v;
		delete pJson[pI].time;
	} else {
		pJson[pI] = {"n":pN, "win":"Please refresh the page to see this newly saved command."};
		if (obj.win) pJson[pI].win = obj.win;
		if (obj.ql)  pJson[pI].ql = obj.ql;
	}
	populatePresets();
	resetPUtil();
}

function delP(i)
{
	var obj = {"pdel": i};
	requestJson(obj, false, noWS);
	delete pJson[i];
	populatePresets();
}

function selectSlot(b)
{
	csel = b;
	var cd = gId('csl').children;
	for (let i = 0; i < cd.length; i++) {
		cd[i].style.border="2px solid var(--c-e)";
		cd[i].style.margin="5px";
		cd[i].style.width="42px";
	}
	cd[csel].style.border="5px solid var(--c-e)";
	cd[csel].style.margin="2px";
	cd[csel].style.width="50px";
	cpick.color.set(cd[csel].style.backgroundColor);
	gId('sliderW').value = whites[csel];
	updateTrail(gId('sliderW'));
	updateHex();
	updateRgb();
	redrawPalPrev();
}

var lasth = 0;
function pC(col)
{
	if (col == "rnd") {
		col = {h: 0, s: 0, v: 100};
		col.s = Math.floor((Math.random() * 50) + 50);
		do {
			col.h = Math.floor(Math.random() * 360);
		} while (Math.abs(col.h - lasth) < 50);
		lasth = col.h;
	}
	cpick.color.set(col);
	setColor(0);
}

function updateRgb()
{
	var col = cpick.color.rgb;
	var s = gId('sliderR');
	s.value = col.r; updateTrail(s,1);
	s = gId('sliderG');
	s.value = col.g; updateTrail(s,2);
	s = gId('sliderB');
	s.value = col.b; updateTrail(s,3);
}

function updateHex()
{
	var str = cpick.color.hexString;
	str = str.substring(1);
	var w = whites[csel];
	if (w > 0) str += w.toString(16);
	gId('hexc').value = str;
	gId('hexcnf').style.backgroundColor = "var(--c-3)";
}

function hexEnter()
{
	gId('hexcnf').style.backgroundColor = "var(--c-6)";
	if(event.keyCode == 13) fromHex();
}

function fromHex()
{
	var str = gId('hexc').value;
	whites[csel] = parseInt(str.substring(6), 16);
	try {
		cpick.color.set("#" + str.substring(0,6));
	} catch (e) {
		cpick.color.set("#ffaa00");
	}
	if (isNaN(whites[csel])) whites[csel] = 0;
	setColor(2);
}

function fromRgb()
{
	var r = gId('sliderR').value;
	var g = gId('sliderG').value;
	var b = gId('sliderB').value;
	cpick.color.set(`rgb(${r},${g},${b})`);
	setColor(0);
}

function setColor(sr)
{
	var cd = gId('csl').children;
	if (sr == 1 && cd[csel].style.backgroundColor == 'rgb(0, 0, 0)') cpick.color.setChannel('hsv', 'v', 100);
	cd[csel].style.backgroundColor = cpick.color.rgbString;
	if (sr != 2) whites[csel] = gId('sliderW').value;
	var col = cpick.color.rgb;
	var obj = {"seg": {"col": [[col.r, col.g, col.b, whites[csel]],[],[]]}};
	if (csel == 1) {
		obj = {"seg": {"col": [[],[col.r, col.g, col.b, whites[csel]],[]]}};
	} else if (csel == 2) {
		obj = {"seg": {"col": [[],[],[col.r, col.g, col.b, whites[csel]]]}};
	}
	updateHex();
	updateRgb();
	obj.transition = parseInt(gId('cyctt').value*10);
	requestJson(obj, false, noWS);
}

var hc = 0;
setInterval(function(){if (!isInfo) return; hc+=18; if (hc>300) hc=0; if (hc>200)hc=306; if (hc==144) hc+=36; if (hc==108) hc+=18;
gId('heart').style.color = `hsl(${hc}, 100%, 50%)`;}, 910);

function openGH() { window.open("https://github.com/Aircoookie/WLED/wiki"); }

var cnfr = false;
function cnfReset()
{
	if (!cnfr) {
		var bt = gId('resetbtn');
		bt.style.color = "#f00";
		bt.innerHTML = "Confirm Reboot";
		cnfr = true; return;
	}
	window.location.href = "/reset";
}

var cnfrS = false;
function rSegs()
{
	var bt = gId('rsbtn');
	if (!cnfrS) {
		bt.style.color = "#f00";
		bt.innerHTML = "Confirm reset";
		cnfrS = true; return;
	}
	cnfrS = false;
	bt.style.color = "#fff";
	bt.innerHTML = "Reset segments";
	var obj = {"seg":[{"start":0,"stop":ledCount,"sel":true}]};
	for (let i=1; i<=lSeg; i++) obj.seg.push({"stop":0});
	requestJson(obj, false);
}

function loadPalettesData()
{
	if (palettesData) return;
	const lsKey = "wledPalx";
	var palettesDataJson = localStorage.getItem(lsKey);
	if (palettesDataJson) {
		try {
			palettesDataJson = JSON.parse(palettesDataJson);
			if (palettesDataJson && palettesDataJson.vid == lastinfo.vid) {
				palettesData = palettesDataJson.p;
				return;
			}
		} catch (e) {}
	}

	palettesData = {};
	getPalettesData(0, function() {
		localStorage.setItem(lsKey, JSON.stringify({
			p: palettesData,
			vid: lastinfo.vid
		}));
		redrawPalPrev();
	});
}

function getPalettesData(page, callback)
{
	var url = (loc?`http://${locip}`:'') + `/json/palx?page=${page}`;

	fetch(url, {
		method: 'get',
		headers: {
			"Content-type": "application/json; charset=UTF-8"
		}
	})
	.then(res => {
		if (!res.ok) showErrorToast();
		return res.json();
	})
	.then(json => {
		palettesData = Object.assign({}, palettesData, json.p);
		if (page < json.m) setTimeout(function() { getPalettesData(page + 1, callback); }, 50);
		else callback();
	})
	.catch(function(error) {
		showToast(error, true);
		console.log(error);
		presetError(false);
	});
}

function search(f,l=null)
{
	f.nextElementSibling.style.display=(f.value!=='')?'block':'none'; 
	if (!l) return;
	var el = gId(l).querySelectorAll('.lstI');
	for (i = 0; i < el.length; i++) {
		var it = el[i];
		var itT = it.querySelector('.lstIname').innerText.toUpperCase();
		it.style.display = itT.indexOf(f.value.toUpperCase())>-1?'':'none';
	}
}

function clean(c)
{
	c.style.display='none';
	var i=c.previousElementSibling;
	i.value='';
	i.focus();
	i.dispatchEvent(new Event('input'));
}

function expand(i,a)
{
	var seg = gId('seg' +i);
	if (!a) expanded[i] = !expanded[i];
	seg.style.display = (expanded[i]) ? "block":"none";
	gId('sege' +i).style.transform = (expanded[i]) ? "rotate(180deg)":"rotate(0deg)";
	if (i > 100) { //presets
		var p = i-100;
		gId(`p${p}o`).style.background = (expanded[i] || p != currentPreset)?"var(--c-2)":"var(--c-6)";
		if (seg.innerHTML == "") {
			seg.innerHTML = makeP(p);
			var papi = papiVal(p);
			gId(`p${p}api`).value = papi;
			if (papi.indexOf("Please") == 0) gId(`p${p}cstgl`).checked = true;
			tglCs(p);
		}
		seg = seg.parentElement;
	}
	if (expanded[i]) seg.scrollIntoView({
		behavior: 'smooth',
		block: 'center',
	});
}

function unfocusSliders()
{
	gId("sliderBri").blur();
	gId("sliderSpeed").blur();
	gId("sliderIntensity").blur();
}

//sliding UI
const _C = d.querySelector('.container'), N = 4;

let iSlide = 0, x0 = null, scrollS = 0, locked = false, w;

function unify(e) {	return e.changedTouches ? e.changedTouches[0] : e; }

function hasIroClass(classList)
{
	for (var i = 0; i < classList.length; i++) {
		var element = classList[i];
		if (element.startsWith('Iro')) return true;
	}
	return false;
}

function lock(e)
{
	if (pcMode) return;
	var l = e.target.classList;
	var pl = e.target.parentElement.classList;

	if (l.contains('noslide') || hasIroClass(l) || hasIroClass(pl)) return;

	x0 = unify(e).clientX;
	scrollS = d.getElementsByClassName("tabcontent")[iSlide].scrollTop;

	_C.classList.toggle('smooth', !(locked = true));
}

function move(e)
{
	if(!locked || pcMode) return;
	var clientX = unify(e).clientX;
	var dx = clientX - x0;
	var s = Math.sign(dx);
	var f = +(s*dx/w).toFixed(2);

	if((clientX != 0) &&
		(iSlide > 0 || s < 0) && (iSlide < N - 1 || s > 0) &&
		f > 0.12 &&
		d.getElementsByClassName("tabcontent")[iSlide].scrollTop == scrollS)
	{
		_C.style.setProperty('--i', iSlide -= s);
		f = 1 - f;
		updateTablinks(iSlide);
	}
	_C.style.setProperty('--f', f);
	_C.classList.toggle('smooth', !(locked = false));
	x0 = null;
}

function size()
{
	w = window.innerWidth;
	gId('buttonNodes').style.display = (lastinfo.ndc > 0 && w > 770) ? "block":"none";
	var h = gId('top').clientHeight;
	sCol('--th', h + "px");
	sCol('--bh', gId('bot').clientHeight + "px");
	if (isLv) h -= 4;
	sCol('--tp', h + "px");
	togglePcMode();
}

function togglePcMode(fromB = false)
{
	if (fromB) {
		pcModeA = !pcModeA;
		localStorage.setItem('pcm', pcModeA);
		pcMode = pcModeA;
	}
	if (w < 1250 && !pcMode) return;
	if (!fromB && ((w < 1250 && lastw < 1250) || (w >= 1250 && lastw >= 1250))) return;
	openTab(0, true);
	if (w < 1250) {pcMode = false;}
	else if (pcModeA && !fromB) pcMode = pcModeA;
	updateTablinks(0);
	gId('buttonPcm').className = (pcMode) ? "active":"";
	gId('bot').style.height = (pcMode && !cfg.comp.pcmbot) ? "0":"auto";
	sCol('--bh', gId('bot').clientHeight + "px");
	_C.style.width = (pcMode)?'100%':'400%';
	lastw = w;
}

function isObject(item)
{
	return (item && typeof item === 'object' && !Array.isArray(item));
}

function mergeDeep(target, ...sources)
{
	if (!sources.length) return target;
	const source = sources.shift();

	if (isObject(target) && isObject(source)) {
		for (const key in source) {
			if (isObject(source[key])) {
				if (!target[key]) Object.assign(target, { [key]: {} });
				mergeDeep(target[key], source[key]);
			} else {
				Object.assign(target, { [key]: source[key] });
			}
		}
	}
	return mergeDeep(target, ...sources);
}

size();
_C.style.setProperty('--n', N);

window.addEventListener('resize', size, false);

_C.addEventListener('mousedown', lock, false);
_C.addEventListener('touchstart', lock, false);

_C.addEventListener('mouseout', move, false);
_C.addEventListener('mouseup', move, false);
_C.addEventListener('touchend', move, false);<|MERGE_RESOLUTION|>--- conflicted
+++ resolved
@@ -142,35 +142,20 @@
 	}
 }
 
-<<<<<<< HEAD
 function loadBg(iUrl)
 {
 	let bg = document.getElementById('bg');
 	let img = document.createElement("img");
-=======
-function loadBg(iUrl) {
-	let bg = d.getElementById('bg');
-	let img = d.createElement("img");
->>>>>>> f3b84f13
 	img.src = iUrl;
 	if (iUrl == "") {
 		var today = new Date();
 		var hol = [
-<<<<<<< HEAD
-			[0,11,24,5,"https://aircoookie.github.io/xmas.png"], // christmas
-			[0,2,17,1,"https://images.alphacoders.com/491/491123.jpg"], // st. Patrick's day
-			[2022,3,16,3,"https://aircoookie.github.io/easter.png"],
-			[2023,3,8,3,"https://aircoookie.github.io/easter.png"],
-			[2024,2,30,3,"https://aircoookie.github.io/easter.png"]
-		]
-=======
 			[0,11,24,4,"https://aircoookie.github.io/xmas.png"], // christmas
 			[0,2,17,1,"https://images.alphacoders.com/491/491123.jpg"], // st. Patrick's day
 			[2022,3,17,2,"https://aircoookie.github.io/easter.png"],
 			[2023,3,9,2,"https://aircoookie.github.io/easter.png"],
 			[2024,2,31,2,"https://aircoookie.github.io/easter.png"]
 		];
->>>>>>> f3b84f13
 		for (var i=0; i<hol.length; i++) {
 			var yr = hol[i][0]==0 ? today.getFullYear() : hol[i][0];
 			var hs = new Date(yr,hol[i][1],hol[i][2]);

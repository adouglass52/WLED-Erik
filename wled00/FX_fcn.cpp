/*
  WS2812FX_fcn.cpp contains all utility functions
  Harm Aldick - 2016
  www.aldick.org
  LICENSE
  The MIT License (MIT)
  Copyright (c) 2016  Harm Aldick
  Permission is hereby granted, free of charge, to any person obtaining a copy
  of this software and associated documentation files (the "Software"), to deal
  in the Software without restriction, including without limitation the rights
  to use, copy, modify, merge, publish, distribute, sublicense, and/or sell
  copies of the Software, and to permit persons to whom the Software is
  furnished to do so, subject to the following conditions:
  The above copyright notice and this permission notice shall be included in
  all copies or substantial portions of the Software.
  THE SOFTWARE IS PROVIDED "AS IS", WITHOUT WARRANTY OF ANY KIND, EXPRESS OR
  IMPLIED, INCLUDING BUT NOT LIMITED TO THE WARRANTIES OF MERCHANTABILITY,
  FITNESS FOR A PARTICULAR PURPOSE AND NONINFRINGEMENT. IN NO EVENT SHALL THE
  AUTHORS OR COPYRIGHT HOLDERS BE LIABLE FOR ANY CLAIM, DAMAGES OR OTHER
  LIABILITY, WHETHER IN AN ACTION OF CONTRACT, TORT OR OTHERWISE, ARISING FROM,
  OUT OF OR IN CONNECTION WITH THE SOFTWARE OR THE USE OR OTHER DEALINGS IN
  THE SOFTWARE.

  Modified heavily for WLED
*/
#include "wled.h"
#include "FX.h"
#include "palettes.h"

/*
  Custom per-LED mapping has moved!

  Create a file "ledmap.json" using the edit page.

  this is just an example (30 LEDs). It will first set all even, then all uneven LEDs.
  {"map":[
  0, 2, 4, 6, 8, 10, 12, 14, 16, 18, 20, 22, 24, 26, 28,
  1, 3, 5, 7, 9, 11, 13, 15, 17, 19, 21, 23, 25, 27, 29]}

  another example. Switches direction every 5 LEDs.
  {"map":[
  0, 1, 2, 3, 4, 9, 8, 7, 6, 5, 10, 11, 12, 13, 14,
  19, 18, 17, 16, 15, 20, 21, 22, 23, 24, 29, 28, 27, 26, 25]}
*/

//factory defaults LED setup
//#define PIXEL_COUNTS 30, 30, 30, 30
//#define DATA_PINS 16, 1, 3, 4
//#define DEFAULT_LED_TYPE TYPE_WS2812_RGB

#ifndef PIXEL_COUNTS
  #define PIXEL_COUNTS DEFAULT_LED_COUNT
#endif

#ifndef DATA_PINS
  #define DATA_PINS LEDPIN
#endif

#ifndef DEFAULT_LED_TYPE
  #define DEFAULT_LED_TYPE TYPE_WS2812_RGB
#endif

#ifndef DEFAULT_LED_COLOR_ORDER
  #define DEFAULT_LED_COLOR_ORDER COL_ORDER_GRB  //default to GRB
#endif


#if MAX_NUM_SEGMENTS < WLED_MAX_BUSSES
  #error "Max segments must be at least max number of busses!"
#endif


///////////////////////////////////////////////////////////////////////////////
// Segment class implementation
///////////////////////////////////////////////////////////////////////////////
uint16_t Segment::_usedSegmentData = 0U; // amount of RAM all segments use for their data[]
uint16_t Segment::maxWidth = DEFAULT_LED_COUNT;
uint16_t Segment::maxHeight = 1;

CRGBPalette16 Segment::_randomPalette = CRGBPalette16(DEFAULT_COLOR);
CRGBPalette16 Segment::_newRandomPalette = CRGBPalette16(DEFAULT_COLOR);
unsigned long Segment::_lastPaletteChange = 0; // perhaps it should be per segment

#ifndef WLED_DISABLE_MODE_BLEND
bool Segment::_modeBlend = false;
#endif

// copy constructor
Segment::Segment(const Segment &orig) {
  //DEBUG_PRINTF("-- Copy segment constructor: %p -> %p\n", &orig, this);
  memcpy((void*)this, (void*)&orig, sizeof(Segment));
  _t = nullptr; // copied segment cannot be in transition
  name = nullptr;
  data = nullptr;
  _dataLen = 0;
  if (orig.name) { name = new char[strlen(orig.name)+1]; if (name) strcpy(name, orig.name); }
  if (orig.data) { if (allocateData(orig._dataLen)) memcpy(data, orig.data, orig._dataLen); }
}

// move constructor
Segment::Segment(Segment &&orig) noexcept {
  //DEBUG_PRINTF("-- Move segment constructor: %p -> %p\n", &orig, this);
  memcpy((void*)this, (void*)&orig, sizeof(Segment));
  orig._t   = nullptr; // old segment cannot be in transition any more
  orig.name = nullptr;
  orig.data = nullptr;
  orig._dataLen = 0;
}

// copy assignment
Segment& Segment::operator= (const Segment &orig) {
  //DEBUG_PRINTF("-- Copying segment: %p -> %p\n", &orig, this);
  if (this != &orig) {
    // clean destination
    if (name) { delete[] name; name = nullptr; }
    stopTransition();
    deallocateData();
    // copy source
    memcpy((void*)this, (void*)&orig, sizeof(Segment));
    // erase pointers to allocated data
    data = nullptr;
    _dataLen = 0;
    // copy source data
    if (orig.name) { name = new char[strlen(orig.name)+1]; if (name) strcpy(name, orig.name); }
    if (orig.data) { if (allocateData(orig._dataLen)) memcpy(data, orig.data, orig._dataLen); }
  }
  return *this;
}

// move assignment
Segment& Segment::operator= (Segment &&orig) noexcept {
  //DEBUG_PRINTF("-- Moving segment: %p -> %p\n", &orig, this);
  if (this != &orig) {
    if (name) { delete[] name; name = nullptr; } // free old name
    stopTransition();
    deallocateData(); // free old runtime data
    memcpy((void*)this, (void*)&orig, sizeof(Segment));
    orig.name = nullptr;
    orig.data = nullptr;
    orig._dataLen = 0;
    orig._t   = nullptr; // old segment cannot be in transition
  }
  return *this;
}

bool IRAM_ATTR Segment::allocateData(size_t len) {
  if (data && _dataLen == len) return true; //already allocated
  //DEBUG_PRINTF("--   Allocating data (%d): %p\n", len, this);
  deallocateData();
  if (len == 0) return(false); // nothing to do
  if (Segment::getUsedSegmentData() + len > MAX_SEGMENT_DATA) {
    // not enough memory
    DEBUG_PRINT(F("!!! Effect RAM depleted: "));
    DEBUG_PRINTF("%d/%d !!!\n", len, Segment::getUsedSegmentData());
    return false;
  }
  // do not use SPI RAM on ESP32 since it is slow
  data = (byte*) malloc(len);
  if (!data) { DEBUG_PRINTLN(F("!!! Allocation failed. !!!")); return false; } //allocation failed
  Segment::addUsedSegmentData(len);
  //DEBUG_PRINTF("---  Allocated data (%p): %d/%d -> %p\n", this, len, Segment::getUsedSegmentData(), data);
  _dataLen = len;
  memset(data, 0, len);
  return true;
}

void IRAM_ATTR Segment::deallocateData() {
  if (!data) { _dataLen = 0; return; }
  //DEBUG_PRINTF("---  Released data (%p): %d/%d -> %p\n", this, _dataLen, Segment::getUsedSegmentData(), data);
  if ((Segment::getUsedSegmentData() > 0) && (_dataLen > 0)) { // check that we don't have a dangling / inconsistent data pointer
    free(data);
  } else {
    DEBUG_PRINT(F("---- Released data "));
    DEBUG_PRINTF("(%p): ", this);
    DEBUG_PRINT(F("inconsistent UsedSegmentData "));
    DEBUG_PRINTF("(%d/%d)", _dataLen, Segment::getUsedSegmentData());
    DEBUG_PRINTLN(F(", cowardly refusing to free nothing."));
  }
  data = nullptr;
  Segment::addUsedSegmentData(_dataLen <= Segment::getUsedSegmentData() ? -_dataLen : -Segment::getUsedSegmentData());
  _dataLen = 0;
}

/**
  * If reset of this segment was requested, clears runtime
  * settings of this segment.
  * Must not be called while an effect mode function is running
  * because it could access the data buffer and this method
  * may free that data buffer.
  */
void Segment::resetIfRequired() {
  if (!reset) return;
  //DEBUG_PRINTF("-- Segment reset: %p\n", this);
  deallocateData();
  next_time = 0; step = 0; call = 0; aux0 = 0; aux1 = 0;
  reset = false;
}

CRGBPalette16 IRAM_ATTR &Segment::loadPalette(CRGBPalette16 &targetPalette, uint8_t pal) {
  if (pal < 245 && pal > GRADIENT_PALETTE_COUNT+13) pal = 0;
  if (pal > 245 && (strip.customPalettes.size() == 0 || 255U-pal > strip.customPalettes.size()-1)) pal = 0;
  //default palette. Differs depending on effect
  if (pal == 0) switch (mode) {
    case FX_MODE_FIRE_2012  : pal = 35; break; // heat palette
    case FX_MODE_COLORWAVES : pal = 26; break; // landscape 33
    case FX_MODE_FILLNOISE8 : pal =  9; break; // ocean colors
    case FX_MODE_NOISE16_1  : pal = 20; break; // Drywet
    case FX_MODE_NOISE16_2  : pal = 43; break; // Blue cyan yellow
    case FX_MODE_NOISE16_3  : pal = 35; break; // heat palette
    case FX_MODE_NOISE16_4  : pal = 26; break; // landscape 33
    case FX_MODE_GLITTER    : pal = 11; break; // rainbow colors
    case FX_MODE_SUNRISE    : pal = 35; break; // heat palette
    case FX_MODE_RAILWAY    : pal =  3; break; // prim + sec
    case FX_MODE_2DSOAP     : pal = 11; break; // rainbow colors
  }
  switch (pal) {
    case 0: //default palette. Exceptions for specific effects above
      targetPalette = PartyColors_p; break;
    case 1: {//periodically replace palette with a random one
      unsigned long timeSinceLastChange = millis() - _lastPaletteChange;
      if (timeSinceLastChange > randomPaletteChangeTime * 1000U) {
        _randomPalette = _newRandomPalette;
        _newRandomPalette = CRGBPalette16(
                        CHSV(random8(), random8(160, 255), random8(128, 255)),
                        CHSV(random8(), random8(160, 255), random8(128, 255)),
                        CHSV(random8(), random8(160, 255), random8(128, 255)),
                        CHSV(random8(), random8(160, 255), random8(128, 255)));
        _lastPaletteChange = millis();
        handleRandomPalette(); // do a 1st pass of blend
      }
      targetPalette = _randomPalette;
      break;}
    case 2: {//primary color only
      CRGB prim = gamma32(colors[0]);
      targetPalette = CRGBPalette16(prim); break;}
    case 3: {//primary + secondary
      CRGB prim = gamma32(colors[0]);
      CRGB sec  = gamma32(colors[1]);
      targetPalette = CRGBPalette16(prim,prim,sec,sec); break;}
    case 4: {//primary + secondary + tertiary
      CRGB prim = gamma32(colors[0]);
      CRGB sec  = gamma32(colors[1]);
      CRGB ter  = gamma32(colors[2]);
      targetPalette = CRGBPalette16(ter,sec,prim); break;}
    case 5: {//primary + secondary (+tert if not off), more distinct
      CRGB prim = gamma32(colors[0]);
      CRGB sec  = gamma32(colors[1]);
      if (colors[2]) {
        CRGB ter = gamma32(colors[2]);
        targetPalette = CRGBPalette16(prim,prim,prim,prim,prim,sec,sec,sec,sec,sec,ter,ter,ter,ter,ter,prim);
      } else {
        targetPalette = CRGBPalette16(prim,prim,prim,prim,prim,prim,prim,prim,sec,sec,sec,sec,sec,sec,sec,sec);
      }
      break;}
    case 6: //Party colors
      targetPalette = PartyColors_p; break;
    case 7: //Cloud colors
      targetPalette = CloudColors_p; break;
    case 8: //Lava colors
      targetPalette = LavaColors_p; break;
    case 9: //Ocean colors
      targetPalette = OceanColors_p; break;
    case 10: //Forest colors
      targetPalette = ForestColors_p; break;
    case 11: //Rainbow colors
      targetPalette = RainbowColors_p; break;
    case 12: //Rainbow stripe colors
      targetPalette = RainbowStripeColors_p; break;
    default: //progmem palettes
      if (pal>245) {
        targetPalette = strip.customPalettes[255-pal]; // we checked bounds above
      } else {
        byte tcp[72];
        memcpy_P(tcp, (byte*)pgm_read_dword(&(gGradientPalettes[pal-13])), 72);
        targetPalette.loadDynamicGradientPalette(tcp);
      }
      break;
  }
  return targetPalette;
}

void Segment::startTransition(uint16_t dur) {
  if (dur == 0) {
    if (isInTransition()) _t->_dur = dur; // this will stop transition in next handleTransisiton()
    return;
  }
  if (isInTransition()) return; // already in transition no need to store anything

  // starting a transition has to occur before change so we get current values 1st
  _t = new Transition(dur); // no previous transition running
  if (!_t) return; // failed to allocate data

  //DEBUG_PRINTF("-- Started transition: %p\n", this);
  loadPalette(_t->_palT, palette);
  _t->_briT           = on ? opacity : 0;
  _t->_cctT           = cct;
#ifndef WLED_DISABLE_MODE_BLEND
  if (modeBlending) {
    swapSegenv(_t->_segT);
    _t->_modeT          = mode;
    _t->_segT._dataLenT = 0;
    _t->_segT._dataT    = nullptr;
    if (_dataLen > 0 && data) {
      _t->_segT._dataT = (byte *)malloc(_dataLen);
      if (_t->_segT._dataT) {
        //DEBUG_PRINTF("--  Allocated duplicate data (%d) for %p: %p\n", _dataLen, this, _t->_segT._dataT);
        memcpy(_t->_segT._dataT, data, _dataLen);
        _t->_segT._dataLenT = _dataLen;
      }
    }
  } else {
    for (size_t i=0; i<NUM_COLORS; i++) _t->_segT._colorT[i] = colors[i];
  }
#else
  for (size_t i=0; i<NUM_COLORS; i++) _t->_colorT[i] = colors[i];
#endif
}

void Segment::stopTransition() {
  //DEBUG_PRINTF("-- Stopping transition: %p\n", this);
  if (isInTransition()) {
    #ifndef WLED_DISABLE_MODE_BLEND
    if (_t->_segT._dataT && _t->_segT._dataLenT > 0) {
      //DEBUG_PRINTF("--  Released duplicate data (%d) for %p: %p\n", _t->_segT._dataLenT, this, _t->_segT._dataT);
      free(_t->_segT._dataT);
      _t->_segT._dataT = nullptr;
      _t->_segT._dataLenT = 0;
    }
    #endif
    delete _t;
    _t = nullptr;
  }
}

void Segment::handleTransition() {
  uint16_t _progress = progress();
  if (_progress == 0xFFFFU) stopTransition();
}

// transition progression between 0-65535
uint16_t IRAM_ATTR Segment::progress() {
  if (isInTransition()) {
    unsigned long timeNow = millis();
    if (_t->_dur > 0 && timeNow - _t->_start < _t->_dur) return (timeNow - _t->_start) * 0xFFFFU / _t->_dur;
  }
  return 0xFFFFU;
}

#ifndef WLED_DISABLE_MODE_BLEND
void Segment::swapSegenv(tmpsegd_t &tmpSeg) {
  //DEBUG_PRINTF("--  Saving temp seg: %p (%p)\n", this, tmpSeg);
  tmpSeg._optionsT   = options;
  for (size_t i=0; i<NUM_COLORS; i++) tmpSeg._colorT[i] = colors[i];
  tmpSeg._speedT     = speed;
  tmpSeg._intensityT = intensity;
  tmpSeg._custom1T   = custom1;
  tmpSeg._custom2T   = custom2;
  tmpSeg._custom3T   = custom3;
  tmpSeg._check1T    = check1;
  tmpSeg._check2T    = check2;
  tmpSeg._check3T    = check3;
  tmpSeg._aux0T      = aux0;
  tmpSeg._aux1T      = aux1;
  tmpSeg._stepT      = step;
  tmpSeg._callT      = call;
  tmpSeg._dataT      = data;
  tmpSeg._dataLenT   = _dataLen;
  if (_t && &tmpSeg != &(_t->_segT)) {
    // swap SEGENV with transitional data
    options   = _t->_segT._optionsT;
    for (size_t i=0; i<NUM_COLORS; i++) colors[i] = _t->_segT._colorT[i];
    speed     = _t->_segT._speedT;
    intensity = _t->_segT._intensityT;
    custom1   = _t->_segT._custom1T;
    custom2   = _t->_segT._custom2T;
    custom3   = _t->_segT._custom3T;
    check1    = _t->_segT._check1T;
    check2    = _t->_segT._check2T;
    check3    = _t->_segT._check3T;
    aux0      = _t->_segT._aux0T;
    aux1      = _t->_segT._aux1T;
    step      = _t->_segT._stepT;
    call      = _t->_segT._callT;
    data      = _t->_segT._dataT;
    _dataLen  = _t->_segT._dataLenT;
  }
  //DEBUG_PRINTF("--   temp seg data: %p (%d,%p)\n", this, _dataLen, data);
}

void Segment::restoreSegenv(tmpsegd_t &tmpSeg) {
  //DEBUG_PRINTF("--  Restoring temp seg: %p (%p)\n", this, tmpSeg);
  if (_t && &(_t->_segT) != &tmpSeg) {
    // update possibly changed variables to keep old effect running correctly
    _t->_segT._aux0T = aux0;
    _t->_segT._aux1T = aux1;
    _t->_segT._stepT = step;
    _t->_segT._callT = call;
    //if (_t->_segT._dataT != data) DEBUG_PRINTF("---  data re-allocated: (%p) %p -> %p\n", this, _t->_segT._dataT, data);
    _t->_segT._dataT = data;
    _t->_segT._dataLenT = _dataLen;
  }
  options   = tmpSeg._optionsT;
  for (size_t i=0; i<NUM_COLORS; i++) colors[i] = tmpSeg._colorT[i];
  speed     = tmpSeg._speedT;
  intensity = tmpSeg._intensityT;
  custom1   = tmpSeg._custom1T;
  custom2   = tmpSeg._custom2T;
  custom3   = tmpSeg._custom3T;
  check1    = tmpSeg._check1T;
  check2    = tmpSeg._check2T;
  check3    = tmpSeg._check3T;
  aux0      = tmpSeg._aux0T;
  aux1      = tmpSeg._aux1T;
  step      = tmpSeg._stepT;
  call      = tmpSeg._callT;
  data      = tmpSeg._dataT;
  _dataLen  = tmpSeg._dataLenT;
  //DEBUG_PRINTF("--   temp seg data: %p (%d,%p)\n", this, _dataLen, data);
}
#endif

uint8_t IRAM_ATTR Segment::currentBri(bool useCct) {
  uint32_t prog = progress();
  if (prog < 0xFFFFU) {
    uint32_t curBri = (useCct ? cct : (on ? opacity : 0)) * prog;
    curBri += (useCct ? _t->_cctT : (on ? _t->_briT : 0)) * (0xFFFFU - prog);
    return curBri / 0xFFFFU;
  }
  return (useCct ? cct : (on ? opacity : 0));
}

uint8_t IRAM_ATTR Segment::currentMode() {
#ifndef WLED_DISABLE_MODE_BLEND
  uint16_t prog = progress();
  if (modeBlending && prog < 0xFFFFU) return _t->_modeT;
#endif
  return mode;
}

uint32_t IRAM_ATTR Segment::currentColor(uint8_t slot) {
#ifndef WLED_DISABLE_MODE_BLEND
  return isInTransition() ? color_blend(_t->_segT._colorT[slot], colors[slot], progress(), true) : colors[slot];
#else
  return isInTransition() ? color_blend(_t->_colorT[slot], colors[slot], progress(), true) : colors[slot];
#endif
}

CRGBPalette16 IRAM_ATTR &Segment::currentPalette(CRGBPalette16 &targetPalette, uint8_t pal) {
  loadPalette(targetPalette, pal);
  uint16_t prog = progress();
  if (strip.paletteFade && prog < 0xFFFFU) {
    // blend palettes
    // there are about 255 blend passes of 48 "blends" to completely blend two palettes (in _dur time)
    // minimum blend time is 100ms maximum is 65535ms
    uint16_t noOfBlends = ((255U * prog) / 0xFFFFU) - _t->_prevPaletteBlends;
    for (int i=0; i<noOfBlends; i++, _t->_prevPaletteBlends++) nblendPaletteTowardPalette(_t->_palT, targetPalette, 48);
    targetPalette = _t->_palT; // copy transitioning/temporary palette
  }
  return targetPalette;
}

// relies on WS2812FX::service() to call it max every 8ms or more (MIN_SHOW_DELAY)
void Segment::handleRandomPalette() {
  // just do a blend; if the palettes are identical it will just compare 48 bytes (same as _randomPalette == _newRandomPalette)
  // this will slowly blend _newRandomPalette into _randomPalette every 15ms or 8ms (depending on MIN_SHOW_DELAY)
  nblendPaletteTowardPalette(_randomPalette, _newRandomPalette, 48);
}

// segId is given when called from network callback, changes are queued if that segment is currently in its effect function
void Segment::setUp(uint16_t i1, uint16_t i2, uint8_t grp, uint8_t spc, uint16_t ofs, uint16_t i1Y, uint16_t i2Y, uint8_t segId) {
  // return if neither bounds nor grouping have changed
  bool boundsUnchanged = (start == i1 && stop == i2);
  #ifndef WLED_DISABLE_2D
  if (Segment::maxHeight>1) boundsUnchanged &= (startY == i1Y && stopY == i2Y); // 2D
  #endif
  if (boundsUnchanged
      && (!grp || (grouping == grp && spacing == spc))
      && (ofs == UINT16_MAX || ofs == offset)) return;

  stateChanged = true; // send UDP/WS broadcast

  if (stop) fill(BLACK); // turn old segment range off (clears pixels if changing spacing)
  if (grp) { // prevent assignment of 0
    grouping = grp;
    spacing = spc;
  } else {
    grouping = 1;
    spacing = 0;
  }
  if (ofs < UINT16_MAX) offset = ofs;

  DEBUG_PRINT(F("setUp segment: ")); DEBUG_PRINT(i1);
  DEBUG_PRINT(','); DEBUG_PRINT(i2);
  DEBUG_PRINT(F(" -> ")); DEBUG_PRINT(i1Y);
  DEBUG_PRINT(','); DEBUG_PRINTLN(i2Y);
  markForReset();
  if (boundsUnchanged) return;

  // apply change immediately
  if (i2 <= i1) { //disable segment
    stop = 0;
    return;
  }
  if (i1 < Segment::maxWidth || (i1 >= Segment::maxWidth*Segment::maxHeight && i1 < strip.getLengthTotal())) start = i1; // Segment::maxWidth equals strip.getLengthTotal() for 1D
  stop = i2 > Segment::maxWidth*Segment::maxHeight ? MIN(i2,strip.getLengthTotal()) : (i2 > Segment::maxWidth ? Segment::maxWidth : MAX(1,i2));
  startY = 0;
  stopY  = 1;
  #ifndef WLED_DISABLE_2D
  if (Segment::maxHeight>1) { // 2D
    if (i1Y < Segment::maxHeight) startY = i1Y;
    stopY = i2Y > Segment::maxHeight ? Segment::maxHeight : MAX(1,i2Y);
  }
  #endif
  // safety check
  if (start >= stop || startY >= stopY) {
    stop = 0;
    return;
  }
  refreshLightCapabilities();
}


bool Segment::setColor(uint8_t slot, uint32_t c) { //returns true if changed
  if (slot >= NUM_COLORS || c == colors[slot]) return false;
  if (!_isRGB && !_hasW) {
    if (slot == 0 && c == BLACK) return false; // on/off segment cannot have primary color black
    if (slot == 1 && c != BLACK) return false; // on/off segment cannot have secondary color non black
  }
  if (fadeTransition) startTransition(strip.getTransition()); // start transition prior to change
  colors[slot] = c;
  stateChanged = true; // send UDP/WS broadcast
  return true;
}

void Segment::setCCT(uint16_t k) {
  if (k > 255) { //kelvin value, convert to 0-255
    if (k < 1900)  k = 1900;
    if (k > 10091) k = 10091;
    k = (k - 1900) >> 5;
  }
  if (cct == k) return;
  if (fadeTransition) startTransition(strip.getTransition()); // start transition prior to change
  cct = k;
  stateChanged = true; // send UDP/WS broadcast
}

void Segment::setOpacity(uint8_t o) {
  if (opacity == o) return;
  if (fadeTransition) startTransition(strip.getTransition()); // start transition prior to change
  opacity = o;
  stateChanged = true; // send UDP/WS broadcast
}

void Segment::setOption(uint8_t n, bool val) {
  bool prevOn = on;
  if (fadeTransition && n == SEG_OPTION_ON && val != prevOn) startTransition(strip.getTransition()); // start transition prior to change
  if (val) options |=   0x01 << n;
  else     options &= ~(0x01 << n);
  if (!(n == SEG_OPTION_SELECTED || n == SEG_OPTION_RESET)) stateChanged = true; // send UDP/WS broadcast
}

void Segment::setMode(uint8_t fx, bool loadDefaults) {
  // if we have a valid mode & is not reserved
  if (fx < strip.getModeCount() && strncmp_P("RSVD", strip.getModeData(fx), 4)) {
    if (fx != mode) {
#ifndef WLED_DISABLE_MODE_BLEND
      if (modeBlending) startTransition(strip.getTransition()); // set effect transitions
#endif
      mode = fx;
      // load default values from effect string
      if (loadDefaults) {
        int16_t sOpt;
        sOpt = extractModeDefaults(fx, "sx");   speed     = (sOpt >= 0) ? sOpt : DEFAULT_SPEED;
        sOpt = extractModeDefaults(fx, "ix");   intensity = (sOpt >= 0) ? sOpt : DEFAULT_INTENSITY;
        sOpt = extractModeDefaults(fx, "c1");   custom1   = (sOpt >= 0) ? sOpt : DEFAULT_C1;
        sOpt = extractModeDefaults(fx, "c2");   custom2   = (sOpt >= 0) ? sOpt : DEFAULT_C2;
        sOpt = extractModeDefaults(fx, "c3");   custom3   = (sOpt >= 0) ? sOpt : DEFAULT_C3;
        sOpt = extractModeDefaults(fx, "o1");   check1    = (sOpt >= 0) ? (bool)sOpt : false;
        sOpt = extractModeDefaults(fx, "o2");   check2    = (sOpt >= 0) ? (bool)sOpt : false;
        sOpt = extractModeDefaults(fx, "o3");   check3    = (sOpt >= 0) ? (bool)sOpt : false;
        sOpt = extractModeDefaults(fx, "m12");  if (sOpt >= 0) map1D2D   = constrain(sOpt, 0, 7);
        sOpt = extractModeDefaults(fx, "si");   if (sOpt >= 0) soundSim  = constrain(sOpt, 0, 3);
        sOpt = extractModeDefaults(fx, "rev");  if (sOpt >= 0) reverse   = (bool)sOpt;
        sOpt = extractModeDefaults(fx, "mi");   if (sOpt >= 0) mirror    = (bool)sOpt; // NOTE: setting this option is a risky business
        sOpt = extractModeDefaults(fx, "rY");   if (sOpt >= 0) reverse_y = (bool)sOpt;
        sOpt = extractModeDefaults(fx, "mY");   if (sOpt >= 0) mirror_y  = (bool)sOpt; // NOTE: setting this option is a risky business
        sOpt = extractModeDefaults(fx, "pal");  if (sOpt >= 0) setPalette(sOpt); //else setPalette(0);
      }
      markForReset();
      stateChanged = true; // send UDP/WS broadcast
    }
  }
}

void Segment::setPalette(uint8_t pal) {
  if (pal < 245 && pal > GRADIENT_PALETTE_COUNT+13) pal = 0; // built in palettes
  if (pal > 245 && (strip.customPalettes.size() == 0 || 255U-pal > strip.customPalettes.size()-1)) pal = 0; // custom palettes
  if (pal != palette) {
    if (strip.paletteFade) startTransition(strip.getTransition());
    palette = pal;
    stateChanged = true; // send UDP/WS broadcast
  }
}

// 2D matrix
uint16_t IRAM_ATTR Segment::virtualWidth() const {
  uint16_t groupLen = groupLength();
  uint16_t vWidth = ((transpose ? height() : width()) + groupLen - 1) / groupLen;
  if (mirror) vWidth = (vWidth + 1) /2;  // divide by 2 if mirror, leave at least a single LED
  return vWidth;
}

uint16_t IRAM_ATTR Segment::virtualHeight() const {
  uint16_t groupLen = groupLength();
  uint16_t vHeight = ((transpose ? width() : height()) + groupLen - 1) / groupLen;
  if (mirror_y) vHeight = (vHeight + 1) /2;  // divide by 2 if mirror, leave at least a single LED
  return vHeight;
}

uint16_t IRAM_ATTR Segment::nrOfVStrips() const {
  uint16_t vLen = 1;
#ifndef WLED_DISABLE_2D
  if (is2D()) {
    switch (map1D2D) {
      case M12_pBar:
        vLen = virtualWidth();
        break;
    }
  }
#endif
  return vLen;
}

// 1D strip
uint16_t IRAM_ATTR Segment::virtualLength() const {
#ifndef WLED_DISABLE_2D
  if (is2D()) {
    uint16_t vW = virtualWidth();
    uint16_t vH = virtualHeight();
    uint16_t vLen = vW * vH; // use all pixels from segment
    switch (map1D2D) {
      case M12_pBar:
        vLen = vH;
        break;
      case M12_pCorner:
      case M12_pArc:
        vLen = max(vW,vH); // get the longest dimension
        break;
    }
    return vLen;
  }
#endif
  uint16_t groupLen = groupLength(); // is always >= 1
  uint16_t vLength = (length() + groupLen - 1) / groupLen;
  if (mirror) vLength = (vLength + 1) /2;  // divide by 2 if mirror, leave at least a single LED
  return vLength;
}

void IRAM_ATTR Segment::setPixelColor(int i, uint32_t col)
{
  if (!isActive()) return; // not active
#ifndef WLED_DISABLE_2D
  int vStrip = i>>16; // hack to allow running on virtual strips (2D segment columns/rows)
#endif
  i &= 0xFFFF;

  if (i >= virtualLength() || i<0) return;  // if pixel would fall out of segment just exit

#ifndef WLED_DISABLE_2D
  if (is2D()) {
    uint16_t vH = virtualHeight();  // segment height in logical pixels
    uint16_t vW = virtualWidth();
    switch (map1D2D) {
      case M12_Pixels:
        // use all available pixels as a long strip
        setPixelColorXY(i % vW, i / vW, col);
        break;
      case M12_pBar:
        // expand 1D effect vertically or have it play on virtual strips
        if (vStrip>0) setPixelColorXY(vStrip - 1, vH - i - 1, col);
        else          for (int x = 0; x < vW; x++) setPixelColorXY(x, vH - i - 1, col);
        break;
      case M12_pArc:
        // expand in circular fashion from center
        if (i==0)
          setPixelColorXY(0, 0, col);
        else {
          float step = HALF_PI / (2.85f*i);
          for (float rad = 0.0f; rad <= HALF_PI+step/2; rad += step) {
            // may want to try float version as well (with or without antialiasing)
            int x = roundf(sin_t(rad) * i);
            int y = roundf(cos_t(rad) * i);
            setPixelColorXY(x, y, col);
          }
          // Bresenham’s Algorithm (may not fill every pixel)
          //int d = 3 - (2*i);
          //int y = i, x = 0;
          //while (y >= x) {
          //  setPixelColorXY(x, y, col);
          //  setPixelColorXY(y, x, col);
          //  x++;
          //  if (d > 0) {
          //    y--;
          //    d += 4 * (x - y) + 10;
          //  } else {
          //    d += 4 * x + 6;
          //  }
          //}
        }
        break;
      case M12_pCorner:
        for (int x = 0; x <= i; x++) setPixelColorXY(x, i, col);
        for (int y = 0; y <  i; y++) setPixelColorXY(i, y, col);
        break;
    }
    return;
  } else if (Segment::maxHeight!=1 && (width()==1 || height()==1)) {
    if (start < Segment::maxWidth*Segment::maxHeight) {
      // we have a vertical or horizontal 1D segment (WARNING: virtual...() may be transposed)
      int x = 0, y = 0;
      if (virtualHeight()>1) y = i;
      if (virtualWidth() >1) x = i;
      setPixelColorXY(x, y, col);
      return;
    }
  }
#endif

  uint16_t len = length();
  uint8_t _bri_t = currentBri();
  if (_bri_t < 255) {
    byte r = scale8(R(col), _bri_t);
    byte g = scale8(G(col), _bri_t);
    byte b = scale8(B(col), _bri_t);
    byte w = scale8(W(col), _bri_t);
    col = RGBW32(r, g, b, w);
  }

  // expand pixel (taking into account start, grouping, spacing [and offset])
  i = i * groupLength();
  if (reverse) { // is segment reversed?
    if (mirror) { // is segment mirrored?
      i = (len - 1) / 2 - i;  //only need to index half the pixels
    } else {
      i = (len - 1) - i;
    }
  }
  i += start; // starting pixel in a group

  uint32_t tmpCol = col;
  // set all the pixels in the group
  for (int j = 0; j < grouping; j++) {
    uint16_t indexSet = i + ((reverse) ? -j : j);
    if (indexSet >= start && indexSet < stop) {
      if (mirror) { //set the corresponding mirrored pixel
        uint16_t indexMir = stop - indexSet + start - 1;
        indexMir += offset; // offset/phase
        if (indexMir >= stop) indexMir -= len; // wrap
#ifndef WLED_DISABLE_MODE_BLEND
        if (_modeBlend) tmpCol = color_blend(strip.getPixelColor(indexMir), col, 0xFFFFU - progress(), true);
#endif
        strip.setPixelColor(indexMir, tmpCol);
      }
      indexSet += offset; // offset/phase
      if (indexSet >= stop) indexSet -= len; // wrap
#ifndef WLED_DISABLE_MODE_BLEND
      if (_modeBlend) tmpCol = color_blend(strip.getPixelColor(indexSet), col, 0xFFFFU - progress(), true);
#endif
      strip.setPixelColor(indexSet, tmpCol);
    }
  }
}

// anti-aliased normalized version of setPixelColor()
void Segment::setPixelColor(float i, uint32_t col, bool aa)
{
  if (!isActive()) return; // not active
  int vStrip = int(i/10.0f); // hack to allow running on virtual strips (2D segment columns/rows)
  i -= int(i);

  if (i<0.0f || i>1.0f) return; // not normalized

  float fC = i * (virtualLength()-1);
  if (aa) {
    uint16_t iL = roundf(fC-0.49f);
    uint16_t iR = roundf(fC+0.49f);
    float    dL = (fC - iL)*(fC - iL);
    float    dR = (iR - fC)*(iR - fC);
    uint32_t cIL = getPixelColor(iL | (vStrip<<16));
    uint32_t cIR = getPixelColor(iR | (vStrip<<16));
    if (iR!=iL) {
      // blend L pixel
      cIL = color_blend(col, cIL, uint8_t(dL*255.0f));
      setPixelColor(iL | (vStrip<<16), cIL);
      // blend R pixel
      cIR = color_blend(col, cIR, uint8_t(dR*255.0f));
      setPixelColor(iR | (vStrip<<16), cIR);
    } else {
      // exact match (x & y land on a pixel)
      setPixelColor(iL | (vStrip<<16), col);
    }
  } else {
    setPixelColor(uint16_t(roundf(fC)) | (vStrip<<16), col);
  }
}

uint32_t IRAM_ATTR Segment::getPixelColor(int i)
{
  if (!isActive()) return 0; // not active
#ifndef WLED_DISABLE_2D
  int vStrip = i>>16;
#endif
  i &= 0xFFFF;

#ifndef WLED_DISABLE_2D
  if (is2D()) {
    uint16_t vH = virtualHeight();  // segment height in logical pixels
    uint16_t vW = virtualWidth();
    switch (map1D2D) {
      case M12_Pixels:
        return getPixelColorXY(i % vW, i / vW);
        break;
      case M12_pBar:
        if (vStrip>0) return getPixelColorXY(vStrip - 1, vH - i -1);
        else          return getPixelColorXY(0, vH - i -1);
        break;
      case M12_pArc:
      case M12_pCorner:
        // use longest dimension
        return vW>vH ? getPixelColorXY(i, 0) : getPixelColorXY(0, i);
        break;
    }
    return 0;
  }
#endif

  if (reverse) i = virtualLength() - i - 1;
  i *= groupLength();
  i += start;
  /* offset/phase */
  i += offset;
  if ((i >= stop) && (stop>0)) i -= length(); // avoids negative pixel index (stop = 0 is a possible value)
  return strip.getPixelColor(i);
}

uint8_t Segment::differs(Segment& b) const {
  uint8_t d = 0;
  if (start != b.start)         d |= SEG_DIFFERS_BOUNDS;
  if (stop != b.stop)           d |= SEG_DIFFERS_BOUNDS;
  if (offset != b.offset)       d |= SEG_DIFFERS_GSO;
  if (grouping != b.grouping)   d |= SEG_DIFFERS_GSO;
  if (spacing != b.spacing)     d |= SEG_DIFFERS_GSO;
  if (opacity != b.opacity)     d |= SEG_DIFFERS_BRI;
  if (mode != b.mode)           d |= SEG_DIFFERS_FX;
  if (speed != b.speed)         d |= SEG_DIFFERS_FX;
  if (intensity != b.intensity) d |= SEG_DIFFERS_FX;
  if (palette != b.palette)     d |= SEG_DIFFERS_FX;
  if (custom1 != b.custom1)     d |= SEG_DIFFERS_FX;
  if (custom2 != b.custom2)     d |= SEG_DIFFERS_FX;
  if (custom3 != b.custom3)     d |= SEG_DIFFERS_FX;
  if (startY != b.startY)       d |= SEG_DIFFERS_BOUNDS;
  if (stopY != b.stopY)         d |= SEG_DIFFERS_BOUNDS;

  //bit pattern: (msb first)
  // set:2, sound:2, mapping:3, transposed, mirrorY, reverseY, [reset,] paused, mirrored, on, reverse, [selected]
  if ((options & 0b1111111111011110U) != (b.options & 0b1111111111011110U)) d |= SEG_DIFFERS_OPT;
  if ((options & 0x0001U) != (b.options & 0x0001U))                         d |= SEG_DIFFERS_SEL;
  for (unsigned i = 0; i < NUM_COLORS; i++) if (colors[i] != b.colors[i])   d |= SEG_DIFFERS_COL;

  return d;
}

void Segment::refreshLightCapabilities() {
  uint8_t capabilities = 0;
  uint16_t segStartIdx = 0xFFFFU;
  uint16_t segStopIdx  = 0;

  if (!isActive()) {
    _capabilities = 0;
    return;
  }

  if (start < Segment::maxWidth * Segment::maxHeight) {
    // we are withing 2D matrix (includes 1D segments)
    for (int y = startY; y < stopY; y++) for (int x = start; x < stop; x++) {
      uint16_t index = strip.getMappedPixelIndex(x + Segment::maxWidth * y); // convert logical address to physical
      if (index < 0xFFFFU) {
        if (segStartIdx > index) segStartIdx = index;
        if (segStopIdx  < index) segStopIdx  = index;
      }
      if (segStartIdx == segStopIdx) segStopIdx++; // we only have 1 pixel segment
    }
  } else {
    // we are on the strip located after the matrix
    segStartIdx = start;
    segStopIdx  = stop;
  }

  for (unsigned b = 0; b < busses.getNumBusses(); b++) {
    Bus *bus = busses.getBus(b);
    if (bus == nullptr || bus->getLength()==0) break;
    if (!bus->isOk()) continue;
    if (bus->getStart() >= segStopIdx) continue;
    if (bus->getStart() + bus->getLength() <= segStartIdx) continue;

    //uint8_t type = bus->getType();
    if (bus->hasRGB() || (cctFromRgb && bus->hasCCT())) capabilities |= SEG_CAPABILITY_RGB;
    if (!cctFromRgb && bus->hasCCT())                   capabilities |= SEG_CAPABILITY_CCT;
    if (correctWB && (bus->hasRGB() || bus->hasCCT()))  capabilities |= SEG_CAPABILITY_CCT; //white balance correction (CCT slider)
    if (bus->hasWhite()) {
      uint8_t aWM = Bus::getGlobalAWMode() == AW_GLOBAL_DISABLED ? bus->getAutoWhiteMode() : Bus::getGlobalAWMode();
      bool whiteSlider = (aWM == RGBW_MODE_DUAL || aWM == RGBW_MODE_MANUAL_ONLY); // white slider allowed
      // if auto white calculation from RGB is active (Accurate/Brighter), force RGB controls even if there are no RGB busses
      if (!whiteSlider) capabilities |= SEG_CAPABILITY_RGB;
      // if auto white calculation from RGB is disabled/optional (None/Dual), allow white channel adjustments
      if ( whiteSlider) capabilities |= SEG_CAPABILITY_W;
    }
  }
  _capabilities = capabilities;
}

/*
 * Fills segment with color
 */
void Segment::fill(uint32_t c) {
  if (!isActive()) return; // not active
  const uint16_t cols = is2D() ? virtualWidth() : virtualLength();
  const uint16_t rows = virtualHeight(); // will be 1 for 1D
  for (int y = 0; y < rows; y++) for (int x = 0; x < cols; x++) {
    if (is2D()) setPixelColorXY(x, y, c);
    else        setPixelColor(x, c);
  }
}

/*
 * fade out function, higher rate = quicker fade
 */
void Segment::fade_out(uint8_t rate) {
  if (!isActive()) return; // not active
  const uint16_t cols = is2D() ? virtualWidth() : virtualLength();
  const uint16_t rows = virtualHeight(); // will be 1 for 1D

  rate = (255-rate) >> 1;
  float mappedRate = float(rate) +1.1f;

  uint32_t color = colors[1]; // SEGCOLOR(1); // target color
  int w2 = W(color);
  int r2 = R(color);
  int g2 = G(color);
  int b2 = B(color);

  for (int y = 0; y < rows; y++) for (int x = 0; x < cols; x++) {
    color = is2D() ? getPixelColorXY(x, y) : getPixelColor(x);
    int w1 = W(color);
    int r1 = R(color);
    int g1 = G(color);
    int b1 = B(color);

    int wdelta = (w2 - w1) / mappedRate;
    int rdelta = (r2 - r1) / mappedRate;
    int gdelta = (g2 - g1) / mappedRate;
    int bdelta = (b2 - b1) / mappedRate;

    // if fade isn't complete, make sure delta is at least 1 (fixes rounding issues)
    wdelta += (w2 == w1) ? 0 : (w2 > w1) ? 1 : -1;
    rdelta += (r2 == r1) ? 0 : (r2 > r1) ? 1 : -1;
    gdelta += (g2 == g1) ? 0 : (g2 > g1) ? 1 : -1;
    bdelta += (b2 == b1) ? 0 : (b2 > b1) ? 1 : -1;

    if (is2D()) setPixelColorXY(x, y, r1 + rdelta, g1 + gdelta, b1 + bdelta, w1 + wdelta);
    else        setPixelColor(x, r1 + rdelta, g1 + gdelta, b1 + bdelta, w1 + wdelta);
  }
}

// fades all pixels to black using nscale8()
void Segment::fadeToBlackBy(uint8_t fadeBy) {
  if (!isActive() || fadeBy == 0) return;   // optimization - no scaling to apply
  const uint16_t cols = is2D() ? virtualWidth() : virtualLength();
  const uint16_t rows = virtualHeight(); // will be 1 for 1D

  for (int y = 0; y < rows; y++) for (int x = 0; x < cols; x++) {
    if (is2D()) setPixelColorXY(x, y, color_fade(getPixelColorXY(x,y), 255-fadeBy));
    else        setPixelColor(x, color_fade(getPixelColor(x), 255-fadeBy));
  }
}

/*
 * blurs segment content, source: FastLED colorutils.cpp
 */
void Segment::blur(uint8_t blur_amount) {
  if (!isActive() || blur_amount == 0) return; // optimization: 0 means "don't blur"
#ifndef WLED_DISABLE_2D
  if (is2D()) {
    // compatibility with 2D
    const unsigned cols = virtualWidth();
    const unsigned rows = virtualHeight();
    for (unsigned i = 0; i < rows; i++) blurRow(i, blur_amount); // blur all rows
    for (unsigned k = 0; k < cols; k++) blurCol(k, blur_amount); // blur all columns
    return;
  }
#endif
  uint8_t keep = 255 - blur_amount;
  uint8_t seep = blur_amount >> 1;
  uint32_t carryover = BLACK;
  unsigned vlength = virtualLength();
  for (unsigned i = 0; i < vlength; i++) {
    uint32_t cur = getPixelColor(i);
    uint32_t part = color_fade(cur, seep);
    cur = color_add(color_fade(cur, keep), carryover, true);
    if (i > 0) {
      uint32_t c = getPixelColor(i-1);
      setPixelColor(i-1, color_add(c, part, true));
    }
    setPixelColor(i, cur);
    carryover = part;
  }
}

/*
 * Put a value 0 to 255 in to get a color value.
 * The colours are a transition r -> g -> b -> back to r
 * Inspired by the Adafruit examples.
 */
uint32_t Segment::color_wheel(uint8_t pos) {
  if (palette) return color_from_palette(pos, false, true, 0);
  pos = 255 - pos;
  if (pos < 85) {
    return ((uint32_t)(255 - pos * 3) << 16) | ((uint32_t)(0) << 8) | (pos * 3);
  } else if(pos < 170) {
    pos -= 85;
    return ((uint32_t)(0) << 16) | ((uint32_t)(pos * 3) << 8) | (255 - pos * 3);
  } else {
    pos -= 170;
    return ((uint32_t)(pos * 3) << 16) | ((uint32_t)(255 - pos * 3) << 8) | (0);
  }
}

/*
 * Gets a single color from the currently selected palette.
 * @param i Palette Index (if mapping is true, the full palette will be _virtualSegmentLength long, if false, 255). Will wrap around automatically.
 * @param mapping if true, LED position in segment is considered for color
 * @param wrap FastLED palettes will usually wrap back to the start smoothly. Set false to get a hard edge
 * @param mcol If the default palette 0 is selected, return the standard color 0, 1 or 2 instead. If >2, Party palette is used instead
 * @param pbri Value to scale the brightness of the returned color by. Default is 255. (no scaling)
 * @returns Single color from palette
 */
uint32_t Segment::color_from_palette(uint16_t i, bool mapping, bool wrap, uint8_t mcol, uint8_t pbri) {
  // default palette or no RGB support on segment
  if ((palette == 0 && mcol < NUM_COLORS) || !_isRGB) {
    uint32_t color = currentColor(mcol);
    color = gamma32(color);
    if (pbri == 255) return color;
    return color_fade(color, pbri, true);
  }

  uint8_t paletteIndex = i;
  if (mapping && virtualLength() > 1) paletteIndex = (i*255)/(virtualLength() -1);
  if (!wrap && strip.paletteBlend != 3) paletteIndex = scale8(paletteIndex, 240); //cut off blend at palette "end"
  CRGBPalette16 curPal;
  curPal = currentPalette(curPal, palette);
  CRGB fastled_col = ColorFromPalette(curPal, paletteIndex, pbri, (strip.paletteBlend == 3)? NOBLEND:LINEARBLEND); // NOTE: paletteBlend should be global

  return RGBW32(fastled_col.r, fastled_col.g, fastled_col.b, 0);
}


///////////////////////////////////////////////////////////////////////////////
// WS2812FX class implementation
///////////////////////////////////////////////////////////////////////////////

//do not call this method from system context (network callback)
void WS2812FX::finalizeInit(void) {
  //reset segment runtimes
  for (segment &seg : _segments) {
    seg.markForReset();
    seg.resetIfRequired();
  }

  // for the lack of better place enumerate ledmaps here
  // if we do it in json.cpp (serializeInfo()) we are getting flashes on LEDs
  // unfortunately this means we do not get updates after uploads
  enumerateLedmaps();

  _hasWhiteChannel = _isOffRefreshRequired = false;

  //if busses failed to load, add default (fresh install, FS issue, ...)
  if (busses.getNumBusses() == 0) {
    DEBUG_PRINTLN(F("No busses, init default"));
    const uint8_t defDataPins[] = {DATA_PINS};
    const uint16_t defCounts[] = {PIXEL_COUNTS};
    const uint8_t defNumBusses = ((sizeof defDataPins) / (sizeof defDataPins[0]));
    const uint8_t defNumCounts = ((sizeof defCounts)   / (sizeof defCounts[0]));
    uint16_t prevLen = 0;
    for (int i = 0; i < defNumBusses && i < WLED_MAX_BUSSES+WLED_MIN_VIRTUAL_BUSSES; i++) {
      uint8_t defPin[] = {defDataPins[i]};
      uint16_t start = prevLen;
      uint16_t count = defCounts[(i < defNumCounts) ? i : defNumCounts -1];
      prevLen += count;
      BusConfig defCfg = BusConfig(DEFAULT_LED_TYPE, defPin, start, count, DEFAULT_LED_COLOR_ORDER, false, 0, RGBW_MODE_MANUAL_ONLY);
      if (busses.add(defCfg) == -1) break;
    }
  }

  _length = 0;
  for (int i=0; i<busses.getNumBusses(); i++) {
    Bus *bus = busses.getBus(i);
    if (bus == nullptr) continue;
    if (bus->getStart() + bus->getLength() > MAX_LEDS) break;
    //RGBW mode is enabled if at least one of the strips is RGBW
    _hasWhiteChannel |= bus->hasWhite();
    //refresh is required to remain off if at least one of the strips requires the refresh.
    _isOffRefreshRequired |= bus->isOffRefreshRequired();
    uint16_t busEnd = bus->getStart() + bus->getLength();
    if (busEnd > _length) _length = busEnd;
    #ifdef ESP8266
    if ((!IS_DIGITAL(bus->getType()) || IS_2PIN(bus->getType()))) continue;
    uint8_t pins[5];
    if (!bus->getPins(pins)) continue;
    BusDigital* bd = static_cast<BusDigital*>(bus);
    if (pins[0] == 3) bd->reinit();
    #endif
  }

  if (isMatrix) setUpMatrix();
  else {
    Segment::maxWidth  = _length;
    Segment::maxHeight = 1;
  }

  //segments are created in makeAutoSegments();
  DEBUG_PRINTLN(F("Loading custom palettes"));
  loadCustomPalettes(); // (re)load all custom palettes
  DEBUG_PRINTLN(F("Loading custom ledmaps"));
  deserializeMap();     // (re)load default ledmap
}

void WS2812FX::service() {
  unsigned long nowUp = millis(); // Be aware, millis() rolls over every 49 days
  now = nowUp + timebase;
  if (nowUp - _lastShow < MIN_SHOW_DELAY) return;
  bool doShow = false;

  _isServicing = true;
  _segment_index = 0;
  Segment::handleRandomPalette(); // move it into for loop when each segment has individual random palette
  for (segment &seg : _segments) {
    // process transition (mode changes in the middle of transition)
    seg.handleTransition();
    // reset the segment runtime data if needed
    seg.resetIfRequired();

    if (!seg.isActive()) continue;

    // last condition ensures all solid segments are updated at the same time
    if (nowUp > seg.next_time || _triggered || (doShow && seg.mode == FX_MODE_STATIC))
    {
      doShow = true;
      uint16_t delay = FRAMETIME;

      if (!seg.freeze) { //only run effect function if not frozen
        _virtualSegmentLength = seg.virtualLength();
        _colors_t[0] = seg.currentColor(0);
        _colors_t[1] = seg.currentColor(1);
        _colors_t[2] = seg.currentColor(2);
        seg.currentPalette(_currentPalette, seg.palette); // we need to pass reference

        if (!cctFromRgb || correctWB) busses.setSegmentCCT(seg.currentBri(true), correctWB);
        for (int c = 0; c < NUM_COLORS; c++) _colors_t[c] = gamma32(_colors_t[c]);

        // Effect blending
        // When two effects are being blended, each may have different segment data, this
        // data needs to be saved first and then restored before running previous mode.
        // The blending will largely depend on the effect behaviour since actual output (LEDs) may be
        // overwritten by later effect. To enable seamless blending for every effect, additional LED buffer
        // would need to be allocated for each effect and then blended together for each pixel.
        [[maybe_unused]] uint8_t tmpMode = seg.currentMode();  // this will return old mode while in transition
        delay = (*_mode[seg.mode])();         // run new/current mode
#ifndef WLED_DISABLE_MODE_BLEND
        if (modeBlending && seg.mode != tmpMode) {
          Segment::tmpsegd_t _tmpSegData;
          Segment::modeBlend(true);           // set semaphore
          seg.swapSegenv(_tmpSegData);        // temporarily store new mode state (and swap it with transitional state)
          uint16_t d2 = (*_mode[tmpMode])();  // run old mode
          seg.restoreSegenv(_tmpSegData);     // restore mode state (will also update transitional state)
          delay = MIN(delay,d2);              // use shortest delay
          Segment::modeBlend(false);          // unset semaphore
        }
#endif
        seg.call++;
        if (seg.isInTransition() && delay > FRAMETIME) delay = FRAMETIME; // force faster updates during transition
      }

      seg.next_time = nowUp + delay;
    }
    if (_segment_index == _queuedChangesSegId) setUpSegmentFromQueuedChanges();
    _segment_index++;
  }
  _virtualSegmentLength = 0;
  busses.setSegmentCCT(-1);
  _isServicing = false;
  _triggered = false;

  #ifdef WLED_DEBUG
  if (millis() - nowUp > _frametime) DEBUG_PRINTLN(F("Slow effects."));
  #endif
  if (doShow) {
    yield();
    show();
  }
  #ifdef WLED_DEBUG
  if (millis() - nowUp > _frametime) DEBUG_PRINTLN(F("Slow strip."));
  #endif
}

<<<<<<< HEAD
void IRAM_ATTR WS2812FX::setPixelColor(int i, uint32_t col)
{
  i = getMappedPixelIndex(i);
=======
void IRAM_ATTR WS2812FX::setPixelColor(int i, uint32_t col) {
  if (i < customMappingSize) i = customMappingTable[i];
>>>>>>> b88344a6
  if (i >= _length) return;
  busses.setPixelColor(i, col);
}

<<<<<<< HEAD
uint32_t WS2812FX::getPixelColor(uint16_t i)
{
  i = getMappedPixelIndex(i);
=======
uint32_t IRAM_ATTR WS2812FX::getPixelColor(uint16_t i) {
  if (i < customMappingSize) i = customMappingTable[i];
>>>>>>> b88344a6
  if (i >= _length) return 0;
  return busses.getPixelColor(i);
}

void WS2812FX::show(void) {
  // avoid race condition, caputre _callback value
  show_callback callback = _callback;
  if (callback) callback();

  // some buses send asynchronously and this method will return before
  // all of the data has been sent.
  // See https://github.com/Makuna/NeoPixelBus/wiki/ESP32-NeoMethods#neoesp32rmt-methods
  busses.show();

  unsigned long showNow = millis();
  size_t diff = showNow - _lastShow;
  size_t fpsCurr = 200;
  if (diff > 0) fpsCurr = 1000 / diff;
  _cumulativeFps = (3 * _cumulativeFps + fpsCurr +2) >> 2;   // "+2" for proper rounding (2/4 = 0.5)
  _lastShow = showNow;
}

/**
 * Returns a true value if any of the strips are still being updated.
 * On some hardware (ESP32), strip updates are done asynchronously.
 */
bool WS2812FX::isUpdating() {
  return !busses.canAllShow();
}

/**
 * Returns the refresh rate of the LED strip. Useful for finding out whether a given setup is fast enough.
 * Only updates on show() or is set to 0 fps if last show is more than 2 secs ago, so accurary varies
 */
uint16_t WS2812FX::getFps() {
  if (millis() - _lastShow > 2000) return 0;
  return _cumulativeFps +1;
}

void WS2812FX::setTargetFps(uint8_t fps) {
  if (fps > 0 && fps <= 120) _targetFps = fps;
  _frametime = 1000 / _targetFps;
}

void WS2812FX::setMode(uint8_t segid, uint8_t m) {
  if (segid >= _segments.size()) return;

  if (m >= getModeCount()) m = getModeCount() - 1;

  if (_segments[segid].mode != m) {
    _segments[segid].setMode(m); // do not load defaults
  }
}

//applies to all active and selected segments
void WS2812FX::setColor(uint8_t slot, uint32_t c) {
  if (slot >= NUM_COLORS) return;

  for (segment &seg : _segments) {
    if (seg.isActive() && seg.isSelected()) {
      seg.setColor(slot, c);
    }
  }
}

void WS2812FX::setCCT(uint16_t k) {
  for (segment &seg : _segments) {
    if (seg.isActive() && seg.isSelected()) {
      seg.setCCT(k);
    }
  }
}

// direct=true either expects the caller to call show() themselves (realtime modes) or be ok waiting for the next frame for the change to apply
// direct=false immediately triggers an effect redraw
void WS2812FX::setBrightness(uint8_t b, bool direct) {
  if (gammaCorrectBri) b = gamma8(b);
  if (_brightness == b) return;
  _brightness = b;
  if (_brightness == 0) { //unfreeze all segments on power off
    for (segment &seg : _segments) {
      seg.freeze = false;
    }
  }
  // setting brightness with NeoPixelBusLg has no effect on already painted pixels,
  // so we need to force an update to existing buffer
  busses.setBrightness(b);
  if (!direct) {
    unsigned long t = millis();
    if (_segments[0].next_time > t + 22 && t - _lastShow > MIN_SHOW_DELAY) trigger(); //apply brightness change immediately if no refresh soon
  }
}

uint8_t WS2812FX::getActiveSegsLightCapabilities(bool selectedOnly) {
  uint8_t totalLC = 0;
  for (segment &seg : _segments) {
    if (seg.isActive() && (!selectedOnly || seg.isSelected())) totalLC |= seg.getLightCapabilities();
  }
  return totalLC;
}

uint8_t WS2812FX::getFirstSelectedSegId(void) {
  size_t i = 0;
  for (segment &seg : _segments) {
    if (seg.isActive() && seg.isSelected()) return i;
    i++;
  }
  // if none selected, use the main segment
  return getMainSegmentId();
}

void WS2812FX::setMainSegmentId(uint8_t n) {
  _mainSegment = 0;
  if (n < _segments.size()) {
    _mainSegment = n;
  }
  return;
}

uint8_t WS2812FX::getLastActiveSegmentId(void) {
  for (size_t i = _segments.size() -1; i > 0; i--) {
    if (_segments[i].isActive()) return i;
  }
  return 0;
}

uint8_t WS2812FX::getActiveSegmentsNum(void) {
  uint8_t c = 0;
  for (size_t i = 0; i < _segments.size(); i++) {
    if (_segments[i].isActive()) c++;
  }
  return c;
}

uint16_t WS2812FX::getLengthTotal(void) {
  uint16_t len = Segment::maxWidth * Segment::maxHeight; // will be _length for 1D (see finalizeInit()) but should cover whole matrix for 2D
  if (isMatrix && _length > len) len = _length; // for 2D with trailing strip
  return len;
}

uint16_t WS2812FX::getLengthPhysical(void) {
  uint16_t len = 0;
  for (size_t b = 0; b < busses.getNumBusses(); b++) {
    Bus *bus = busses.getBus(b);
    if (bus->getType() >= TYPE_NET_DDP_RGB) continue; //exclude non-physical network busses
    len += bus->getLength();
  }
  return len;
}

//used for JSON API info.leds.rgbw. Little practical use, deprecate with info.leds.rgbw.
//returns if there is an RGBW bus (supports RGB and White, not only white)
//not influenced by auto-white mode, also true if white slider does not affect output white channel
bool WS2812FX::hasRGBWBus(void) {
  for (size_t b = 0; b < busses.getNumBusses(); b++) {
    Bus *bus = busses.getBus(b);
    if (bus == nullptr || bus->getLength()==0) break;
    if (bus->hasRGB() && bus->hasWhite()) return true;
  }
  return false;
}

bool WS2812FX::hasCCTBus(void) {
  if (cctFromRgb && !correctWB) return false;
  for (size_t b = 0; b < busses.getNumBusses(); b++) {
    Bus *bus = busses.getBus(b);
    if (bus == nullptr || bus->getLength()==0) break;
    switch (bus->getType()) {
      case TYPE_ANALOG_5CH:
      case TYPE_ANALOG_2CH:
        return true;
    }
  }
  return false;
}

void WS2812FX::purgeSegments(bool force) {
  // remove all inactive segments (from the back)
  int deleted = 0;
  if (_segments.size() <= 1) return;
  for (size_t i = _segments.size()-1; i > 0; i--)
    if (_segments[i].stop == 0 || force) {
      deleted++;
      _segments.erase(_segments.begin() + i);
    }
  if (deleted) {
    _segments.shrink_to_fit();
    /*if (_mainSegment >= _segments.size())*/ setMainSegmentId(0);
  }
}

Segment& WS2812FX::getSegment(uint8_t id) {
  return _segments[id >= _segments.size() ? getMainSegmentId() : id]; // vectors
}

// sets new segment bounds, queues if that segment is currently running
void WS2812FX::setSegment(uint8_t segId, uint16_t i1, uint16_t i2, uint8_t grouping, uint8_t spacing, uint16_t offset, uint16_t startY, uint16_t stopY) {
  if (segId >= getSegmentsNum()) {
    if (i2 <= i1) return; // do not append empty/inactive segments
    appendSegment(Segment(0, strip.getLengthTotal()));
    segId = getSegmentsNum()-1; // segments are added at the end of list
  }

  if (_queuedChangesSegId == segId) _queuedChangesSegId = 255; // cancel queued change if already queued for this segment

  if (segId < getMaxSegments() && segId == getCurrSegmentId() && isServicing()) { // queue change to prevent concurrent access
    // queuing a change for a second segment will lead to the loss of the first change if not yet applied
    // however this is not a problem as the queued change is applied immediately after the effect function in that segment returns
    _qStart  = i1; _qStop   = i2; _qStartY = startY; _qStopY  = stopY;
    _qGrouping = grouping; _qSpacing  = spacing; _qOffset   = offset;
    _queuedChangesSegId = segId;
    DEBUG_PRINT(F("Segment queued: ")); DEBUG_PRINTLN(segId);
    return; // queued changes are applied immediately after effect function returns
  }

  _segments[segId].setUp(i1, i2, grouping, spacing, offset, startY, stopY);
  if (segId > 0 && segId == getSegmentsNum()-1 && i2 <= i1) _segments.pop_back(); // if last segment was deleted remove it from vector
}

void WS2812FX::setUpSegmentFromQueuedChanges() {
  if (_queuedChangesSegId >= getSegmentsNum()) return;
  getSegment(_queuedChangesSegId).setUp(_qStart, _qStop, _qGrouping, _qSpacing, _qOffset, _qStartY, _qStopY);
  _queuedChangesSegId = 255;
}

void WS2812FX::resetSegments() {
  _segments.clear(); // destructs all Segment as part of clearing
  #ifndef WLED_DISABLE_2D
  segment seg = isMatrix ? Segment(0, Segment::maxWidth, 0, Segment::maxHeight) : Segment(0, _length);
  #else
  segment seg = Segment(0, _length);
  #endif
  _segments.push_back(seg);
  _mainSegment = 0;
}

void WS2812FX::makeAutoSegments(bool forceReset) {
  if (autoSegments) { //make one segment per bus
    uint16_t segStarts[MAX_NUM_SEGMENTS] = {0};
    uint16_t segStops [MAX_NUM_SEGMENTS] = {0};
    size_t s = 0;

    #ifndef WLED_DISABLE_2D
    // 2D segment is the 1st one using entire matrix
    if (isMatrix) {
      segStarts[0] = 0;
      segStops[0]  = Segment::maxWidth*Segment::maxHeight;
      s++;
    }
    #endif

    for (size_t i = s; i < busses.getNumBusses(); i++) {
      Bus* b = busses.getBus(i);

      segStarts[s] = b->getStart();
      segStops[s]  = segStarts[s] + b->getLength();

      #ifndef WLED_DISABLE_2D
      if (isMatrix && segStops[s] < Segment::maxWidth*Segment::maxHeight) continue; // ignore buses comprising matrix
      if (isMatrix && segStarts[s] < Segment::maxWidth*Segment::maxHeight) segStarts[s] = Segment::maxWidth*Segment::maxHeight;
      #endif

      //check for overlap with previous segments
      for (size_t j = 0; j < s; j++) {
        if (segStops[j] > segStarts[s] && segStarts[j] < segStops[s]) {
          //segments overlap, merge
          segStarts[j] = min(segStarts[s],segStarts[j]);
          segStops [j] = max(segStops [s],segStops [j]); segStops[s] = 0;
          s--;
        }
      }
      s++;
    }

    _segments.clear();
    _segments.reserve(s); // prevent reallocations
    // there is always at least one segment (but we need to differentiate between 1D and 2D)
    #ifndef WLED_DISABLE_2D
    if (isMatrix)
      _segments.push_back(Segment(0, Segment::maxWidth, 0, Segment::maxHeight));
    else
    #endif
      _segments.push_back(Segment(segStarts[0], segStops[0]));
    for (size_t i = 1; i < s; i++) {
      _segments.push_back(Segment(segStarts[i], segStops[i]));
    }

  } else {

    if (forceReset || getSegmentsNum() == 0) resetSegments();
    //expand the main seg to the entire length, but only if there are no other segments, or reset is forced
    else if (getActiveSegmentsNum() == 1) {
      size_t i = getLastActiveSegmentId();
      #ifndef WLED_DISABLE_2D
      _segments[i].start  = 0;
      _segments[i].stop   = Segment::maxWidth;
      _segments[i].startY = 0;
      _segments[i].stopY  = Segment::maxHeight;
      _segments[i].grouping = 1;
      _segments[i].spacing  = 0;
      #else
      _segments[i].start = 0;
      _segments[i].stop  = _length;
      #endif
    }
  }
  _mainSegment = 0;

  fixInvalidSegments();
}

void WS2812FX::fixInvalidSegments() {
  //make sure no segment is longer than total (sanity check)
  for (size_t i = getSegmentsNum()-1; i > 0; i--) {
    if (isMatrix) {
    #ifndef WLED_DISABLE_2D
      if (_segments[i].start >= Segment::maxWidth * Segment::maxHeight) {
        // 1D segment at the end of matrix
        if (_segments[i].start >= _length || _segments[i].startY > 0 || _segments[i].stopY > 1) { _segments.erase(_segments.begin()+i); continue; }
        if (_segments[i].stop  >  _length) _segments[i].stop = _length;
        continue;
      }
      if (_segments[i].start >= Segment::maxWidth || _segments[i].startY >= Segment::maxHeight) { _segments.erase(_segments.begin()+i); continue; }
      if (_segments[i].stop  >  Segment::maxWidth)  _segments[i].stop  = Segment::maxWidth;
      if (_segments[i].stopY >  Segment::maxHeight) _segments[i].stopY = Segment::maxHeight;
    #endif
    } else {
      if (_segments[i].start >= _length) { _segments.erase(_segments.begin()+i); continue; }
      if (_segments[i].stop  >  _length) _segments[i].stop = _length;
    }
  }
  // this is always called as the last step after finalizeInit(), update covered bus types
  for (segment &seg : _segments)
    seg.refreshLightCapabilities();
}

//true if all segments align with a bus, or if a segment covers the total length
//irrelevant in 2D set-up
bool WS2812FX::checkSegmentAlignment() {
  bool aligned = false;
  for (segment &seg : _segments) {
    for (unsigned b = 0; b<busses.getNumBusses(); b++) {
      Bus *bus = busses.getBus(b);
      if (seg.start == bus->getStart() && seg.stop == bus->getStart() + bus->getLength()) aligned = true;
    }
    if (seg.start == 0 && seg.stop == _length) aligned = true;
    if (!aligned) return false;
  }
  return true;
}

//After this function is called, setPixelColor() will use that segment (offsets, grouping, ... will apply)
//Note: If called in an interrupt (e.g. JSON API), original segment must be restored,
//otherwise it can lead to a crash on ESP32 because _segment_index is modified while in use by the main thread
uint8_t WS2812FX::setPixelSegment(uint8_t n) {
  uint8_t prevSegId = _segment_index;
  if (n < _segments.size()) {
    _segment_index = n;
    _virtualSegmentLength = _segments[_segment_index].virtualLength();
  }
  return prevSegId;
}

void WS2812FX::setRange(uint16_t i, uint16_t i2, uint32_t col) {
  if (i2 < i) std::swap(i,i2);
  for (unsigned x = i; x <= i2; x++) setPixelColor(x, col);
}

#ifdef WLED_DEBUG
void WS2812FX::printSize() {
  size_t size = 0;
  for (const Segment &seg : _segments) size += seg.getSize();
  DEBUG_PRINTF("Segments: %d -> %uB\n", _segments.size(), size);
  DEBUG_PRINTF("Modes: %d*%d=%uB\n", sizeof(mode_ptr), _mode.size(), (_mode.capacity()*sizeof(mode_ptr)));
  DEBUG_PRINTF("Data: %d*%d=%uB\n", sizeof(const char *), _modeData.size(), (_modeData.capacity()*sizeof(const char *)));
  DEBUG_PRINTF("Map: %d*%d=%uB\n", sizeof(uint16_t), (int)customMappingSize, customMappingSize*sizeof(uint16_t));
  size = getLengthTotal();
  if (useGlobalLedBuffer) DEBUG_PRINTF("Buffer: %d*%u=%uB\n", sizeof(CRGB), size, size*sizeof(CRGB));
}
#endif

void WS2812FX::loadCustomPalettes() {
  byte tcp[72]; //support gradient palettes with up to 18 entries
  CRGBPalette16 targetPalette;
  customPalettes.clear(); // start fresh
  for (int index = 0; index<10; index++) {
    char fileName[32];
    sprintf_P(fileName, PSTR("/palette%d.json"), index);

    StaticJsonDocument<1536> pDoc; // barely enough to fit 72 numbers
    if (WLED_FS.exists(fileName)) {
      DEBUG_PRINT(F("Reading palette from "));
      DEBUG_PRINTLN(fileName);

      if (readObjectFromFile(fileName, nullptr, &pDoc)) {
        JsonArray pal = pDoc[F("palette")];
        if (!pal.isNull() && pal.size()>3) { // not an empty palette (at least 2 entries)
          if (pal[0].is<int>() && pal[1].is<const char *>()) {
            // we have an array of index & hex strings
            size_t palSize = MIN(pal.size(), 36);
            palSize -= palSize % 2; // make sure size is multiple of 2
            for (size_t i=0, j=0; i<palSize && pal[i].as<int>()<256; i+=2, j+=4) {
              uint8_t rgbw[] = {0,0,0,0};
              tcp[ j ] = (uint8_t) pal[ i ].as<int>(); // index
              colorFromHexString(rgbw, pal[i+1].as<const char *>()); // will catch non-string entires
              for (size_t c=0; c<3; c++) tcp[j+1+c] = gamma8(rgbw[c]); // only use RGB component
              DEBUG_PRINTF("%d(%d) : %d %d %d\n", i, int(tcp[j]), int(tcp[j+1]), int(tcp[j+2]), int(tcp[j+3]));
            }
          } else {
            size_t palSize = MIN(pal.size(), 72);
            palSize -= palSize % 4; // make sure size is multiple of 4
            for (size_t i=0; i<palSize && pal[i].as<int>()<256; i+=4) {
              tcp[ i ] = (uint8_t) pal[ i ].as<int>(); // index
              tcp[i+1] = gamma8((uint8_t) pal[i+1].as<int>()); // R
              tcp[i+2] = gamma8((uint8_t) pal[i+2].as<int>()); // G
              tcp[i+3] = gamma8((uint8_t) pal[i+3].as<int>()); // B
              DEBUG_PRINTF("%d(%d) : %d %d %d\n", i, int(tcp[i]), int(tcp[i+1]), int(tcp[i+2]), int(tcp[i+3]));
            }
          }
          customPalettes.push_back(targetPalette.loadDynamicGradientPalette(tcp));
        } else {
          DEBUG_PRINTLN(F("Wrong palette format."));
        }
      }
    } else {
      break;
    }
  }
}

//load custom mapping table from JSON file (called from finalizeInit() or deserializeState())
bool WS2812FX::deserializeMap(uint8_t n) {
  // 2D support creates its own ledmap (on the fly) if a ledmap.json exists it will overwrite built one.

  char fileName[32];
  strcpy_P(fileName, PSTR("/ledmap"));
  if (n) sprintf(fileName +7, "%d", n);
  strcat_P(fileName, PSTR(".json"));
  bool isFile = WLED_FS.exists(fileName);

  if (!isFile) {
    // erase custom mapping if selecting nonexistent ledmap.json (n==0)
    if (!isMatrix && !n && customMappingTable != nullptr) {
      customMappingSize = 0;
      delete[] customMappingTable;
      customMappingTable = nullptr;
    }
    return false;
  }

  if (!requestJSONBufferLock(7)) return false;

  if (!readObjectFromFile(fileName, nullptr, &doc)) {
    releaseJSONBufferLock();
    return false; //if file does not exist just exit
  }

  DEBUG_PRINT(F("Reading LED map from "));
  DEBUG_PRINTLN(fileName);

  // erase old custom ledmap
  if (customMappingTable != nullptr) {
    customMappingSize = 0;
    delete[] customMappingTable;
    customMappingTable = nullptr;
  }

  JsonArray map = doc[F("map")];
  if (!map.isNull() && map.size()) {  // not an empty map
    customMappingSize  = map.size();
    customMappingTable = new uint16_t[customMappingSize];
    for (unsigned i=0; i<customMappingSize; i++) {
      customMappingTable[i] = (uint16_t) (map[i]<0 ? 0xFFFFU : map[i]);
    }
  }

  releaseJSONBufferLock();
  return true;
}

uint16_t WS2812FX::getMappedPixelIndex(uint16_t index) {
  if ((realtimeMode == REALTIME_MODE_INACTIVE || realtimeRespectLedMaps)
    && index < customMappingSize) index = strip.customMappingTable[index]; // convert logical address to physical

  return index;
}


WS2812FX* WS2812FX::instance = nullptr;

const char JSON_mode_names[] PROGMEM = R"=====(["FX names moved"])=====";
const char JSON_palette_names[] PROGMEM = R"=====([
"Default","* Random Cycle","* Color 1","* Colors 1&2","* Color Gradient","* Colors Only","Party","Cloud","Lava","Ocean",
"Forest","Rainbow","Rainbow Bands","Sunset","Rivendell","Breeze","Red & Blue","Yellowout","Analogous","Splash",
"Pastel","Sunset 2","Beach","Vintage","Departure","Landscape","Beech","Sherbet","Hult","Hult 64",
"Drywet","Jul","Grintage","Rewhi","Tertiary","Fire","Icefire","Cyane","Light Pink","Autumn",
"Magenta","Magred","Yelmag","Yelblu","Orange & Teal","Tiamat","April Night","Orangery","C9","Sakura",
"Aurora","Atlantica","C9 2","C9 New","Temperature","Aurora 2","Retro Clown","Candy","Toxy Reaf","Fairy Reaf",
"Semi Blue","Pink Candy","Red Reaf","Aqua Flash","Yelblu Hot","Lite Light","Red Flash","Blink Red","Red Shift","Red Tide",
"Candy2"
])=====";<|MERGE_RESOLUTION|>--- conflicted
+++ resolved
@@ -1212,26 +1212,14 @@
   #endif
 }
 
-<<<<<<< HEAD
-void IRAM_ATTR WS2812FX::setPixelColor(int i, uint32_t col)
-{
+void IRAM_ATTR WS2812FX::setPixelColor(int i, uint32_t col) {
   i = getMappedPixelIndex(i);
-=======
-void IRAM_ATTR WS2812FX::setPixelColor(int i, uint32_t col) {
-  if (i < customMappingSize) i = customMappingTable[i];
->>>>>>> b88344a6
   if (i >= _length) return;
   busses.setPixelColor(i, col);
 }
 
-<<<<<<< HEAD
-uint32_t WS2812FX::getPixelColor(uint16_t i)
-{
+uint32_t IRAM_ATTR WS2812FX::getPixelColor(uint16_t i) {
   i = getMappedPixelIndex(i);
-=======
-uint32_t IRAM_ATTR WS2812FX::getPixelColor(uint16_t i) {
-  if (i < customMappingSize) i = customMappingTable[i];
->>>>>>> b88344a6
   if (i >= _length) return 0;
   return busses.getPixelColor(i);
 }

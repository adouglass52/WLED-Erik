; PlatformIO Project Configuration File
; Please visit documentation: https://docs.platformio.org/page/projectconf.html

[platformio]
# ------------------------------------------------------------------------------
# ENVIRONMENTS
#
# Please uncomment one of the lines below to select your board(s)
# (use `platformio_override.ini` when building for your own board; see `platformio_override.ini.sample` for an example)
# ------------------------------------------------------------------------------

# CI/release binaries
default_envs = nodemcuv2, esp8266_2m, esp01_1m_full, nodemcuv2_160, esp8266_2m_160, esp01_1m_full_160, nodemcuv2_compat, esp8266_2m_compat, esp01_1m_full_compat, esp32dev, esp32_eth, lolin_s2_mini, esp32c3dev, esp32s3dev_16MB_opi, esp32s3dev_8MB_opi, esp32s3_4M_qspi, esp32_wrover, usermods

src_dir  = ./wled00
data_dir = ./wled00/data
build_cache_dir = ~/.buildcache
extra_configs =
  platformio_override.ini

[common]
# ------------------------------------------------------------------------------
# PLATFORM:
#   !! DO NOT confuse platformio's ESP8266 development platform with Arduino core for ESP8266
#
#   arduino core 2.6.3 = platformIO 2.3.2
#   arduino core 2.7.0 = platformIO 2.5.0
# ------------------------------------------------------------------------------
arduino_core_2_6_3 = espressif8266@2.3.3
arduino_core_2_7_4 = espressif8266@2.6.2
arduino_core_3_0_0 = espressif8266@3.0.0
arduino_core_3_0_2 = espressif8266@3.2.0
arduino_core_3_1_0 = espressif8266@4.1.0
arduino_core_3_1_2 = espressif8266@4.2.1

# Development platforms
arduino_core_develop = https://github.com/platformio/platform-espressif8266#develop
arduino_core_git = https://github.com/platformio/platform-espressif8266#feature/stage

# Platform to use for ESP8266
platform_wled_default = ${common.arduino_core_3_1_2}
# We use 2.7.4.7 for all, includes PWM flicker fix and Wstring optimization
#platform_packages = tasmota/framework-arduinoespressif8266 @ 3.20704.7
platform_packages = platformio/toolchain-xtensa @ ~2.100300.220621 #2.40802.200502
                    platformio/tool-esptool #@ ~1.413.0
                    platformio/tool-esptoolpy #@ ~1.30000.0

## previous platform for 8266, in case of problems with the new one
## you'll need  makuna/NeoPixelBus@ 2.6.9 for arduino_core_3_0_2, which does not support Ucs890x
;; platform_wled_default = ${common.arduino_core_3_0_2}
;; platform_packages = tasmota/framework-arduinoespressif8266 @ 3.20704.7
;;                    platformio/toolchain-xtensa @ ~2.40802.200502
;;                    platformio/tool-esptool @ ~1.413.0
;;                    platformio/tool-esptoolpy @ ~1.30000.0

# ------------------------------------------------------------------------------
# FLAGS: DEBUG
# esp8266 : see https://docs.platformio.org/en/latest/platforms/espressif8266.html#debug-level
# esp32   : see https://docs.platformio.org/en/latest/platforms/espressif32.html#debug-level
# ------------------------------------------------------------------------------
debug_flags = -D DEBUG=1 -D WLED_DEBUG
  -DDEBUG_ESP_WIFI -DDEBUG_ESP_HTTP_CLIENT -DDEBUG_ESP_HTTP_UPDATE -DDEBUG_ESP_HTTP_SERVER -DDEBUG_ESP_UPDATER -DDEBUG_ESP_OTA -DDEBUG_TLS_MEM ;; for esp8266
  # if needed (for memleaks etc) also add; -DDEBUG_ESP_OOM -include "umm_malloc/umm_malloc_cfg.h"
  # -DDEBUG_ESP_CORE is not working right now

# ------------------------------------------------------------------------------
# FLAGS: ldscript (available ldscripts at https://github.com/esp8266/Arduino/tree/master/tools/sdk/ld)
#    ldscript_2m1m (2048 KB) = 1019 KB sketch, 4 KB eeprom, 1004 KB spiffs, 16 KB reserved
#    ldscript_4m1m (4096 KB) = 1019 KB sketch, 4 KB eeprom, 1002 KB spiffs, 16 KB reserved, 2048 KB empty/ota?
#
# Available lwIP variants (macros):
#    -DPIO_FRAMEWORK_ARDUINO_LWIP_HIGHER_BANDWIDTH  = v1.4 Higher Bandwidth (default)
#    -DPIO_FRAMEWORK_ARDUINO_LWIP2_LOW_MEMORY       = v2 Lower Memory
#    -DPIO_FRAMEWORK_ARDUINO_LWIP2_HIGHER_BANDWIDTH = v2 Higher Bandwidth
#    -DPIO_FRAMEWORK_ARDUINO_LWIP2_HIGHER_BANDWIDTH_LOW_FLASH
#
# BearSSL performance:
#  When building with -DSECURE_CLIENT=SECURE_CLIENT_BEARSSL, please add `board_build.f_cpu = 160000000` to the environment configuration
#
# BearSSL ciphers:
#   When building on core >= 2.5, you can add the build flag -DBEARSSL_SSL_BASIC in order to build BearSSL with a limited set of ciphers:
#     TLS_RSA_WITH_AES_128_CBC_SHA256 / AES128-SHA256
#     TLS_RSA_WITH_AES_256_CBC_SHA256 / AES256-SHA256
#     TLS_RSA_WITH_AES_128_CBC_SHA / AES128-SHA
#     TLS_RSA_WITH_AES_256_CBC_SHA / AES256-SHA
#  This reduces the OTA size with ~45KB, so it's especially useful on low memory boards (512k/1m).
# ------------------------------------------------------------------------------
build_flags =
  -DMQTT_MAX_PACKET_SIZE=1024
  -DSECURE_CLIENT=SECURE_CLIENT_BEARSSL
  -DBEARSSL_SSL_BASIC
  -D CORE_DEBUG_LEVEL=0
  -D NDEBUG
  -Wno-attributes ;; silence warnings about unknown attribute 'maybe_unused' in NeoPixelBus
  #build_flags for the IRremoteESP8266 library (enabled decoders have to appear here)
  -D _IR_ENABLE_DEFAULT_=false
  -D DECODE_HASH=true
  -D DECODE_NEC=true
  -D DECODE_SONY=true
  -D DECODE_SAMSUNG=true
  -D DECODE_LG=true
  -DWLED_USE_MY_CONFIG

build_unflags =

ldscript_1m128k = eagle.flash.1m128.ld
ldscript_2m512k = eagle.flash.2m512.ld
ldscript_2m1m = eagle.flash.2m1m.ld
ldscript_4m1m = eagle.flash.4m1m.ld

[scripts_defaults]
extra_scripts =
  pre:pio-scripts/set_version.py
  post:pio-scripts/output_bins.py
  post:pio-scripts/strip-floats.py
  pre:pio-scripts/user_config_copy.py
  pre:pio-scripts/load_usermods.py
  post:pio-scripts/fixup_usermods.py
  pre:pio-scripts/build_ui.py
  ; post:pio-scripts/obj-dump.py  ;; convenience script to create a disassembly dump of the firmware (hardcore debugging)

# ------------------------------------------------------------------------------
# COMMON SETTINGS:
# ------------------------------------------------------------------------------
[env]
framework = arduino
board_build.flash_mode = dout
monitor_speed = 115200
# slow upload speed but most compatible (use platformio_override.ini to use faster speed)
upload_speed = 115200

# ------------------------------------------------------------------------------
# LIBRARIES: required dependencies
#   Please note that we don't always use the latest version of a library.
#
#   The following libraries have been included (and some of them changed) in the source:
#     ArduinoJson@5.13.5, E131@1.0.0(changed), Time@1.5, Timezone@1.2.1
# ------------------------------------------------------------------------------
lib_compat_mode = strict
lib_deps =
    fastled/FastLED @ 3.6.0
    IRremoteESP8266 @ 2.8.2
    makuna/NeoPixelBus @ 2.8.0
    #https://github.com/makuna/NeoPixelBus.git#CoreShaderBeta
    https://github.com/Aircoookie/ESPAsyncWebServer.git#v2.2.1
  # for I2C interface
    ;Wire
  # ESP-NOW library
    ;gmag11/QuickESPNow @ ~0.7.0
    https://github.com/blazoncek/QuickESPNow.git#optional-debug
  #For use of the TTGO T-Display ESP32 Module with integrated TFT display uncomment the following line
    #TFT_eSPI
  #For compatible OLED display uncomment following
    #olikraus/U8g2 #@ ~2.33.15
  #For Dallas sensor uncomment following
    #paulstoffregen/OneWire @ ~2.3.8
  #For BME280 sensor uncomment following
    #BME280 @ ~3.0.0
    ;adafruit/Adafruit BMP280 Library @ 2.1.0
    ;adafruit/Adafruit CCS811 Library @ 1.0.4
    ;adafruit/Adafruit Si7021 Library @ 1.4.0
  #For MAX1704x Lipo Monitor / Fuel Gauge uncomment following
    ; https://github.com/adafruit/Adafruit_BusIO @ 1.14.5
    ; https://github.com/adafruit/Adafruit_MAX1704X @ 1.0.2
  #For MPU6050 IMU uncomment follwoing
    ;electroniccats/MPU6050 @1.0.1
  # SHT85
    ;robtillaart/SHT85@~0.3.3

extra_scripts = ${scripts_defaults.extra_scripts}

[esp8266]
build_unflags = ${common.build_unflags}
build_flags =
  -DESP8266
  -DFP_IN_IROM
  ;-Wno-deprecated-declarations
  ;-Wno-register  ;; leaves some warnings when compiling C files: command-line option '-Wno-register' is valid for C++/ObjC++ but not for C
  ;-Dregister= # remove warnings in C++17 due to use of deprecated register keyword by the FastLED library ;; warning: this can be dangerous
  -Wno-misleading-indentation
  ; NONOSDK22x_190703 = 2.2.2-dev(38a443e)
  -DPIO_FRAMEWORK_ARDUINO_ESPRESSIF_SDK22x_190703
  ; lwIP 2 - Higher Bandwidth no Features
  ;  -DPIO_FRAMEWORK_ARDUINO_LWIP2_HIGHER_BANDWIDTH_LOW_FLASH
  ; lwIP 1.4 - Higher Bandwidth (Aircoookie has)
  -DPIO_FRAMEWORK_ARDUINO_LWIP_HIGHER_BANDWIDTH
  ; VTABLES in Flash
  -DVTABLES_IN_FLASH
  ; restrict to minimal mime-types
  -DMIMETYPE_MINIMAL
  ; other special-purpose framework flags (see https://docs.platformio.org/en/latest/platforms/espressif8266.html)
  ; decrease code cache size and increase IRAM to fit all pixel functions
  -D PIO_FRAMEWORK_ARDUINO_MMU_CACHE16_IRAM48 ;; in case of linker errors like "section `.text1' will not fit in region `iram1_0_seg'"
  ; -D PIO_FRAMEWORK_ARDUINO_MMU_CACHE16_IRAM48_SECHEAP_SHARED ;; (experimental) adds some extra heap, but may cause slowdown
  -D NON32XFER_HANDLER ;; ask forgiveness for PROGMEM misuse

lib_deps =
  #https://github.com/lorol/LITTLEFS.git
  ESPAsyncTCP @ 1.2.2
  ESPAsyncUDP
  ESP8266PWM
  ${env.lib_deps}

;; compatibilty flags - same as 0.14.0 which seems to work better on some 8266 boards. Not using PIO_FRAMEWORK_ARDUINO_MMU_CACHE16_IRAM48
build_flags_compat =
  -DESP8266
  -DFP_IN_IROM
  ;;-Wno-deprecated-declarations
  -Wno-misleading-indentation
  ;;-Wno-attributes ;; silence warnings about unknown attribute 'maybe_unused' in NeoPixelBus
  -DPIO_FRAMEWORK_ARDUINO_ESPRESSIF_SDK22x_190703
  -DPIO_FRAMEWORK_ARDUINO_LWIP_HIGHER_BANDWIDTH
  -DVTABLES_IN_FLASH
  -DMIMETYPE_MINIMAL
  -DWLED_SAVE_IRAM ;; needed to prevent linker error

;; this platform version was used for WLED 0.14.0
platform_compat = espressif8266@4.2.0
platform_packages_compat =
                    platformio/toolchain-xtensa @ ~2.100300.220621 #2.40802.200502
                    platformio/tool-esptool #@ ~1.413.0
                    platformio/tool-esptoolpy #@ ~1.30000.0

;; experimental - for using older NeoPixelBus 2.7.9
lib_deps_compat =
  ESPAsyncTCP @ 1.2.2
  ESPAsyncUDP
  ESP8266PWM
  fastled/FastLED @ 3.6.0
  IRremoteESP8266 @ 2.8.2
  makuna/NeoPixelBus @ 2.7.9
  https://github.com/blazoncek/QuickESPNow.git#optional-debug
  https://github.com/Aircoookie/ESPAsyncWebServer.git#v2.2.1


[esp32]
#platform = https://github.com/tasmota/platform-espressif32/releases/download/v2.0.2.3/platform-espressif32-2.0.2.3.zip
platform = espressif32@3.5.0
platform_packages = framework-arduinoespressif32 @ https://github.com/Aircoookie/arduino-esp32.git#1.0.6.4
build_unflags = ${common.build_unflags}
build_flags = -g
  -DARDUINO_ARCH_ESP32
  #-DCONFIG_LITTLEFS_FOR_IDF_3_2
  -D CONFIG_ASYNC_TCP_USE_WDT=0
  #use LITTLEFS library by lorol in ESP32 core 1.x.x instead of built-in in 2.x.x
  -D LOROL_LITTLEFS
  ; -DARDUINO_USB_CDC_ON_BOOT=0 ;; this flag is mandatory for "classic ESP32" when building with arduino-esp32 >=2.0.3
tiny_partitions = tools/WLED_ESP32_2MB_noOTA.csv
default_partitions = tools/WLED_ESP32_4MB_1MB_FS.csv
extended_partitions = tools/WLED_ESP32_4MB_700k_FS.csv
big_partitions = tools/WLED_ESP32_4MB_256KB_FS.csv     ;; 1.8MB firmware, 256KB filesystem, coredump support
large_partitions = tools/WLED_ESP32_8MB.csv
extreme_partitions = tools/WLED_ESP32_16MB_9MB_FS.csv
lib_deps =
  https://github.com/lorol/LITTLEFS.git
  https://github.com/pbolduc/AsyncTCP.git @ 1.2.0
  ${env.lib_deps}
board_build.partitions = ${esp32.default_partitions}   ;; default partioning for 4MB Flash - can be overridden in build envs
# additional build flags for audioreactive - must be applied globally
AR_build_flags = ;; -fsingle-precision-constant ;; forces ArduinoFFT to use float math (2x faster)
AR_lib_deps =  ;; for pre-usermod-library platformio_override compatibility


[esp32_idf_V4]
;; experimental build environment for ESP32 using ESP-IDF 4.4.x / arduino-esp32 v2.0.5
;; very similar to the normal ESP32 flags, but omitting Lorol LittleFS, as littlefs is included in the new framework already.
;;
;; please note that you can NOT update existing ESP32 installs with a "V4" build. Also updating by OTA will not work properly.
;; You need to completely erase your device (esptool erase_flash) first, then install the "V4" build from VSCode+platformio.
platform = espressif32@ ~6.3.2
platform_packages = platformio/framework-arduinoespressif32 @ 3.20009.0    ;; select arduino-esp32 v2.0.9 (arduino-esp32 2.0.10 thru 2.0.14 are buggy so avoid them)
build_unflags = ${common.build_unflags}
build_flags = -g
  -Wshadow=compatible-local ;; emit warning in case a local variable "shadows" another local one
  -DARDUINO_ARCH_ESP32 -DESP32
  -D CONFIG_ASYNC_TCP_USE_WDT=0
  -DARDUINO_USB_CDC_ON_BOOT=0 ;; this flag is mandatory for "classic ESP32" when building with arduino-esp32 >=2.0.3
lib_deps =
  https://github.com/pbolduc/AsyncTCP.git @ 1.2.0
  ${env.lib_deps}
board_build.partitions = ${esp32.default_partitions}   ;; default partioning for 4MB Flash - can be overridden in build envs

[esp32s2]
;; generic definitions for all ESP32-S2 boards
platform = espressif32@ ~6.3.2
platform_packages = platformio/framework-arduinoespressif32 @ 3.20009.0    ;; select arduino-esp32 v2.0.9 (arduino-esp32 2.0.10 thru 2.0.14 are buggy so avoid them)
build_unflags = ${common.build_unflags}
build_flags = -g
  -DARDUINO_ARCH_ESP32
  -DARDUINO_ARCH_ESP32S2
  -DCONFIG_IDF_TARGET_ESP32S2=1
  -D CONFIG_ASYNC_TCP_USE_WDT=0
  -DARDUINO_USB_MSC_ON_BOOT=0 -DARDUINO_USB_DFU_ON_BOOT=0
  -DCO
  -DARDUINO_USB_MODE=0 ;; this flag is mandatory for ESP32-S2 !
  ;; please make sure that the following flags are properly set (to 0 or 1) by your board.json, or included in your custom platformio_override.ini entry:
  ;; ARDUINO_USB_CDC_ON_BOOT
lib_deps =
  https://github.com/pbolduc/AsyncTCP.git @ 1.2.0
  ${env.lib_deps}
board_build.partitions = ${esp32.default_partitions}   ;; default partioning for 4MB Flash - can be overridden in build envs

[esp32c3]
;; generic definitions for all ESP32-C3 boards
platform = espressif32@ ~6.3.2
platform_packages = platformio/framework-arduinoespressif32 @ 3.20009.0    ;; select arduino-esp32 v2.0.9 (arduino-esp32 2.0.10 thru 2.0.14 are buggy so avoid them)
build_unflags = ${common.build_unflags}
build_flags = -g
  -DARDUINO_ARCH_ESP32
  -DARDUINO_ARCH_ESP32C3
  -DCONFIG_IDF_TARGET_ESP32C3=1
  -D CONFIG_ASYNC_TCP_USE_WDT=0
  -DCO
  -DARDUINO_USB_MODE=1 ;; this flag is mandatory for ESP32-C3
  ;; please make sure that the following flags are properly set (to 0 or 1) by your board.json, or included in your custom platformio_override.ini entry:
  ;; ARDUINO_USB_CDC_ON_BOOT
lib_deps =
  https://github.com/pbolduc/AsyncTCP.git @ 1.2.0
  ${env.lib_deps}
board_build.partitions = ${esp32.default_partitions}   ;; default partioning for 4MB Flash - can be overridden in build envs

[esp32s3]
;; generic definitions for all ESP32-S3 boards
platform = espressif32@ ~6.3.2
platform_packages = platformio/framework-arduinoespressif32 @ 3.20009.0    ;; select arduino-esp32 v2.0.9 (arduino-esp32 2.0.10 thru 2.0.14 are buggy so avoid them)
build_unflags = ${common.build_unflags}
build_flags = -g
  -DESP32
  -DARDUINO_ARCH_ESP32
  -DARDUINO_ARCH_ESP32S3
  -DCONFIG_IDF_TARGET_ESP32S3=1
  -D CONFIG_ASYNC_TCP_USE_WDT=0
  -DARDUINO_USB_MSC_ON_BOOT=0 -DARDUINO_DFU_ON_BOOT=0
  -DCO
  ;; please make sure that the following flags are properly set (to 0 or 1) by your board.json, or included in your custom platformio_override.ini entry:
  ;; ARDUINO_USB_MODE, ARDUINO_USB_CDC_ON_BOOT
lib_deps =
  https://github.com/pbolduc/AsyncTCP.git @ 1.2.0
  ${env.lib_deps}
board_build.partitions = ${esp32.large_partitions}   ;; default partioning for 8MB flash - can be overridden in build envs


# ------------------------------------------------------------------------------
# WLED BUILDS
# ------------------------------------------------------------------------------

[env:nodemcuv2]
board = nodemcuv2
platform = ${common.platform_wled_default}
platform_packages = ${common.platform_packages}
board_build.ldscript = ${common.ldscript_4m1m}
build_unflags = ${common.build_unflags}
build_flags = ${common.build_flags} ${esp8266.build_flags} -D WLED_RELEASE_NAME=\"ESP8266\" #-DWLED_DISABLE_2D
lib_deps = ${esp8266.lib_deps}
monitor_filters = esp8266_exception_decoder

[env:nodemcuv2_compat]
extends = env:nodemcuv2
;; using platform version and build options from WLED 0.14.0
platform = ${esp8266.platform_compat}
platform_packages = ${esp8266.platform_packages_compat}
build_flags = ${common.build_flags} ${esp8266.build_flags_compat} -D WLED_RELEASE_NAME=\"ESP8266_compat\" #-DWLED_DISABLE_2D
;; lib_deps = ${esp8266.lib_deps_compat} ;; experimental - use older NeoPixelBus 2.7.9

[env:nodemcuv2_160]
extends = env:nodemcuv2
board_build.f_cpu = 160000000L
build_flags = ${common.build_flags} ${esp8266.build_flags} -D WLED_RELEASE_NAME=\"ESP8266_160\" #-DWLED_DISABLE_2D
  -D USERMOD_AUDIOREACTIVE

[env:esp8266_2m]
board = esp_wroom_02
platform = ${common.platform_wled_default}
platform_packages = ${common.platform_packages}
board_build.ldscript = ${common.ldscript_2m512k}
build_unflags = ${common.build_unflags}
build_flags = ${common.build_flags} ${esp8266.build_flags} -D WLED_RELEASE_NAME=\"ESP02\"
lib_deps = ${esp8266.lib_deps}

[env:esp8266_2m_compat]
extends = env:esp8266_2m
;; using platform version and build options from WLED 0.14.0
platform = ${esp8266.platform_compat}
platform_packages = ${esp8266.platform_packages_compat}
build_flags = ${common.build_flags} ${esp8266.build_flags_compat} -D WLED_RELEASE_NAME=\"ESP02_compat\" #-DWLED_DISABLE_2D

[env:esp8266_2m_160]
extends = env:esp8266_2m
board_build.f_cpu = 160000000L
build_flags = ${common.build_flags} ${esp8266.build_flags} -D WLED_RELEASE_NAME=\"ESP02_160\"
  -D USERMOD_AUDIOREACTIVE

[env:esp01_1m_full]
board = esp01_1m
platform = ${common.platform_wled_default}
platform_packages = ${common.platform_packages}
board_build.ldscript = ${common.ldscript_1m128k}
build_unflags = ${common.build_unflags}
build_flags = ${common.build_flags} ${esp8266.build_flags} -D WLED_RELEASE_NAME=\"ESP01\" -D WLED_DISABLE_OTA
  ; -D WLED_USE_REAL_MATH ;; may fix wrong sunset/sunrise times, at the cost of 7064 bytes FLASH and 975 bytes RAM
lib_deps = ${esp8266.lib_deps}

[env:esp01_1m_full_compat]
extends = env:esp01_1m_full
;; using platform version and build options from WLED 0.14.0
platform = ${esp8266.platform_compat}
platform_packages = ${esp8266.platform_packages_compat}
build_flags = ${common.build_flags} ${esp8266.build_flags_compat} -D WLED_RELEASE_NAME=\"ESP01_compat\" -D WLED_DISABLE_OTA #-DWLED_DISABLE_2D

[env:esp01_1m_full_160]
extends = env:esp01_1m_full
board_build.f_cpu = 160000000L
build_flags = ${common.build_flags} ${esp8266.build_flags} -D WLED_RELEASE_NAME=\"ESP01_160\" -D WLED_DISABLE_OTA
  -D USERMOD_AUDIOREACTIVE
  ; -D WLED_USE_REAL_MATH ;; may fix wrong sunset/sunrise times, at the cost of 7064 bytes FLASH and 975 bytes RAM

[env:esp32dev]
board = esp32dev
platform = ${esp32.platform}
platform_packages = ${esp32.platform_packages}
custom_usermods = audioreactive auto_save animartrix
build_unflags = ${common.build_unflags}
build_flags = ${common.build_flags} ${esp32.build_flags} -D WLED_RELEASE_NAME=\"ESP32\" #-D WLED_DISABLE_BROWNOUT_DET
lib_deps = ${esp32.lib_deps}
monitor_filters = esp32_exception_decoder
board_build.partitions = ${esp32.default_partitions}

[env:esp32dev_8M]
board = esp32dev
platform = ${esp32_idf_V4.platform}
platform_packages = ${esp32_idf_V4.platform_packages}
custom_usermods = audioreactive
build_unflags = ${common.build_unflags}
build_flags = ${common.build_flags} ${esp32_idf_V4.build_flags} -D WLED_RELEASE_NAME=\"ESP32_8M\" #-D WLED_DISABLE_BROWNOUT_DET
lib_deps = ${esp32_idf_V4.lib_deps}
monitor_filters = esp32_exception_decoder
board_build.partitions = ${esp32.large_partitions}
board_upload.flash_size = 8MB
board_upload.maximum_size = 8388608
; board_build.f_flash = 80000000L
; board_build.flash_mode = qio

[env:esp32dev_16M]
board = esp32dev
platform = ${esp32_idf_V4.platform}
platform_packages = ${esp32_idf_V4.platform_packages}
custom_usermods = audioreactive
build_unflags = ${common.build_unflags}
build_flags = ${common.build_flags} ${esp32_idf_V4.build_flags} -D WLED_RELEASE_NAME=\"ESP32_16M\" #-D WLED_DISABLE_BROWNOUT_DET
lib_deps = ${esp32_idf_V4.lib_deps}
monitor_filters = esp32_exception_decoder
board_build.partitions = ${esp32.extreme_partitions}
board_upload.flash_size = 16MB
board_upload.maximum_size = 16777216
board_build.f_flash = 80000000L
board_build.flash_mode = dio

;[env:esp32dev_audioreactive]
;board = esp32dev
;platform = ${esp32.platform}
;platform_packages = ${esp32.platform_packages}
;custom_usermods = audioreactive
;build_unflags = ${common.build_unflags}
;build_flags = ${common.build_flags} ${esp32.build_flags} -D WLED_RELEASE_NAME=\"ESP32_audioreactive\" #-D WLED_DISABLE_BROWNOUT_DET
;lib_deps = ${esp32.lib_deps}
;monitor_filters = esp32_exception_decoder
;board_build.partitions = ${esp32.default_partitions}
;; board_build.f_flash = 80000000L
;; board_build.flash_mode = dio

[env:esp32_eth]
board = esp32-poe
platform = ${esp32.platform}
platform_packages = ${esp32.platform_packages}
upload_speed = 921600
custom_usermods = audioreactive
build_unflags = ${common.build_unflags}
build_flags = ${common.build_flags} ${esp32.build_flags} -D WLED_RELEASE_NAME=\"ESP32_Ethernet\" -D RLYPIN=-1 -D WLED_USE_ETHERNET -D BTNPIN=-1
;  -D WLED_DISABLE_ESPNOW ;; ESP-NOW requires wifi, may crash with ethernet only
lib_deps = ${esp32.lib_deps}
board_build.partitions = ${esp32.default_partitions}

[env:esp32_wrover]
extends = esp32_idf_V4
platform = ${esp32_idf_V4.platform}
platform_packages = ${esp32_idf_V4.platform_packages}
board = ttgo-t7-v14-mini32
board_build.f_flash = 80000000L
board_build.flash_mode = qio
board_build.partitions = ${esp32.extended_partitions}
custom_usermods = audioreactive
build_unflags = ${common.build_unflags}
build_flags = ${common.build_flags} ${esp32_idf_V4.build_flags} -D WLED_RELEASE_NAME=\"ESP32_WROVER\"
  -DBOARD_HAS_PSRAM -mfix-esp32-psram-cache-issue ;; Older ESP32 (rev.<3) need a PSRAM fix (increases static RAM used) https://docs.espressif.com/projects/esp-idf/en/stable/esp32/api-guides/external-ram.html
  -D DATA_PINS=25
lib_deps = ${esp32_idf_V4.lib_deps}
  
[env:esp32c3dev]
extends = esp32c3
platform = ${esp32c3.platform}
platform_packages = ${esp32c3.platform_packages}
framework = arduino
board = esp32-c3-devkitm-1
board_build.partitions = ${esp32.default_partitions}
build_flags = ${common.build_flags} ${esp32c3.build_flags} -D WLED_RELEASE_NAME=\"ESP32-C3\"
  -D WLED_WATCHDOG_TIMEOUT=0
  -DLOLIN_WIFI_FIX ; seems to work much better with this
  -DARDUINO_USB_CDC_ON_BOOT=1 ;; for virtual CDC USB
  ;-DARDUINO_USB_CDC_ON_BOOT=0   ;; for serial-to-USB chip
upload_speed = 460800
build_unflags = ${common.build_unflags}
lib_deps = ${esp32c3.lib_deps}

[env:esp32s3dev_16MB_opi]
;; ESP32-S3 development board, with 16MB FLASH and >= 8MB PSRAM (memory_type: qio_opi)
board = esp32-s3-devkitc-1 ;; generic dev board; the next line adds PSRAM support
board_build.arduino.memory_type = qio_opi     ;; use with PSRAM: 8MB or 16MB
platform = ${esp32s3.platform}
platform_packages = ${esp32s3.platform_packages}
upload_speed = 921600
custom_usermods = audioreactive
build_unflags = ${common.build_unflags}
build_flags = ${common.build_flags} ${esp32s3.build_flags} -D WLED_RELEASE_NAME=\"ESP32-S3_16MB_opi\"
  -D CONFIG_LITTLEFS_FOR_IDF_3_2 -D WLED_WATCHDOG_TIMEOUT=0
  ;-D ARDUINO_USB_CDC_ON_BOOT=0  ;; -D ARDUINO_USB_MODE=1 ;; for boards with serial-to-USB chip
  -D ARDUINO_USB_CDC_ON_BOOT=1 -D ARDUINO_USB_MODE=1      ;; for boards with USB-OTG connector only (USBCDC or "TinyUSB")
  -DBOARD_HAS_PSRAM
lib_deps = ${esp32s3.lib_deps}
board_build.partitions = ${esp32.extreme_partitions}
board_upload.flash_size = 16MB
board_upload.maximum_size = 16777216
board_build.f_flash = 80000000L
board_build.flash_mode = qio
monitor_filters = esp32_exception_decoder

[env:esp32s3dev_8MB_opi]
;; ESP32-S3 development board, with 8MB FLASH and >= 8MB PSRAM (memory_type: qio_opi)
board = esp32-s3-devkitc-1 ;; generic dev board; the next line adds PSRAM support
board_build.arduino.memory_type = qio_opi     ;; use with PSRAM: 8MB or 16MB
platform = ${esp32s3.platform}
platform_packages = ${esp32s3.platform_packages}
upload_speed = 921600
custom_usermods = audioreactive
build_unflags = ${common.build_unflags}
build_flags = ${common.build_flags} ${esp32s3.build_flags} -D WLED_RELEASE_NAME=\"ESP32-S3_8MB_opi\"
  -D CONFIG_LITTLEFS_FOR_IDF_3_2 -D WLED_WATCHDOG_TIMEOUT=0
  ;-D ARDUINO_USB_CDC_ON_BOOT=0  ;; -D ARDUINO_USB_MODE=1 ;; for boards with serial-to-USB chip
  -D ARDUINO_USB_CDC_ON_BOOT=1 -D ARDUINO_USB_MODE=1      ;; for boards with USB-OTG connector only (USBCDC or "TinyUSB")
  -DBOARD_HAS_PSRAM
lib_deps = ${esp32s3.lib_deps}
board_build.partitions = ${esp32.large_partitions}
board_build.f_flash = 80000000L
board_build.flash_mode = qio
monitor_filters = esp32_exception_decoder

[env:esp32S3_wroom2]
;; For ESP32-S3 WROOM-2, a.k.a. ESP32-S3 DevKitC-1 v1.1
;; with >= 16MB FLASH and >= 8MB PSRAM (memory_type: opi_opi)
platform = ${esp32s3.platform}
platform_packages = ${esp32s3.platform_packages}
board = esp32s3camlcd ;; this is the only standard board with "opi_opi"
board_build.arduino.memory_type = opi_opi
upload_speed = 921600
custom_usermods = audioreactive
build_unflags = ${common.build_unflags}
build_flags = ${common.build_flags} ${esp32s3.build_flags} -D WLED_RELEASE_NAME=\"ESP32-S3_WROOM-2\"
  -D CONFIG_LITTLEFS_FOR_IDF_3_2 -D WLED_WATCHDOG_TIMEOUT=0
  -D ARDUINO_USB_CDC_ON_BOOT=0  ;; -D ARDUINO_USB_MODE=1 ;; for boards with serial-to-USB chip
  ;; -D ARDUINO_USB_CDC_ON_BOOT=1 -D ARDUINO_USB_MODE=1      ;; for boards with USB-OTG connector only (USBCDC or "TinyUSB")
  -DBOARD_HAS_PSRAM
  -D LEDPIN=38 -D DATA_PINS=38 ;; buildin WS2812b LED
  -D BTNPIN=0 -D RLYPIN=16 -D IRPIN=17 -D AUDIOPIN=-1
  -D WLED_DEBUG
  -D SR_DMTYPE=1 -D I2S_SDPIN=13 -D I2S_CKPIN=14 -D I2S_WSPIN=15 -D MCLK_PIN=4  ;; I2S mic
lib_deps = ${esp32s3.lib_deps}

board_build.partitions = ${esp32.extreme_partitions}
board_upload.flash_size = 16MB
board_upload.maximum_size = 16777216
monitor_filters = esp32_exception_decoder

[env:esp32s3_4M_qspi]
;; ESP32-S3, with 4MB FLASH and <= 4MB PSRAM (memory_type: qio_qspi)
board = lolin_s3_mini ;; -S3 mini, 4MB flash 2MB PSRAM 
platform = ${esp32s3.platform}
platform_packages = ${esp32s3.platform_packages}
upload_speed = 921600
custom_usermods = audioreactive
build_unflags = ${common.build_unflags}
build_flags = ${common.build_flags} ${esp32s3.build_flags} -D WLED_RELEASE_NAME=\"ESP32-S3_4M_qspi\"
  -DARDUINO_USB_CDC_ON_BOOT=1 -DARDUINO_USB_MODE=1      ;; for boards with USB-OTG connector only (USBCDC or "TinyUSB")
  -DBOARD_HAS_PSRAM
  -DLOLIN_WIFI_FIX ; seems to work much better with this
  -D WLED_WATCHDOG_TIMEOUT=0
lib_deps = ${esp32s3.lib_deps}
board_build.partitions = ${esp32.default_partitions}
board_build.f_flash = 80000000L
board_build.flash_mode = qio
monitor_filters = esp32_exception_decoder

[env:lolin_s2_mini]
platform = ${esp32s2.platform}
platform_packages = ${esp32s2.platform_packages}
board = lolin_s2_mini
board_build.partitions = ${esp32.default_partitions}
board_build.flash_mode = qio
board_build.f_flash = 80000000L
custom_usermods = audioreactive
build_unflags = ${common.build_unflags}
build_flags = ${common.build_flags} ${esp32s2.build_flags} -D WLED_RELEASE_NAME=\"ESP32-S2\"
  -DARDUINO_USB_CDC_ON_BOOT=1
  -DARDUINO_USB_MSC_ON_BOOT=0
  -DARDUINO_USB_DFU_ON_BOOT=0
  -DBOARD_HAS_PSRAM
  -DLOLIN_WIFI_FIX ; seems to work much better with this
  -D WLED_WATCHDOG_TIMEOUT=0
  -D CONFIG_ASYNC_TCP_USE_WDT=0
  -D DATA_PINS=16
  -D HW_PIN_SCL=35
  -D HW_PIN_SDA=33
  -D HW_PIN_CLOCKSPI=7
  -D HW_PIN_DATASPI=11
  -D HW_PIN_MISOSPI=9
;  -D STATUSLED=15
<<<<<<< HEAD
  ${esp32.AR_build_flags}
lib_deps = ${esp32s2.lib_deps}


[env:usermods]
board = esp32dev
platform = ${esp32.platform}
platform_packages = ${esp32.platform_packages}
build_unflags = ${common.build_unflags}
build_flags = ${common.build_flags} ${esp32.build_flags} -D WLED_RELEASE_NAME=\"USERMODS\"
  ${esp32.AR_build_flags}
lib_deps = ${esp32.lib_deps}
=======
lib_deps = ${esp32s2.lib_deps}
>>>>>>> f2626b0f
<|MERGE_RESOLUTION|>--- conflicted
+++ resolved
@@ -622,8 +622,6 @@
   -D HW_PIN_DATASPI=11
   -D HW_PIN_MISOSPI=9
 ;  -D STATUSLED=15
-<<<<<<< HEAD
-  ${esp32.AR_build_flags}
 lib_deps = ${esp32s2.lib_deps}
 
 
@@ -634,7 +632,4 @@
 build_unflags = ${common.build_unflags}
 build_flags = ${common.build_flags} ${esp32.build_flags} -D WLED_RELEASE_NAME=\"USERMODS\"
   ${esp32.AR_build_flags}
-lib_deps = ${esp32.lib_deps}
-=======
-lib_deps = ${esp32s2.lib_deps}
->>>>>>> f2626b0f
+lib_deps = ${esp32.lib_deps}
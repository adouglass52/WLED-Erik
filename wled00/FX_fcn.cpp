/*
  WS2812FX_fcn.cpp contains all utility functions
  Harm Aldick - 2016
  www.aldick.org
  LICENSE
  The MIT License (MIT)
  Copyright (c) 2016  Harm Aldick
  Permission is hereby granted, free of charge, to any person obtaining a copy
  of this software and associated documentation files (the "Software"), to deal
  in the Software without restriction, including without limitation the rights
  to use, copy, modify, merge, publish, distribute, sublicense, and/or sell
  copies of the Software, and to permit persons to whom the Software is
  furnished to do so, subject to the following conditions:
  The above copyright notice and this permission notice shall be included in
  all copies or substantial portions of the Software.
  THE SOFTWARE IS PROVIDED "AS IS", WITHOUT WARRANTY OF ANY KIND, EXPRESS OR
  IMPLIED, INCLUDING BUT NOT LIMITED TO THE WARRANTIES OF MERCHANTABILITY,
  FITNESS FOR A PARTICULAR PURPOSE AND NONINFRINGEMENT. IN NO EVENT SHALL THE
  AUTHORS OR COPYRIGHT HOLDERS BE LIABLE FOR ANY CLAIM, DAMAGES OR OTHER
  LIABILITY, WHETHER IN AN ACTION OF CONTRACT, TORT OR OTHERWISE, ARISING FROM,
  OUT OF OR IN CONNECTION WITH THE SOFTWARE OR THE USE OR OTHER DEALINGS IN
  THE SOFTWARE.

  Modified heavily for WLED
*/
#include "wled.h"
#include "FX.h"
#include "palettes.h"

/*
  Custom per-LED mapping has moved!

  Create a file "ledmap.json" using the edit page.

  this is just an example (30 LEDs). It will first set all even, then all uneven LEDs.
  {"map":[
  0, 2, 4, 6, 8, 10, 12, 14, 16, 18, 20, 22, 24, 26, 28,
  1, 3, 5, 7, 9, 11, 13, 15, 17, 19, 21, 23, 25, 27, 29]}

  another example. Switches direction every 5 LEDs.
  {"map":[
  0, 1, 2, 3, 4, 9, 8, 7, 6, 5, 10, 11, 12, 13, 14,
  19, 18, 17, 16, 15, 20, 21, 22, 23, 24, 29, 28, 27, 26, 25]}
*/

//factory defaults LED setup
//#define PIXEL_COUNTS 30, 30, 30, 30
//#define DATA_PINS 16, 1, 3, 4
//#define DEFAULT_LED_TYPE TYPE_WS2812_RGB

#ifndef PIXEL_COUNTS
  #define PIXEL_COUNTS DEFAULT_LED_COUNT
#endif

#ifndef DATA_PINS
  #define DATA_PINS LEDPIN
#endif

#ifndef DEFAULT_LED_TYPE
  #define DEFAULT_LED_TYPE TYPE_WS2812_RGB
#endif

#ifndef DEFAULT_LED_COLOR_ORDER
  #define DEFAULT_LED_COLOR_ORDER COL_ORDER_GRB  //default to GRB
#endif


#if MAX_NUM_SEGMENTS < WLED_MAX_BUSSES
  #error "Max segments must be at least max number of busses!"
#endif


///////////////////////////////////////////////////////////////////////////////
// Segment class implementation
///////////////////////////////////////////////////////////////////////////////
uint16_t Segment::_usedSegmentData = 0U; // amount of RAM all segments use for their data[]
uint16_t Segment::maxWidth = DEFAULT_LED_COUNT;
uint16_t Segment::maxHeight = 1;

CRGBPalette16 Segment::_randomPalette     = generateRandomPalette();  // was CRGBPalette16(DEFAULT_COLOR);
CRGBPalette16 Segment::_newRandomPalette  = generateRandomPalette();  // was CRGBPalette16(DEFAULT_COLOR);
uint16_t      Segment::_lastPaletteChange = 0; // perhaps it should be per segment
uint16_t      Segment::_lastPaletteBlend  = 0; //in millis (lowest 16 bits only)

#ifndef WLED_DISABLE_MODE_BLEND
bool Segment::_modeBlend = false;
uint16_t Segment::_clipStart = 0;
uint16_t Segment::_clipStop = 0;
uint8_t  Segment::_clipStartY = 0;
uint8_t  Segment::_clipStopY = 1;
#endif

// copy constructor
Segment::Segment(const Segment &orig) {
  //DEBUG_PRINTF_P(PSTR("-- Copy segment constructor: %p -> %p\n"), &orig, this);
  memcpy((void*)this, (void*)&orig, sizeof(Segment));
  _t = nullptr; // copied segment cannot be in transition
  name = nullptr;
  data = nullptr;
  _dataLen = 0;
  if (orig.name) { name = new char[strlen(orig.name)+1]; if (name) strcpy(name, orig.name); }
  if (orig.data) { if (allocateData(orig._dataLen)) memcpy(data, orig.data, orig._dataLen); }
}

// move constructor
Segment::Segment(Segment &&orig) noexcept {
  //DEBUG_PRINTF_P(PSTR("-- Move segment constructor: %p -> %p\n"), &orig, this);
  memcpy((void*)this, (void*)&orig, sizeof(Segment));
  orig._t   = nullptr; // old segment cannot be in transition any more
  orig.name = nullptr;
  orig.data = nullptr;
  orig._dataLen = 0;
}

// copy assignment
Segment& Segment::operator= (const Segment &orig) {
  //DEBUG_PRINTF_P(PSTR("-- Copying segment: %p -> %p\n"), &orig, this);
  if (this != &orig) {
    // clean destination
    if (name) { delete[] name; name = nullptr; }
    stopTransition();
    deallocateData();
    // copy source
    memcpy((void*)this, (void*)&orig, sizeof(Segment));
    // erase pointers to allocated data
    data = nullptr;
    _dataLen = 0;
    // copy source data
    if (orig.name) { name = new char[strlen(orig.name)+1]; if (name) strcpy(name, orig.name); }
    if (orig.data) { if (allocateData(orig._dataLen)) memcpy(data, orig.data, orig._dataLen); }
  }
  return *this;
}

// move assignment
Segment& Segment::operator= (Segment &&orig) noexcept {
  //DEBUG_PRINTF_P(PSTR("-- Moving segment: %p -> %p\n"), &orig, this);
  if (this != &orig) {
    if (name) { delete[] name; name = nullptr; } // free old name
    stopTransition();
    deallocateData(); // free old runtime data
    memcpy((void*)this, (void*)&orig, sizeof(Segment));
    orig.name = nullptr;
    orig.data = nullptr;
    orig._dataLen = 0;
    orig._t   = nullptr; // old segment cannot be in transition
  }
  return *this;
}

// allocates effect data buffer on heap and initialises (erases) it
bool IRAM_ATTR Segment::allocateData(size_t len) {
  if (len == 0) return false; // nothing to do
  if (data && _dataLen >= len) {          // already allocated enough (reduce fragmentation)
    if (call == 0) memset(data, 0, len);  // erase buffer if called during effect initialisation
    return true;
  }
  //DEBUG_PRINTF_P(PSTR("--   Allocating data (%d): %p\n", len, this);
  deallocateData(); // if the old buffer was smaller release it first
  if (Segment::getUsedSegmentData() + len > MAX_SEGMENT_DATA) {
    // not enough memory
    DEBUG_PRINT(F("!!! Effect RAM depleted: "));
    DEBUG_PRINTF_P(PSTR("%d/%d !!!\n"), len, Segment::getUsedSegmentData());
    errorFlag = ERR_NORAM;
    return false;
  }
  // do not use SPI RAM on ESP32 since it is slow
  data = (byte*)calloc(len, sizeof(byte));
  if (!data) { DEBUG_PRINTLN(F("!!! Allocation failed. !!!")); return false; } // allocation failed
  Segment::addUsedSegmentData(len);
  //DEBUG_PRINTF_P(PSTR("---  Allocated data (%p): %d/%d -> %p\n"), this, len, Segment::getUsedSegmentData(), data);
  _dataLen = len;
  return true;
}

void IRAM_ATTR Segment::deallocateData() {
  if (!data) { _dataLen = 0; return; }
  //DEBUG_PRINTF_P(PSTR("---  Released data (%p): %d/%d -> %p\n"), this, _dataLen, Segment::getUsedSegmentData(), data);
  if ((Segment::getUsedSegmentData() > 0) && (_dataLen > 0)) { // check that we don't have a dangling / inconsistent data pointer
    free(data);
  } else {
    DEBUG_PRINT(F("---- Released data "));
    DEBUG_PRINTF_P(PSTR("(%p): "), this);
    DEBUG_PRINT(F("inconsistent UsedSegmentData "));
    DEBUG_PRINTF_P(PSTR("(%d/%d)"), _dataLen, Segment::getUsedSegmentData());
    DEBUG_PRINTLN(F(", cowardly refusing to free nothing."));
  }
  data = nullptr;
  Segment::addUsedSegmentData(_dataLen <= Segment::getUsedSegmentData() ? -_dataLen : -Segment::getUsedSegmentData());
  _dataLen = 0;
}

/**
  * If reset of this segment was requested, clears runtime
  * settings of this segment.
  * Must not be called while an effect mode function is running
  * because it could access the data buffer and this method
  * may free that data buffer.
  */
void Segment::resetIfRequired() {
  if (!reset) return;
  //DEBUG_PRINTF_P(PSTR("-- Segment reset: %p\n"), this);
  if (data && _dataLen > 0) memset(data, 0, _dataLen);  // prevent heap fragmentation (just erase buffer instead of deallocateData())
  next_time = 0; step = 0; call = 0; aux0 = 0; aux1 = 0;
  reset = false;
}

CRGBPalette16 IRAM_ATTR &Segment::loadPalette(CRGBPalette16 &targetPalette, uint8_t pal) {
  if (pal < 245 && pal > GRADIENT_PALETTE_COUNT+13) pal = 0;
  if (pal > 245 && (strip.customPalettes.size() == 0 || 255U-pal > strip.customPalettes.size()-1)) pal = 0;
  //default palette. Differs depending on effect
  if (pal == 0) switch (mode) {
    case FX_MODE_FIRE_2012  : pal = 35; break; // heat palette
    case FX_MODE_COLORWAVES : pal = 26; break; // landscape 33
    case FX_MODE_FILLNOISE8 : pal =  9; break; // ocean colors
    case FX_MODE_NOISE16_1  : pal = 20; break; // Drywet
    case FX_MODE_NOISE16_2  : pal = 43; break; // Blue cyan yellow
    case FX_MODE_NOISE16_3  : pal = 35; break; // heat palette
    case FX_MODE_NOISE16_4  : pal = 26; break; // landscape 33
    case FX_MODE_GLITTER    : pal = 11; break; // rainbow colors
    case FX_MODE_SUNRISE    : pal = 35; break; // heat palette
    case FX_MODE_RAILWAY    : pal =  3; break; // prim + sec
    case FX_MODE_2DSOAP     : pal = 11; break; // rainbow colors
  }
  switch (pal) {
    case 0: //default palette. Exceptions for specific effects above
      targetPalette = PartyColors_p; break;
    case 1: //randomly generated palette
      targetPalette = _randomPalette; //random palette is generated at intervals in handleRandomPalette() 
      break;
    case 2: {//primary color only
      CRGB prim = gamma32(colors[0]);
      targetPalette = CRGBPalette16(prim); break;}
    case 3: {//primary + secondary
      CRGB prim = gamma32(colors[0]);
      CRGB sec  = gamma32(colors[1]);
      targetPalette = CRGBPalette16(prim,prim,sec,sec); break;}
    case 4: {//primary + secondary + tertiary
      CRGB prim = gamma32(colors[0]);
      CRGB sec  = gamma32(colors[1]);
      CRGB ter  = gamma32(colors[2]);
      targetPalette = CRGBPalette16(ter,sec,prim); break;}
    case 5: {//primary + secondary (+tertiary if not off), more distinct
      CRGB prim = gamma32(colors[0]);
      CRGB sec  = gamma32(colors[1]);
      if (colors[2]) {
        CRGB ter = gamma32(colors[2]);
        targetPalette = CRGBPalette16(prim,prim,prim,prim,prim,sec,sec,sec,sec,sec,ter,ter,ter,ter,ter,prim);
      } else {
        targetPalette = CRGBPalette16(prim,prim,prim,prim,prim,prim,prim,prim,sec,sec,sec,sec,sec,sec,sec,sec);
      }
      break;}
    case 6: //Party colors
      targetPalette = PartyColors_p; break;
    case 7: //Cloud colors
      targetPalette = CloudColors_p; break;
    case 8: //Lava colors
      targetPalette = LavaColors_p; break;
    case 9: //Ocean colors
      targetPalette = OceanColors_p; break;
    case 10: //Forest colors
      targetPalette = ForestColors_p; break;
    case 11: //Rainbow colors
      targetPalette = RainbowColors_p; break;
    case 12: //Rainbow stripe colors
      targetPalette = RainbowStripeColors_p; break;
    default: //progmem palettes
      if (pal>245) {
        targetPalette = strip.customPalettes[255-pal]; // we checked bounds above
      } else {
        byte tcp[72];
        memcpy_P(tcp, (byte*)pgm_read_dword(&(gGradientPalettes[pal-13])), 72);
        targetPalette.loadDynamicGradientPalette(tcp);
      }
      break;
  }
  return targetPalette;
}

void Segment::startTransition(uint16_t dur) {
  if (dur == 0) {
    if (isInTransition()) _t->_dur = dur; // this will stop transition in next handleTransition()
    return;
  }
  if (isInTransition()) return; // already in transition no need to store anything

  // starting a transition has to occur before change so we get current values 1st
  _t = new Transition(dur); // no previous transition running
  if (!_t) return; // failed to allocate data

  //DEBUG_PRINTF_P(PSTR("-- Started transition: %p (%p)\n"), this, _t);
  loadPalette(_t->_palT, palette);
  _t->_briT           = on ? opacity : 0;
  _t->_cctT           = cct;
#ifndef WLED_DISABLE_MODE_BLEND
  if (modeBlending) {
    swapSegenv(_t->_segT);
    _t->_modeT          = mode;
    _t->_segT._dataLenT = 0;
    _t->_segT._dataT    = nullptr;
    if (_dataLen > 0 && data) {
      _t->_segT._dataT = (byte *)malloc(_dataLen);
      if (_t->_segT._dataT) {
        //DEBUG_PRINTF_P(PSTR("--  Allocated duplicate data (%d) for %p: %p\n"), _dataLen, this, _t->_segT._dataT);
        memcpy(_t->_segT._dataT, data, _dataLen);
        _t->_segT._dataLenT = _dataLen;
      }
    }
  } else {
    for (size_t i=0; i<NUM_COLORS; i++) _t->_segT._colorT[i] = colors[i];
  }
#else
  for (size_t i=0; i<NUM_COLORS; i++) _t->_colorT[i] = colors[i];
#endif
}

void Segment::stopTransition() {
  if (isInTransition()) {
    //DEBUG_PRINTF_P(PSTR("-- Stopping transition: %p\n"), this);
    #ifndef WLED_DISABLE_MODE_BLEND
    if (_t->_segT._dataT && _t->_segT._dataLenT > 0) {
      //DEBUG_PRINTF_P(PSTR("--  Released duplicate data (%d) for %p: %p\n"), _t->_segT._dataLenT, this, _t->_segT._dataT);
      free(_t->_segT._dataT);
      _t->_segT._dataT = nullptr;
      _t->_segT._dataLenT = 0;
    }
    #endif
    delete _t;
    _t = nullptr;
  }
}

void Segment::handleTransition() {
  uint16_t _progress = progress();
  if (_progress == 0xFFFFU) stopTransition();
}

// transition progression between 0-65535
uint16_t IRAM_ATTR Segment::progress() {
  if (isInTransition()) {
    unsigned long timeNow = millis();
    if (_t->_dur > 0 && timeNow - _t->_start < _t->_dur) return (timeNow - _t->_start) * 0xFFFFU / _t->_dur;
  }
  return 0xFFFFU;
}

#ifndef WLED_DISABLE_MODE_BLEND
void Segment::swapSegenv(tmpsegd_t &tmpSeg) {
  //DEBUG_PRINTF_P(PSTR("--  Saving temp seg: %p->(%p) [%d->%p]\n"), this, &tmpSeg, _dataLen, data);
  tmpSeg._optionsT   = options;
  for (size_t i=0; i<NUM_COLORS; i++) tmpSeg._colorT[i] = colors[i];
  tmpSeg._speedT     = speed;
  tmpSeg._intensityT = intensity;
  tmpSeg._custom1T   = custom1;
  tmpSeg._custom2T   = custom2;
  tmpSeg._custom3T   = custom3;
  tmpSeg._check1T    = check1;
  tmpSeg._check2T    = check2;
  tmpSeg._check3T    = check3;
  tmpSeg._aux0T      = aux0;
  tmpSeg._aux1T      = aux1;
  tmpSeg._stepT      = step;
  tmpSeg._callT      = call;
  tmpSeg._dataT      = data;
  tmpSeg._dataLenT   = _dataLen;
  if (_t && &tmpSeg != &(_t->_segT)) {
    // swap SEGENV with transitional data
    options   = _t->_segT._optionsT;
    for (size_t i=0; i<NUM_COLORS; i++) colors[i] = _t->_segT._colorT[i];
    speed     = _t->_segT._speedT;
    intensity = _t->_segT._intensityT;
    custom1   = _t->_segT._custom1T;
    custom2   = _t->_segT._custom2T;
    custom3   = _t->_segT._custom3T;
    check1    = _t->_segT._check1T;
    check2    = _t->_segT._check2T;
    check3    = _t->_segT._check3T;
    aux0      = _t->_segT._aux0T;
    aux1      = _t->_segT._aux1T;
    step      = _t->_segT._stepT;
    call      = _t->_segT._callT;
    data      = _t->_segT._dataT;
    _dataLen  = _t->_segT._dataLenT;
  }
}

void Segment::restoreSegenv(tmpsegd_t &tmpSeg) {
  //DEBUG_PRINTF_P(PSTR("--  Restoring temp seg: %p->(%p) [%d->%p]\n"), &tmpSeg, this, _dataLen, data);
  if (_t && &(_t->_segT) != &tmpSeg) {
    // update possibly changed variables to keep old effect running correctly
    _t->_segT._aux0T = aux0;
    _t->_segT._aux1T = aux1;
    _t->_segT._stepT = step;
    _t->_segT._callT = call;
    //if (_t->_segT._dataT != data) DEBUG_PRINTF_P(PSTR("---  data re-allocated: (%p) %p -> %p\n"), this, _t->_segT._dataT, data);
    _t->_segT._dataT = data;
    _t->_segT._dataLenT = _dataLen;
  }
  options   = tmpSeg._optionsT;
  for (size_t i=0; i<NUM_COLORS; i++) colors[i] = tmpSeg._colorT[i];
  speed     = tmpSeg._speedT;
  intensity = tmpSeg._intensityT;
  custom1   = tmpSeg._custom1T;
  custom2   = tmpSeg._custom2T;
  custom3   = tmpSeg._custom3T;
  check1    = tmpSeg._check1T;
  check2    = tmpSeg._check2T;
  check3    = tmpSeg._check3T;
  aux0      = tmpSeg._aux0T;
  aux1      = tmpSeg._aux1T;
  step      = tmpSeg._stepT;
  call      = tmpSeg._callT;
  data      = tmpSeg._dataT;
  _dataLen  = tmpSeg._dataLenT;
}
#endif

uint8_t IRAM_ATTR Segment::currentBri(bool useCct) {
  uint32_t prog = progress();
  uint32_t curBri = useCct ? cct : (on ? opacity : 0);
  if (prog < 0xFFFFU) {
#ifndef WLED_DISABLE_MODE_BLEND
    uint8_t tmpBri = useCct ? _t->_cctT : (_t->_segT._optionsT & 0x0004 ? _t->_briT : 0);
    if (blendingStyle > BLEND_STYLE_FADE) return _modeBlend ? tmpBri : curBri; // not fade/blend transition, each effect uses its brightness
#else
    uint8_t tmpBri = useCct ? _t->_cctT : _t->_briT;
#endif
    curBri *=  prog;
    curBri += tmpBri * (0xFFFFU - prog);
    return curBri / 0xFFFFU;
  }
  return curBri;
}

uint8_t IRAM_ATTR Segment::currentMode() {
#ifndef WLED_DISABLE_MODE_BLEND
  uint16_t prog = progress();
  if (modeBlending && prog < 0xFFFFU) return _t->_modeT;
#endif
  return mode;
}

uint32_t IRAM_ATTR Segment::currentColor(uint8_t slot) {
  if (slot >= NUM_COLORS) slot = 0;
  uint32_t prog = progress();
  if (prog == 0xFFFFU) return colors[slot];
#ifndef WLED_DISABLE_MODE_BLEND
  if (blendingStyle > BLEND_STYLE_FADE) return _modeBlend ? _t->_segT._colorT[slot] : colors[slot]; // not fade/blend transition, each effect uses its color
  return color_blend(_t->_segT._colorT[slot], colors[slot], prog, true);
#else
  return color_blend(_t->_colorT[slot], colors[slot], prog, true);
#endif
}

CRGBPalette16 IRAM_ATTR &Segment::currentPalette(CRGBPalette16 &targetPalette, uint8_t pal) {
  loadPalette(targetPalette, pal);
  uint16_t prog = progress();
#ifndef WLED_DISABLE_MODE_BLEND
  if (prog < 0xFFFFU && blendingStyle > BLEND_STYLE_FADE && _modeBlend) targetPalette = _t->_palT; // not fade/blend transition, each effect uses its palette
  else
#endif
  if (strip.paletteFade && prog < 0xFFFFU) {
    // blend palettes
    // there are about 255 blend passes of 48 "blends" to completely blend two palettes (in _dur time)
    // minimum blend time is 100ms maximum is 65535ms
    uint16_t noOfBlends = ((255U * prog) / 0xFFFFU) - _t->_prevPaletteBlends;
    for (int i=0; i<noOfBlends; i++, _t->_prevPaletteBlends++) nblendPaletteTowardPalette(_t->_palT, targetPalette, 48);
    targetPalette = _t->_palT; // copy transitioning/temporary palette
  }
  return targetPalette;
}

// relies on WS2812FX::service() to call it for each frame
void Segment::handleRandomPalette() {
  // is it time to generate a new palette?
<<<<<<< HEAD
  if ((millis()/1000U) - _lastPaletteChange > randomPaletteChangeTime) {
    _newRandomPalette = useHarmonicRandomPalette ? generateHarmonicRandomPalette(_randomPalette) : generateRandomPalette();
    _lastPaletteChange = millis()/1000U;
    _lastPaletteBlend = (uint16_t)(millis() & 0xFFFF)-512; // starts blending immediately
=======
  if ((uint16_t)((uint16_t)(millis() / 1000U) - _lastPaletteChange) > randomPaletteChangeTime){
        _newRandomPalette = useHarmonicRandomPalette ? generateHarmonicRandomPalette(_randomPalette) : generateRandomPalette();
        _lastPaletteChange = (uint16_t)(millis() / 1000U);
        _lastPaletteBlend = (uint16_t)((uint16_t)millis() - 512); // starts blending immediately   
>>>>>>> bd60fe5a
  }

  // if palette transitions is enabled, blend it according to Transition Time (if longer than minimum given by service calls)
  if (strip.paletteFade) {
    // assumes that 128 updates are sufficient to blend a palette, so shift by 7 (can be more, can be less)
    // in reality there need to be 255 blends to fully blend two entirely different palettes
    if ((uint16_t)((uint16_t)millis() - _lastPaletteBlend) < strip.getTransition() >> 7) return; // not yet time to fade, delay the update
    _lastPaletteBlend = (uint16_t)millis();
  }
  nblendPaletteTowardPalette(_randomPalette, _newRandomPalette, 48);
}

// segId is given when called from network callback, changes are queued if that segment is currently in its effect function
void Segment::setUp(uint16_t i1, uint16_t i2, uint8_t grp, uint8_t spc, uint16_t ofs, uint16_t i1Y, uint16_t i2Y) {
  // return if neither bounds nor grouping have changed
  bool boundsUnchanged = (start == i1 && stop == i2);
  #ifndef WLED_DISABLE_2D
  if (Segment::maxHeight>1) boundsUnchanged &= (startY == i1Y && stopY == i2Y); // 2D
  #endif
  if (boundsUnchanged
      && (!grp || (grouping == grp && spacing == spc))
      && (ofs == UINT16_MAX || ofs == offset)) return;

  stateChanged = true; // send UDP/WS broadcast

  if (stop) fill(BLACK); // turn old segment range off (clears pixels if changing spacing)
  if (grp) { // prevent assignment of 0
    grouping = grp;
    spacing = spc;
  } else {
    grouping = 1;
    spacing = 0;
  }
  if (ofs < UINT16_MAX) offset = ofs;

  DEBUG_PRINT(F("setUp segment: ")); DEBUG_PRINT(i1);
  DEBUG_PRINT(','); DEBUG_PRINT(i2);
  DEBUG_PRINT(F(" -> ")); DEBUG_PRINT(i1Y);
  DEBUG_PRINT(','); DEBUG_PRINTLN(i2Y);
  markForReset();
  if (boundsUnchanged) return;

  // apply change immediately
  if (i2 <= i1) { //disable segment
    stop = 0;
    return;
  }
  if (i1 < Segment::maxWidth || (i1 >= Segment::maxWidth*Segment::maxHeight && i1 < strip.getLengthTotal())) start = i1; // Segment::maxWidth equals strip.getLengthTotal() for 1D
  stop = i2 > Segment::maxWidth*Segment::maxHeight ? MIN(i2,strip.getLengthTotal()) : (i2 > Segment::maxWidth ? Segment::maxWidth : MAX(1,i2));
  startY = 0;
  stopY  = 1;
  #ifndef WLED_DISABLE_2D
  if (Segment::maxHeight>1) { // 2D
    if (i1Y < Segment::maxHeight) startY = i1Y;
    stopY = i2Y > Segment::maxHeight ? Segment::maxHeight : MAX(1,i2Y);
  }
  #endif
  // safety check
  if (start >= stop || startY >= stopY) {
    stop = 0;
    return;
  }
  refreshLightCapabilities();
}


bool Segment::setColor(uint8_t slot, uint32_t c) { //returns true if changed
  if (slot >= NUM_COLORS || c == colors[slot]) return false;
  if (!_isRGB && !_hasW) {
    if (slot == 0 && c == BLACK) return false; // on/off segment cannot have primary color black
    if (slot == 1 && c != BLACK) return false; // on/off segment cannot have secondary color non black
  }
  if (fadeTransition) startTransition(strip.getTransition()); // start transition prior to change
  colors[slot] = c;
  stateChanged = true; // send UDP/WS broadcast
  return true;
}

void Segment::setCCT(uint16_t k) {
  if (k > 255) { //kelvin value, convert to 0-255
    if (k < 1900)  k = 1900;
    if (k > 10091) k = 10091;
    k = (k - 1900) >> 5;
  }
  if (cct == k) return;
  if (fadeTransition) startTransition(strip.getTransition()); // start transition prior to change
  cct = k;
  stateChanged = true; // send UDP/WS broadcast
}

void Segment::setOpacity(uint8_t o) {
  if (opacity == o) return;
  if (fadeTransition) startTransition(strip.getTransition()); // start transition prior to change
  opacity = o;
  stateChanged = true; // send UDP/WS broadcast
}

void Segment::setOption(uint8_t n, bool val) {
  bool prevOn = on;
  if (fadeTransition && n == SEG_OPTION_ON && val != prevOn) startTransition(strip.getTransition()); // start transition prior to change
  if (val) options |=   0x01 << n;
  else     options &= ~(0x01 << n);
  if (!(n == SEG_OPTION_SELECTED || n == SEG_OPTION_RESET)) stateChanged = true; // send UDP/WS broadcast
}

void Segment::setMode(uint8_t fx, bool loadDefaults) {
  // skip reserved
  while (fx < strip.getModeCount() && strncmp_P("RSVD", strip.getModeData(fx), 4) == 0) fx++;
  if (fx >= strip.getModeCount()) fx = 0; // set solid mode
  // if we have a valid mode & is not reserved
  if (fx != mode) {
#ifndef WLED_DISABLE_MODE_BLEND
    if (modeBlending) startTransition(strip.getTransition()); // set effect transitions
#endif
    mode = fx;
    // load default values from effect string
    if (loadDefaults) {
      int16_t sOpt;
      sOpt = extractModeDefaults(fx, "sx");  speed     = (sOpt >= 0) ? sOpt : DEFAULT_SPEED;
      sOpt = extractModeDefaults(fx, "ix");  intensity = (sOpt >= 0) ? sOpt : DEFAULT_INTENSITY;
      sOpt = extractModeDefaults(fx, "c1");  custom1   = (sOpt >= 0) ? sOpt : DEFAULT_C1;
      sOpt = extractModeDefaults(fx, "c2");  custom2   = (sOpt >= 0) ? sOpt : DEFAULT_C2;
      sOpt = extractModeDefaults(fx, "c3");  custom3   = (sOpt >= 0) ? sOpt : DEFAULT_C3;
      sOpt = extractModeDefaults(fx, "o1");  check1    = (sOpt >= 0) ? (bool)sOpt : false;
      sOpt = extractModeDefaults(fx, "o2");  check2    = (sOpt >= 0) ? (bool)sOpt : false;
      sOpt = extractModeDefaults(fx, "o3");  check3    = (sOpt >= 0) ? (bool)sOpt : false;
      sOpt = extractModeDefaults(fx, "m12"); if (sOpt >= 0) map1D2D   = constrain(sOpt, 0, 7); else map1D2D = M12_Pixels;  // reset mapping if not defined (2D FX may not work)
      sOpt = extractModeDefaults(fx, "si");  if (sOpt >= 0) soundSim  = constrain(sOpt, 0, 3);
      sOpt = extractModeDefaults(fx, "rev"); if (sOpt >= 0) reverse   = (bool)sOpt;
      sOpt = extractModeDefaults(fx, "mi");  if (sOpt >= 0) mirror    = (bool)sOpt; // NOTE: setting this option is a risky business
      sOpt = extractModeDefaults(fx, "rY");  if (sOpt >= 0) reverse_y = (bool)sOpt;
      sOpt = extractModeDefaults(fx, "mY");  if (sOpt >= 0) mirror_y  = (bool)sOpt; // NOTE: setting this option is a risky business
      sOpt = extractModeDefaults(fx, "pal"); if (sOpt >= 0) setPalette(sOpt); //else setPalette(0);
    }
    markForReset();
    stateChanged = true; // send UDP/WS broadcast
  }
}

void Segment::setPalette(uint8_t pal) {
  if (pal < 245 && pal > GRADIENT_PALETTE_COUNT+13) pal = 0; // built in palettes
  if (pal > 245 && (strip.customPalettes.size() == 0 || 255U-pal > strip.customPalettes.size()-1)) pal = 0; // custom palettes
  if (pal != palette) {
    if (strip.paletteFade) startTransition(strip.getTransition());
    palette = pal;
    stateChanged = true; // send UDP/WS broadcast
  }
}

// 2D matrix
uint16_t IRAM_ATTR Segment::virtualWidth() const {
  uint16_t groupLen = groupLength();
  uint16_t vWidth = ((transpose ? height() : width()) + groupLen - 1) / groupLen;
  if (mirror) vWidth = (vWidth + 1) /2;  // divide by 2 if mirror, leave at least a single LED
  return vWidth;
}

uint16_t IRAM_ATTR Segment::virtualHeight() const {
  uint16_t groupLen = groupLength();
  uint16_t vHeight = ((transpose ? width() : height()) + groupLen - 1) / groupLen;
  if (mirror_y) vHeight = (vHeight + 1) /2;  // divide by 2 if mirror, leave at least a single LED
  return vHeight;
}

uint16_t IRAM_ATTR Segment::nrOfVStrips() const {
  uint16_t vLen = 1;
#ifndef WLED_DISABLE_2D
  if (is2D()) {
    switch (map1D2D) {
      case M12_pBar:
        vLen = virtualWidth();
        break;
    }
  }
#endif
  return vLen;
}

// 1D strip
uint16_t IRAM_ATTR Segment::virtualLength() const {
#ifndef WLED_DISABLE_2D
  if (is2D()) {
    uint16_t vW = virtualWidth();
    uint16_t vH = virtualHeight();
    uint16_t vLen = vW * vH; // use all pixels from segment
    switch (map1D2D) {
      case M12_pBar:
        vLen = vH;
        break;
      case M12_pCorner:
      case M12_pArc:
        vLen = max(vW,vH); // get the longest dimension
        break;
    }
    return vLen;
  }
#endif
  uint16_t groupLen = groupLength(); // is always >= 1
  uint16_t vLength = (length() + groupLen - 1) / groupLen;
  if (mirror) vLength = (vLength + 1) /2;  // divide by 2 if mirror, leave at least a single LED
  return vLength;
}

// pixel is clipped if it falls outside clipping range (_modeBlend==true) or is inside clipping range (_modeBlend==false)
// if clipping start > stop the clipping range is inverted
// _modeBlend==true  -> old effect during transition
// _modeBlend==false -> new effect during transition
bool IRAM_ATTR Segment::isPixelClipped(int i) {
#ifndef WLED_DISABLE_MODE_BLEND
  if (_clipStart != _clipStop && blendingStyle > BLEND_STYLE_FADE) {
    bool invert    = _clipStart > _clipStop;
    unsigned start = invert ? _clipStop : _clipStart;
    unsigned stop  = invert ? _clipStart : _clipStop;
    if (blendingStyle == BLEND_STYLE_FAIRY_DUST) {
      unsigned len = stop - start;
      if (len < 2) return false;
      unsigned shuffled = hashInt(i) % len;
      unsigned pos = (shuffled * 0xFFFFU) / len;
      return progress() <= pos;
    }
    const bool iInside = (i >= start && i < stop);
    if (!invert &&  iInside) return _modeBlend;
    if ( invert && !iInside) return _modeBlend;
    return !_modeBlend;
  }
#endif
  return false;
}

void IRAM_ATTR Segment::setPixelColor(int i, uint32_t col)
{
  if (!isActive()) return; // not active
#ifndef WLED_DISABLE_2D
  int vStrip = i>>16; // hack to allow running on virtual strips (2D segment columns/rows)
#endif
  i &= 0xFFFF;

  if (i >= virtualLength() || i<0) return;  // if pixel would fall out of segment just exit

#ifndef WLED_DISABLE_2D
  if (is2D()) {
    uint16_t vH = virtualHeight();  // segment height in logical pixels
    uint16_t vW = virtualWidth();
    switch (map1D2D) {
      case M12_Pixels:
        // use all available pixels as a long strip
        setPixelColorXY(i % vW, i / vW, col);
        break;
      case M12_pBar:
        // expand 1D effect vertically or have it play on virtual strips
        if (vStrip>0) setPixelColorXY(vStrip - 1, vH - i - 1, col);
        else          for (int x = 0; x < vW; x++) setPixelColorXY(x, vH - i - 1, col);
        break;
      case M12_pArc:
        // expand in circular fashion from center
        if (i==0)
          setPixelColorXY(0, 0, col);
        else {
          float step = HALF_PI / (2.85f*i);
          for (float rad = 0.0f; rad <= HALF_PI+step/2; rad += step) {
            // may want to try float version as well (with or without antialiasing)
            int x = roundf(sin_t(rad) * i);
            int y = roundf(cos_t(rad) * i);
            setPixelColorXY(x, y, col);
          }
          // Bresenham’s Algorithm (may not fill every pixel)
          //int d = 3 - (2*i);
          //int y = i, x = 0;
          //while (y >= x) {
          //  setPixelColorXY(x, y, col);
          //  setPixelColorXY(y, x, col);
          //  x++;
          //  if (d > 0) {
          //    y--;
          //    d += 4 * (x - y) + 10;
          //  } else {
          //    d += 4 * x + 6;
          //  }
          //}
        }
        break;
      case M12_pCorner:
        for (int x = 0; x <= i; x++) setPixelColorXY(x, i, col);
        for (int y = 0; y <  i; y++) setPixelColorXY(i, y, col);
        break;
    }
    return;
  } else if (Segment::maxHeight!=1 && (width()==1 || height()==1)) {
    if (start < Segment::maxWidth*Segment::maxHeight) {
      // we have a vertical or horizontal 1D segment (WARNING: virtual...() may be transposed)
      int x = 0, y = 0;
      if (virtualHeight()>1) y = i;
      if (virtualWidth() >1) x = i;
      setPixelColorXY(x, y, col);
      return;
    }
  }
#endif

  if (isPixelClipped(i)) return; // handle clipping on 1D

  uint16_t len = length();
  uint8_t _bri_t = currentBri();
  if (_bri_t < 255) {
    byte r = scale8(R(col), _bri_t);
    byte g = scale8(G(col), _bri_t);
    byte b = scale8(B(col), _bri_t);
    byte w = scale8(W(col), _bri_t);
    col = RGBW32(r, g, b, w);
  }

  // expand pixel (taking into account start, grouping, spacing [and offset])
  i = i * groupLength();
  if (reverse) { // is segment reversed?
    if (mirror) { // is segment mirrored?
      i = (len - 1) / 2 - i;  //only need to index half the pixels
    } else {
      i = (len - 1) - i;
    }
  }
  i += start; // starting pixel in a group

  uint32_t tmpCol = col;
  // set all the pixels in the group
  for (int j = 0; j < grouping; j++) {
    unsigned indexSet = i + ((reverse) ? -j : j);
    if (indexSet >= start && indexSet < stop) {
      if (mirror) { //set the corresponding mirrored pixel
        unsigned indexMir = stop - indexSet + start - 1;
        indexMir += offset; // offset/phase
        if (indexMir >= stop) indexMir -= len; // wrap
#ifndef WLED_DISABLE_MODE_BLEND
        // _modeBlend==true -> old effect
        if (_modeBlend && blendingStyle == BLEND_STYLE_FADE) tmpCol = color_blend(strip.getPixelColor(indexMir), col, 0xFFFFU - progress(), true);
#endif
        strip.setPixelColor(indexMir, tmpCol);
      }
      indexSet += offset; // offset/phase
      if (indexSet >= stop) indexSet -= len; // wrap
#ifndef WLED_DISABLE_MODE_BLEND
        // _modeBlend==true -> old effect
      if (_modeBlend && blendingStyle == BLEND_STYLE_FADE) tmpCol = color_blend(strip.getPixelColor(indexSet), col, 0xFFFFU - progress(), true);
#endif
      strip.setPixelColor(indexSet, tmpCol);
    }
  }
}

// anti-aliased normalized version of setPixelColor()
void Segment::setPixelColor(float i, uint32_t col, bool aa)
{
  if (!isActive()) return; // not active
  int vStrip = int(i/10.0f); // hack to allow running on virtual strips (2D segment columns/rows)
  i -= int(i);

  if (i<0.0f || i>1.0f) return; // not normalized

  float fC = i * (virtualLength()-1);
  if (aa) {
    uint16_t iL = roundf(fC-0.49f);
    uint16_t iR = roundf(fC+0.49f);
    float    dL = (fC - iL)*(fC - iL);
    float    dR = (iR - fC)*(iR - fC);
    uint32_t cIL = getPixelColor(iL | (vStrip<<16));
    uint32_t cIR = getPixelColor(iR | (vStrip<<16));
    if (iR!=iL) {
      // blend L pixel
      cIL = color_blend(col, cIL, uint8_t(dL*255.0f));
      setPixelColor(iL | (vStrip<<16), cIL);
      // blend R pixel
      cIR = color_blend(col, cIR, uint8_t(dR*255.0f));
      setPixelColor(iR | (vStrip<<16), cIR);
    } else {
      // exact match (x & y land on a pixel)
      setPixelColor(iL | (vStrip<<16), col);
    }
  } else {
    setPixelColor(uint16_t(roundf(fC)) | (vStrip<<16), col);
  }
}

uint32_t IRAM_ATTR Segment::getPixelColor(int i)
{
  if (!isActive()) return 0; // not active
#ifndef WLED_DISABLE_2D
  int vStrip = i>>16;
#endif
  i &= 0xFFFF;

#ifndef WLED_DISABLE_2D
  if (is2D()) {
    uint16_t vH = virtualHeight();  // segment height in logical pixels
    uint16_t vW = virtualWidth();
    switch (map1D2D) {
      case M12_Pixels:
        return getPixelColorXY(i % vW, i / vW);
        break;
      case M12_pBar:
        if (vStrip>0) return getPixelColorXY(vStrip - 1, vH - i -1);
        else          return getPixelColorXY(0, vH - i -1);
        break;
      case M12_pArc:
      case M12_pCorner:
        // use longest dimension
        return vW>vH ? getPixelColorXY(i, 0) : getPixelColorXY(0, i);
        break;
    }
    return 0;
  }
#endif

  if (reverse) i = virtualLength() - i - 1;
  i *= groupLength();
  i += start;
  /* offset/phase */
  i += offset;
  if ((i >= stop) && (stop>0)) i -= length(); // avoids negative pixel index (stop = 0 is a possible value)
  return strip.getPixelColor(i);
}

uint8_t Segment::differs(Segment& b) const {
  uint8_t d = 0;
  if (start != b.start)         d |= SEG_DIFFERS_BOUNDS;
  if (stop != b.stop)           d |= SEG_DIFFERS_BOUNDS;
  if (offset != b.offset)       d |= SEG_DIFFERS_GSO;
  if (grouping != b.grouping)   d |= SEG_DIFFERS_GSO;
  if (spacing != b.spacing)     d |= SEG_DIFFERS_GSO;
  if (opacity != b.opacity)     d |= SEG_DIFFERS_BRI;
  if (mode != b.mode)           d |= SEG_DIFFERS_FX;
  if (speed != b.speed)         d |= SEG_DIFFERS_FX;
  if (intensity != b.intensity) d |= SEG_DIFFERS_FX;
  if (palette != b.palette)     d |= SEG_DIFFERS_FX;
  if (custom1 != b.custom1)     d |= SEG_DIFFERS_FX;
  if (custom2 != b.custom2)     d |= SEG_DIFFERS_FX;
  if (custom3 != b.custom3)     d |= SEG_DIFFERS_FX;
  if (startY != b.startY)       d |= SEG_DIFFERS_BOUNDS;
  if (stopY != b.stopY)         d |= SEG_DIFFERS_BOUNDS;

  //bit pattern: (msb first)
  // set:2, sound:2, mapping:3, transposed, mirrorY, reverseY, [reset,] paused, mirrored, on, reverse, [selected]
  if ((options & 0b1111111111011110U) != (b.options & 0b1111111111011110U)) d |= SEG_DIFFERS_OPT;
  if ((options & 0x0001U) != (b.options & 0x0001U))                         d |= SEG_DIFFERS_SEL;
  for (unsigned i = 0; i < NUM_COLORS; i++) if (colors[i] != b.colors[i])   d |= SEG_DIFFERS_COL;

  return d;
}

void Segment::refreshLightCapabilities() {
  uint8_t capabilities = 0;
  uint16_t segStartIdx = 0xFFFFU;
  uint16_t segStopIdx  = 0;

  if (!isActive()) {
    _capabilities = 0;
    return;
  }

  if (start < Segment::maxWidth * Segment::maxHeight) {
    // we are withing 2D matrix (includes 1D segments)
    for (int y = startY; y < stopY; y++) for (int x = start; x < stop; x++) {
      uint16_t index = strip.getMappedPixelIndex(x + Segment::maxWidth * y); // convert logical address to physical
      if (index < 0xFFFFU) {
        if (segStartIdx > index) segStartIdx = index;
        if (segStopIdx  < index) segStopIdx  = index;
      }
      if (segStartIdx == segStopIdx) segStopIdx++; // we only have 1 pixel segment
    }
  } else {
    // we are on the strip located after the matrix
    segStartIdx = start;
    segStopIdx  = stop;
  }

  for (unsigned b = 0; b < BusManager::getNumBusses(); b++) {
    Bus *bus = BusManager::getBus(b);
    if (bus == nullptr || bus->getLength()==0) break;
    if (!bus->isOk()) continue;
    if (bus->getStart() >= segStopIdx) continue;
    if (bus->getStart() + bus->getLength() <= segStartIdx) continue;

    //uint8_t type = bus->getType();
    if (bus->hasRGB() || (cctFromRgb && bus->hasCCT())) capabilities |= SEG_CAPABILITY_RGB;
    if (!cctFromRgb && bus->hasCCT())                   capabilities |= SEG_CAPABILITY_CCT;
    if (correctWB && (bus->hasRGB() || bus->hasCCT()))  capabilities |= SEG_CAPABILITY_CCT; //white balance correction (CCT slider)
    if (bus->hasWhite()) {
      uint8_t aWM = Bus::getGlobalAWMode() == AW_GLOBAL_DISABLED ? bus->getAutoWhiteMode() : Bus::getGlobalAWMode();
      bool whiteSlider = (aWM == RGBW_MODE_DUAL || aWM == RGBW_MODE_MANUAL_ONLY); // white slider allowed
      // if auto white calculation from RGB is active (Accurate/Brighter), force RGB controls even if there are no RGB busses
      if (!whiteSlider) capabilities |= SEG_CAPABILITY_RGB;
      // if auto white calculation from RGB is disabled/optional (None/Dual), allow white channel adjustments
      if ( whiteSlider) capabilities |= SEG_CAPABILITY_W;
    }
  }
  _capabilities = capabilities;
}

/*
 * Fills segment with color
 */
void Segment::fill(uint32_t c) {
  if (!isActive()) return; // not active
  const uint16_t cols = is2D() ? virtualWidth() : virtualLength();
  const uint16_t rows = virtualHeight(); // will be 1 for 1D
  for (int y = 0; y < rows; y++) for (int x = 0; x < cols; x++) {
    if (is2D()) setPixelColorXY(x, y, c);
    else        setPixelColor(x, c);
  }
}

/*
 * fade out function, higher rate = quicker fade
 */
void Segment::fade_out(uint8_t rate) {
  if (!isActive()) return; // not active
  const uint16_t cols = is2D() ? virtualWidth() : virtualLength();
  const uint16_t rows = virtualHeight(); // will be 1 for 1D

  rate = (255-rate) >> 1;
  float mappedRate = float(rate) +1.1f;

  uint32_t color = colors[1]; // SEGCOLOR(1); // target color
  int w2 = W(color);
  int r2 = R(color);
  int g2 = G(color);
  int b2 = B(color);

  for (int y = 0; y < rows; y++) for (int x = 0; x < cols; x++) {
    color = is2D() ? getPixelColorXY(x, y) : getPixelColor(x);
    int w1 = W(color);
    int r1 = R(color);
    int g1 = G(color);
    int b1 = B(color);

    int wdelta = (w2 - w1) / mappedRate;
    int rdelta = (r2 - r1) / mappedRate;
    int gdelta = (g2 - g1) / mappedRate;
    int bdelta = (b2 - b1) / mappedRate;

    // if fade isn't complete, make sure delta is at least 1 (fixes rounding issues)
    wdelta += (w2 == w1) ? 0 : (w2 > w1) ? 1 : -1;
    rdelta += (r2 == r1) ? 0 : (r2 > r1) ? 1 : -1;
    gdelta += (g2 == g1) ? 0 : (g2 > g1) ? 1 : -1;
    bdelta += (b2 == b1) ? 0 : (b2 > b1) ? 1 : -1;

    if (is2D()) setPixelColorXY(x, y, r1 + rdelta, g1 + gdelta, b1 + bdelta, w1 + wdelta);
    else        setPixelColor(x, r1 + rdelta, g1 + gdelta, b1 + bdelta, w1 + wdelta);
  }
}

// fades all pixels to black using nscale8()
void Segment::fadeToBlackBy(uint8_t fadeBy) {
  if (!isActive() || fadeBy == 0) return;   // optimization - no scaling to apply
  const uint16_t cols = is2D() ? virtualWidth() : virtualLength();
  const uint16_t rows = virtualHeight(); // will be 1 for 1D

  for (int y = 0; y < rows; y++) for (int x = 0; x < cols; x++) {
    if (is2D()) setPixelColorXY(x, y, color_fade(getPixelColorXY(x,y), 255-fadeBy));
    else        setPixelColor(x, color_fade(getPixelColor(x), 255-fadeBy));
  }
}

/*
 * blurs segment content, source: FastLED colorutils.cpp
 */
void Segment::blur(uint8_t blur_amount) {
  if (!isActive() || blur_amount == 0) return; // optimization: 0 means "don't blur"
#ifndef WLED_DISABLE_2D
  if (is2D()) {
    // compatibility with 2D
    const unsigned cols = virtualWidth();
    const unsigned rows = virtualHeight();
    for (unsigned i = 0; i < rows; i++) blurRow(i, blur_amount); // blur all rows
    for (unsigned k = 0; k < cols; k++) blurCol(k, blur_amount); // blur all columns
    return;
  }
#endif
  uint8_t keep = 255 - blur_amount;
  uint8_t seep = blur_amount >> 1;
  uint32_t carryover = BLACK;
  unsigned vlength = virtualLength();
  for (unsigned i = 0; i < vlength; i++) {
    uint32_t cur = getPixelColor(i);
    uint32_t part = color_fade(cur, seep);
    cur = color_add(color_fade(cur, keep), carryover, true);
    if (i > 0) {
      uint32_t c = getPixelColor(i-1);
      setPixelColor(i-1, color_add(c, part, true));
    }
    setPixelColor(i, cur);
    carryover = part;
  }
}

/*
 * Put a value 0 to 255 in to get a color value.
 * The colours are a transition r -> g -> b -> back to r
 * Inspired by the Adafruit examples.
 */
uint32_t Segment::color_wheel(uint8_t pos) {
  if (palette) return color_from_palette(pos, false, true, 0); // perhaps "strip.paletteBlend < 2" should be better instead of "true"
  uint8_t w = W(currentColor(0));
  pos = 255 - pos;
  if (pos < 85) {
    return RGBW32((255 - pos * 3), 0, (pos * 3), w);
  } else if(pos < 170) {
    pos -= 85;
    return RGBW32(0, (pos * 3), (255 - pos * 3), w);
  } else {
    pos -= 170;
    return RGBW32((pos * 3), (255 - pos * 3), 0, w);
  }
}

/*
 * Gets a single color from the currently selected palette.
 * @param i Palette Index (if mapping is true, the full palette will be _virtualSegmentLength long, if false, 255). Will wrap around automatically.
 * @param mapping if true, LED position in segment is considered for color
 * @param wrap FastLED palettes will usually wrap back to the start smoothly. Set false to get a hard edge
 * @param mcol If the default palette 0 is selected, return the standard color 0, 1 or 2 instead. If >2, Party palette is used instead
 * @param pbri Value to scale the brightness of the returned color by. Default is 255. (no scaling)
 * @returns Single color from palette
 */
uint32_t Segment::color_from_palette(uint16_t i, bool mapping, bool wrap, uint8_t mcol, uint8_t pbri) {
  uint32_t color = gamma32(currentColor(mcol));

  // default palette or no RGB support on segment
  if ((palette == 0 && mcol < NUM_COLORS) || !_isRGB) return (pbri == 255) ? color : color_fade(color, pbri, true);

  uint8_t paletteIndex = i;
  if (mapping && virtualLength() > 1) paletteIndex = (i*255)/(virtualLength() -1);
  // paletteBlend: 0 - wrap when moving, 1 - always wrap, 2 - never wrap, 3 - none (undefined)
  if (!wrap && strip.paletteBlend != 3) paletteIndex = scale8(paletteIndex, 240); //cut off blend at palette "end"
  CRGBPalette16 curPal;
  currentPalette(curPal, palette);
  CRGB fastled_col = ColorFromPalette(curPal, paletteIndex, pbri, (strip.paletteBlend == 3)? NOBLEND:LINEARBLEND); // NOTE: paletteBlend should be global

  return RGBW32(fastled_col.r, fastled_col.g, fastled_col.b, W(color));
}


///////////////////////////////////////////////////////////////////////////////
// WS2812FX class implementation
///////////////////////////////////////////////////////////////////////////////

//do not call this method from system context (network callback)
void WS2812FX::finalizeInit(void) {
  //reset segment runtimes
  for (segment &seg : _segments) {
    seg.markForReset();
    seg.resetIfRequired();
  }

  // for the lack of better place enumerate ledmaps here
  // if we do it in json.cpp (serializeInfo()) we are getting flashes on LEDs
  // unfortunately this means we do not get updates after uploads
  enumerateLedmaps();

  _hasWhiteChannel = _isOffRefreshRequired = false;

  //if busses failed to load, add default (fresh install, FS issue, ...)
  if (BusManager::getNumBusses() == 0) {
    DEBUG_PRINTLN(F("No busses, init default"));
    const uint8_t defDataPins[] = {DATA_PINS};
    const uint16_t defCounts[] = {PIXEL_COUNTS};
    const uint8_t defNumBusses = ((sizeof defDataPins) / (sizeof defDataPins[0]));
    const uint8_t defNumCounts = ((sizeof defCounts)   / (sizeof defCounts[0]));
    uint16_t prevLen = 0;
    for (int i = 0; i < defNumBusses && i < WLED_MAX_BUSSES+WLED_MIN_VIRTUAL_BUSSES; i++) {
      uint8_t defPin[] = {defDataPins[i]};
      // when booting without config (1st boot) we need to make sure GPIOs defined for LED output don't clash with hardware
      // i.e. DEBUG (GPIO1), DMX (2), SPI RAM/FLASH (16&17 on ESP32-WROVER/PICO), etc
      if (pinManager.isPinAllocated(defPin[0])) {
        defPin[0] = 1; // start with GPIO1 and work upwards
        while (pinManager.isPinAllocated(defPin[0]) && defPin[0] < WLED_NUM_PINS) defPin[0]++;
      }
      uint16_t start = prevLen;
      uint16_t count = defCounts[(i < defNumCounts) ? i : defNumCounts -1];
      prevLen += count;
      BusConfig defCfg = BusConfig(DEFAULT_LED_TYPE, defPin, start, count, DEFAULT_LED_COLOR_ORDER, false, 0, RGBW_MODE_MANUAL_ONLY);
      if (BusManager::add(defCfg) == -1) break;
    }
  }

  _length = 0;
  for (int i=0; i<BusManager::getNumBusses(); i++) {
    Bus *bus = BusManager::getBus(i);
    if (bus == nullptr) continue;
    if (bus->getStart() + bus->getLength() > MAX_LEDS) break;
    //RGBW mode is enabled if at least one of the strips is RGBW
    _hasWhiteChannel |= bus->hasWhite();
    //refresh is required to remain off if at least one of the strips requires the refresh.
    _isOffRefreshRequired |= bus->isOffRefreshRequired();
    uint16_t busEnd = bus->getStart() + bus->getLength();
    if (busEnd > _length) _length = busEnd;
    #ifdef ESP8266
    if ((!IS_DIGITAL(bus->getType()) || IS_2PIN(bus->getType()))) continue;
    uint8_t pins[5];
    if (!bus->getPins(pins)) continue;
    BusDigital* bd = static_cast<BusDigital*>(bus);
    if (pins[0] == 3) bd->reinit();
    #endif
  }

  Segment::maxWidth  = _length;
  Segment::maxHeight = 1;

  //segments are created in makeAutoSegments();
  DEBUG_PRINTLN(F("Loading custom palettes"));
  loadCustomPalettes(); // (re)load all custom palettes
  DEBUG_PRINTLN(F("Loading custom ledmaps"));
  deserializeMap();     // (re)load default ledmap (will also setUpMatrix() if ledmap does not exist)
}

void WS2812FX::service() {
  unsigned long nowUp = millis(); // Be aware, millis() rolls over every 49 days
  now = nowUp + timebase;
  if (nowUp - _lastShow < MIN_SHOW_DELAY || _suspend) return;
  bool doShow = false;

  _isServicing = true;
  _segment_index = 0;

  for (segment &seg : _segments) {
    if (_suspend) return; // immediately stop processing segments if suspend requested during service()

    // process transition (mode changes in the middle of transition)
    seg.handleTransition();
    // reset the segment runtime data if needed
    seg.resetIfRequired();

    if (!seg.isActive()) continue;

    // last condition ensures all solid segments are updated at the same time
    if (nowUp > seg.next_time || _triggered || (doShow && seg.mode == FX_MODE_STATIC))
    {
      doShow = true;
      uint16_t delay = FRAMETIME;

      if (!seg.freeze) { //only run effect function if not frozen
        int16_t oldCCT = BusManager::getSegmentCCT(); // store original CCT value (actually it is not Segment based)
        _virtualSegmentLength = seg.virtualLength(); //SEGLEN
        _colors_t[0] = gamma32(seg.currentColor(0));
        _colors_t[1] = gamma32(seg.currentColor(1));
        _colors_t[2] = gamma32(seg.currentColor(2));
        seg.currentPalette(_currentPalette, seg.palette); // we need to pass reference
        // when correctWB is true we need to correct/adjust RGB value according to desired CCT value, but it will also affect actual WW/CW ratio
        // when cctFromRgb is true we implicitly calculate WW and CW from RGB values
        if (cctFromRgb) BusManager::setSegmentCCT(-1);
        else            BusManager::setSegmentCCT(seg.currentBri(true), correctWB);
        // Effect blending
        // When two effects are being blended, each may have different segment data, this
        // data needs to be saved first and then restored before running previous mode.
        // The blending will largely depend on the effect behaviour since actual output (LEDs) may be
        // overwritten by later effect. To enable seamless blending for every effect, additional LED buffer
        // would need to be allocated for each effect and then blended together for each pixel.
        [[maybe_unused]] uint8_t tmpMode = seg.currentMode();  // this will return old mode while in transition
#ifndef WLED_DISABLE_MODE_BLEND
        seg.setClippingRect(0, 0); // disable clipping
        if (modeBlending && seg.mode != tmpMode) {
          // set clipping rectangle
          // new mode is run inside clipping area and old mode outside clipping area
          unsigned p = seg.progress();
          unsigned w = seg.is2D() ? seg.virtualWidth() : _virtualSegmentLength;
          unsigned h = seg.virtualHeight();
          unsigned dw = p * w / 0xFFFFU + 1;
          unsigned dh = p * h / 0xFFFFU + 1;
          switch (blendingStyle) {
            case BLEND_STYLE_FAIRY_DUST: // fairy dust (must set entire segment, see isPixelXYClipped())
              seg.setClippingRect(0, w, 0, h);
              break;
            case BLEND_STYLE_SWIPE_RIGHT: // left-to-right
              seg.setClippingRect(0, dw, 0, h);
              break;
            case BLEND_STYLE_SWIPE_LEFT: // right-to-left
              seg.setClippingRect(w - dw, w, 0, h);
              break;
            case BLEND_STYLE_PINCH_OUT: // corners
              seg.setClippingRect((w + dw)/2, (w - dw)/2, (h + dh)/2, (h - dh)/2); // inverted!!
              break;
            case BLEND_STYLE_INSIDE_OUT: // outward
              seg.setClippingRect((w - dw)/2, (w + dw)/2, (h - dh)/2, (h + dh)/2);
              break;
            case BLEND_STYLE_SWIPE_DOWN: // top-to-bottom (2D)
              seg.setClippingRect(0, w, 0, dh);
              break;
            case BLEND_STYLE_SWIPE_UP: // bottom-to-top (2D)
              seg.setClippingRect(0, w, h - dh, h);
              break;
            case BLEND_STYLE_OPEN_H: // horizontal-outward (2D) same look as INSIDE_OUT on 1D
              seg.setClippingRect((w - dw)/2, (w + dw)/2, 0, h);
              break;
            case BLEND_STYLE_OPEN_V: // vertical-outward (2D)
              seg.setClippingRect(0, w, (h - dh)/2, (h + dh)/2);
              break;
            case BLEND_STYLE_PUSH_TL: // TL-to-BR (2D)
              seg.setClippingRect(0, dw, 0, dh);
              break;
            case BLEND_STYLE_PUSH_TR: // TR-to-BL (2D)
              seg.setClippingRect(w - dw, w, 0, dh);
              break;
            case BLEND_STYLE_PUSH_BR: // BR-to-TL (2D)
              seg.setClippingRect(w - dw, w, h - dh, h);
              break;
            case BLEND_STYLE_PUSH_BL: // BL-to-TR (2D)
              seg.setClippingRect(0, dw, h - dh, h);
              break;
          }
        }
        delay = (*_mode[seg.mode])();         // run new/current mode
        if (modeBlending && seg.mode != tmpMode) {
          Segment::tmpsegd_t _tmpSegData;
          Segment::modeBlend(true);           // set semaphore
          seg.swapSegenv(_tmpSegData);        // temporarily store new mode state (and swap it with transitional state)
          _virtualSegmentLength = seg.virtualLength(); // update SEGLEN (mapping may have changed)
          uint16_t d2 = (*_mode[tmpMode])();  // run old mode
          seg.restoreSegenv(_tmpSegData);     // restore mode state (will also update transitional state)
          delay = MIN(delay,d2);              // use shortest delay
          Segment::modeBlend(false);          // unset semaphore
        }
#else
        delay = (*_mode[seg.mode])();         // run effect mode
#endif
        seg.call++;
        if (seg.isInTransition() && delay > FRAMETIME) delay = FRAMETIME; // force faster updates during transition
        BusManager::setSegmentCCT(oldCCT); // restore old CCT for ABL adjustments
      }

      seg.next_time = nowUp + delay;
    }
    _segment_index++;
  }
  _virtualSegmentLength = 0;
  _isServicing = false;
  _triggered = false;

  #ifdef WLED_DEBUG
  if (millis() - nowUp > _frametime) DEBUG_PRINTF_P(PSTR("Slow effects %u/%d.\n"), (unsigned)(millis()-nowUp), (int)_frametime);
  #endif
  if (doShow) {
    yield();
    Segment::handleRandomPalette(); // slowly transtion random palette; move it into for loop when each segment has individual random palette
    show();
  }
  #ifdef WLED_DEBUG
  if (millis() - nowUp > _frametime) DEBUG_PRINTF_P(PSTR("Slow strip %u/%d.\n"), (unsigned)(millis()-nowUp), (int)_frametime);
  #endif
}

void IRAM_ATTR WS2812FX::setPixelColor(unsigned i, uint32_t col) {
  i = getMappedPixelIndex(i);
  if (i >= _length) return;
  BusManager::setPixelColor(i, col);
}

uint32_t IRAM_ATTR WS2812FX::getPixelColor(uint16_t i) {
  i = getMappedPixelIndex(i);
  if (i >= _length) return 0;
  return BusManager::getPixelColor(i);
}

void WS2812FX::show(void) {
  // avoid race condition, capture _callback value
  show_callback callback = _callback;
  if (callback) callback();

  // some buses send asynchronously and this method will return before
  // all of the data has been sent.
  // See https://github.com/Makuna/NeoPixelBus/wiki/ESP32-NeoMethods#neoesp32rmt-methods
  BusManager::show();

  unsigned long showNow = millis();
  size_t diff = showNow - _lastShow;
  size_t fpsCurr = 200;
  if (diff > 0) fpsCurr = 1000 / diff;
  _cumulativeFps = (3 * _cumulativeFps + fpsCurr +2) >> 2;   // "+2" for proper rounding (2/4 = 0.5)
  _lastShow = showNow;
}

/**
 * Returns a true value if any of the strips are still being updated.
 * On some hardware (ESP32), strip updates are done asynchronously.
 */
bool WS2812FX::isUpdating() {
  return !BusManager::canAllShow();
}

/**
 * Returns the refresh rate of the LED strip. Useful for finding out whether a given setup is fast enough.
 * Only updates on show() or is set to 0 fps if last show is more than 2 secs ago, so accuracy varies
 */
uint16_t WS2812FX::getFps() {
  if (millis() - _lastShow > 2000) return 0;
  return _cumulativeFps +1;
}

void WS2812FX::setTargetFps(uint8_t fps) {
  if (fps > 0 && fps <= 120) _targetFps = fps;
  _frametime = 1000 / _targetFps;
}

void WS2812FX::setMode(uint8_t segid, uint8_t m) {
  if (segid >= _segments.size()) return;

  if (m >= getModeCount()) m = getModeCount() - 1;

  if (_segments[segid].mode != m) {
    _segments[segid].setMode(m); // do not load defaults
  }
}

//applies to all active and selected segments
void WS2812FX::setColor(uint8_t slot, uint32_t c) {
  if (slot >= NUM_COLORS) return;

  for (segment &seg : _segments) {
    if (seg.isActive() && seg.isSelected()) {
      seg.setColor(slot, c);
    }
  }
}

void WS2812FX::setCCT(uint16_t k) {
  for (segment &seg : _segments) {
    if (seg.isActive() && seg.isSelected()) {
      seg.setCCT(k);
    }
  }
}

// direct=true either expects the caller to call show() themselves (realtime modes) or be ok waiting for the next frame for the change to apply
// direct=false immediately triggers an effect redraw
void WS2812FX::setBrightness(uint8_t b, bool direct) {
  if (gammaCorrectBri) b = gamma8(b);
  if (_brightness == b) return;
  _brightness = b;
  if (_brightness == 0) { //unfreeze all segments on power off
    for (segment &seg : _segments) {
      seg.freeze = false;
    }
  }
  // setting brightness with NeoPixelBusLg has no effect on already painted pixels,
  // so we need to force an update to existing buffer
  BusManager::setBrightness(b);
  if (!direct) {
    unsigned long t = millis();
    if (_segments[0].next_time > t + 22 && t - _lastShow > MIN_SHOW_DELAY) trigger(); //apply brightness change immediately if no refresh soon
  }
}

uint8_t WS2812FX::getActiveSegsLightCapabilities(bool selectedOnly) {
  uint8_t totalLC = 0;
  for (segment &seg : _segments) {
    if (seg.isActive() && (!selectedOnly || seg.isSelected())) totalLC |= seg.getLightCapabilities();
  }
  return totalLC;
}

uint8_t WS2812FX::getFirstSelectedSegId(void) {
  size_t i = 0;
  for (segment &seg : _segments) {
    if (seg.isActive() && seg.isSelected()) return i;
    i++;
  }
  // if none selected, use the main segment
  return getMainSegmentId();
}

void WS2812FX::setMainSegmentId(uint8_t n) {
  _mainSegment = 0;
  if (n < _segments.size()) {
    _mainSegment = n;
  }
  return;
}

uint8_t WS2812FX::getLastActiveSegmentId(void) {
  for (size_t i = _segments.size() -1; i > 0; i--) {
    if (_segments[i].isActive()) return i;
  }
  return 0;
}

uint8_t WS2812FX::getActiveSegmentsNum(void) {
  uint8_t c = 0;
  for (size_t i = 0; i < _segments.size(); i++) {
    if (_segments[i].isActive()) c++;
  }
  return c;
}

uint16_t WS2812FX::getLengthTotal(void) {
  uint16_t len = Segment::maxWidth * Segment::maxHeight; // will be _length for 1D (see finalizeInit()) but should cover whole matrix for 2D
  if (isMatrix && _length > len) len = _length; // for 2D with trailing strip
  return len;
}

uint16_t WS2812FX::getLengthPhysical(void) {
  uint16_t len = 0;
  for (size_t b = 0; b < BusManager::getNumBusses(); b++) {
    Bus *bus = BusManager::getBus(b);
    if (bus->getType() >= TYPE_NET_DDP_RGB) continue; //exclude non-physical network busses
    len += bus->getLength();
  }
  return len;
}

//used for JSON API info.leds.rgbw. Little practical use, deprecate with info.leds.rgbw.
//returns if there is an RGBW bus (supports RGB and White, not only white)
//not influenced by auto-white mode, also true if white slider does not affect output white channel
bool WS2812FX::hasRGBWBus(void) {
  for (size_t b = 0; b < BusManager::getNumBusses(); b++) {
    Bus *bus = BusManager::getBus(b);
    if (bus == nullptr || bus->getLength()==0) break;
    if (bus->hasRGB() && bus->hasWhite()) return true;
  }
  return false;
}

bool WS2812FX::hasCCTBus(void) {
  if (cctFromRgb && !correctWB) return false;
  for (size_t b = 0; b < BusManager::getNumBusses(); b++) {
    Bus *bus = BusManager::getBus(b);
    if (bus == nullptr || bus->getLength()==0) break;
    if (bus->hasCCT()) return true;
  }
  return false;
}

void WS2812FX::purgeSegments() {
  // remove all inactive segments (from the back)
  int deleted = 0;
  if (_segments.size() <= 1) return;
  for (size_t i = _segments.size()-1; i > 0; i--)
    if (_segments[i].stop == 0) {
      deleted++;
      _segments.erase(_segments.begin() + i);
    }
  if (deleted) {
    _segments.shrink_to_fit();
    setMainSegmentId(0);
  }
}

Segment& WS2812FX::getSegment(uint8_t id) {
  return _segments[id >= _segments.size() ? getMainSegmentId() : id]; // vectors
}

// sets new segment bounds, queues if that segment is currently running
void WS2812FX::setSegment(uint8_t segId, uint16_t i1, uint16_t i2, uint8_t grouping, uint8_t spacing, uint16_t offset, uint16_t startY, uint16_t stopY) {
  if (segId >= getSegmentsNum()) {
    if (i2 <= i1) return; // do not append empty/inactive segments
    appendSegment(Segment(0, strip.getLengthTotal()));
    segId = getSegmentsNum()-1; // segments are added at the end of list
  }
  suspend();
  _segments[segId].setUp(i1, i2, grouping, spacing, offset, startY, stopY);
  resume();
  if (segId > 0 && segId == getSegmentsNum()-1 && i2 <= i1) _segments.pop_back(); // if last segment was deleted remove it from vector
}

void WS2812FX::resetSegments() {
  _segments.clear(); // destructs all Segment as part of clearing
  #ifndef WLED_DISABLE_2D
  segment seg = isMatrix ? Segment(0, Segment::maxWidth, 0, Segment::maxHeight) : Segment(0, _length);
  #else
  segment seg = Segment(0, _length);
  #endif
  _segments.push_back(seg);
  _segments.shrink_to_fit(); // just in case ...
  _mainSegment = 0;
}

void WS2812FX::makeAutoSegments(bool forceReset) {
  if (autoSegments) { //make one segment per bus
    uint16_t segStarts[MAX_NUM_SEGMENTS] = {0};
    uint16_t segStops [MAX_NUM_SEGMENTS] = {0};
    size_t s = 0;

    #ifndef WLED_DISABLE_2D
    // 2D segment is the 1st one using entire matrix
    if (isMatrix) {
      segStarts[0] = 0;
      segStops[0]  = Segment::maxWidth*Segment::maxHeight;
      s++;
    }
    #endif

    for (size_t i = s; i < BusManager::getNumBusses(); i++) {
      Bus* b = BusManager::getBus(i);

      segStarts[s] = b->getStart();
      segStops[s]  = segStarts[s] + b->getLength();

      #ifndef WLED_DISABLE_2D
      if (isMatrix && segStops[s] < Segment::maxWidth*Segment::maxHeight) continue; // ignore buses comprising matrix
      if (isMatrix && segStarts[s] < Segment::maxWidth*Segment::maxHeight) segStarts[s] = Segment::maxWidth*Segment::maxHeight;
      #endif

      //check for overlap with previous segments
      for (size_t j = 0; j < s; j++) {
        if (segStops[j] > segStarts[s] && segStarts[j] < segStops[s]) {
          //segments overlap, merge
          segStarts[j] = min(segStarts[s],segStarts[j]);
          segStops [j] = max(segStops [s],segStops [j]); segStops[s] = 0;
          s--;
        }
      }
      s++;
    }

    _segments.clear();
    _segments.reserve(s); // prevent reallocations
    // there is always at least one segment (but we need to differentiate between 1D and 2D)
    #ifndef WLED_DISABLE_2D
    if (isMatrix)
      _segments.push_back(Segment(0, Segment::maxWidth, 0, Segment::maxHeight));
    else
    #endif
      _segments.push_back(Segment(segStarts[0], segStops[0]));
    for (size_t i = 1; i < s; i++) {
      _segments.push_back(Segment(segStarts[i], segStops[i]));
    }

  } else {

    if (forceReset || getSegmentsNum() == 0) resetSegments();
    //expand the main seg to the entire length, but only if there are no other segments, or reset is forced
    else if (getActiveSegmentsNum() == 1) {
      size_t i = getLastActiveSegmentId();
      #ifndef WLED_DISABLE_2D
      _segments[i].start  = 0;
      _segments[i].stop   = Segment::maxWidth;
      _segments[i].startY = 0;
      _segments[i].stopY  = Segment::maxHeight;
      _segments[i].grouping = 1;
      _segments[i].spacing  = 0;
      #else
      _segments[i].start = 0;
      _segments[i].stop  = _length;
      #endif
    }
  }
  _mainSegment = 0;

  fixInvalidSegments();
}

void WS2812FX::fixInvalidSegments() {
  //make sure no segment is longer than total (sanity check)
  for (size_t i = getSegmentsNum()-1; i > 0; i--) {
    if (isMatrix) {
    #ifndef WLED_DISABLE_2D
      if (_segments[i].start >= Segment::maxWidth * Segment::maxHeight) {
        // 1D segment at the end of matrix
        if (_segments[i].start >= _length || _segments[i].startY > 0 || _segments[i].stopY > 1) { _segments.erase(_segments.begin()+i); continue; }
        if (_segments[i].stop  >  _length) _segments[i].stop = _length;
        continue;
      }
      if (_segments[i].start >= Segment::maxWidth || _segments[i].startY >= Segment::maxHeight) { _segments.erase(_segments.begin()+i); continue; }
      if (_segments[i].stop  >  Segment::maxWidth)  _segments[i].stop  = Segment::maxWidth;
      if (_segments[i].stopY >  Segment::maxHeight) _segments[i].stopY = Segment::maxHeight;
    #endif
    } else {
      if (_segments[i].start >= _length) { _segments.erase(_segments.begin()+i); continue; }
      if (_segments[i].stop  >  _length) _segments[i].stop = _length;
    }
  }
  // this is always called as the last step after finalizeInit(), update covered bus types
  for (segment &seg : _segments)
    seg.refreshLightCapabilities();
}

//true if all segments align with a bus, or if a segment covers the total length
//irrelevant in 2D set-up
bool WS2812FX::checkSegmentAlignment() {
  bool aligned = false;
  for (segment &seg : _segments) {
    for (unsigned b = 0; b<BusManager::getNumBusses(); b++) {
      Bus *bus = BusManager::getBus(b);
      if (seg.start == bus->getStart() && seg.stop == bus->getStart() + bus->getLength()) aligned = true;
    }
    if (seg.start == 0 && seg.stop == _length) aligned = true;
    if (!aligned) return false;
  }
  return true;
}

// used by analog clock overlay
void WS2812FX::setRange(uint16_t i, uint16_t i2, uint32_t col) {
  if (i2 < i) std::swap(i,i2);
  for (unsigned x = i; x <= i2; x++) setPixelColor(x, col);
}

#ifdef WLED_DEBUG
void WS2812FX::printSize() {
  size_t size = 0;
  for (const Segment &seg : _segments) size += seg.getSize();
  DEBUG_PRINTF_P(PSTR("Segments: %d -> %uB\n"), _segments.size(), size);
  DEBUG_PRINTF_P(PSTR("Modes: %d*%d=%uB\n"), sizeof(mode_ptr), _mode.size(), (_mode.capacity()*sizeof(mode_ptr)));
  DEBUG_PRINTF_P(PSTR("Data: %d*%d=%uB\n"), sizeof(const char *), _modeData.size(), (_modeData.capacity()*sizeof(const char *)));
  DEBUG_PRINTF_P(PSTR("Map: %d*%d=%uB\n"), sizeof(uint16_t), (int)customMappingSize, customMappingSize*sizeof(uint16_t));
  size = getLengthTotal();
  if (useGlobalLedBuffer) DEBUG_PRINTF_P(PSTR("Buffer: %d*%u=%uB\n"), sizeof(CRGB), size, size*sizeof(CRGB));
}
#endif

void WS2812FX::loadCustomPalettes() {
  byte tcp[72]; //support gradient palettes with up to 18 entries
  CRGBPalette16 targetPalette;
  customPalettes.clear(); // start fresh
  for (int index = 0; index<10; index++) {
    char fileName[32];
    sprintf_P(fileName, PSTR("/palette%d.json"), index);

    StaticJsonDocument<1536> pDoc; // barely enough to fit 72 numbers
    if (WLED_FS.exists(fileName)) {
      DEBUG_PRINT(F("Reading palette from "));
      DEBUG_PRINTLN(fileName);

      if (readObjectFromFile(fileName, nullptr, &pDoc)) {
        JsonArray pal = pDoc[F("palette")];
        if (!pal.isNull() && pal.size()>3) { // not an empty palette (at least 2 entries)
          if (pal[0].is<int>() && pal[1].is<const char *>()) {
            // we have an array of index & hex strings
            size_t palSize = MIN(pal.size(), 36);
            palSize -= palSize % 2; // make sure size is multiple of 2
            for (size_t i=0, j=0; i<palSize && pal[i].as<int>()<256; i+=2, j+=4) {
              uint8_t rgbw[] = {0,0,0,0};
              tcp[ j ] = (uint8_t) pal[ i ].as<int>(); // index
              colorFromHexString(rgbw, pal[i+1].as<const char *>()); // will catch non-string entires
              for (size_t c=0; c<3; c++) tcp[j+1+c] = gamma8(rgbw[c]); // only use RGB component
              DEBUG_PRINTF_P(PSTR("%d(%d) : %d %d %d\n"), i, int(tcp[j]), int(tcp[j+1]), int(tcp[j+2]), int(tcp[j+3]));
            }
          } else {
            size_t palSize = MIN(pal.size(), 72);
            palSize -= palSize % 4; // make sure size is multiple of 4
            for (size_t i=0; i<palSize && pal[i].as<int>()<256; i+=4) {
              tcp[ i ] = (uint8_t) pal[ i ].as<int>(); // index
              tcp[i+1] = gamma8((uint8_t) pal[i+1].as<int>()); // R
              tcp[i+2] = gamma8((uint8_t) pal[i+2].as<int>()); // G
              tcp[i+3] = gamma8((uint8_t) pal[i+3].as<int>()); // B
              DEBUG_PRINTF_P(PSTR("%d(%d) : %d %d %d\n"), i, int(tcp[i]), int(tcp[i+1]), int(tcp[i+2]), int(tcp[i+3]));
            }
          }
          customPalettes.push_back(targetPalette.loadDynamicGradientPalette(tcp));
        } else {
          DEBUG_PRINTLN(F("Wrong palette format."));
        }
      }
    } else {
      break;
    }
  }
}

//load custom mapping table from JSON file (called from finalizeInit() or deserializeState())
bool WS2812FX::deserializeMap(uint8_t n) {
  // 2D support creates its own ledmap (on the fly) if a ledmap.json exists it will overwrite built one.

  char fileName[32];
  strcpy_P(fileName, PSTR("/ledmap"));
  if (n) sprintf(fileName +7, "%d", n);
  strcat_P(fileName, PSTR(".json"));
  bool isFile = WLED_FS.exists(fileName);

  customMappingSize = 0; // prevent use of mapping if anything goes wrong

  if (!isFile && n==0 && isMatrix) {
    setUpMatrix();
    return false;
  }

  if (!isFile || !requestJSONBufferLock(7)) return false; // this will trigger setUpMatrix() when called from wled.cpp

  if (!readObjectFromFile(fileName, nullptr, pDoc)) {
    DEBUG_PRINT(F("ERROR Invalid ledmap in ")); DEBUG_PRINTLN(fileName);
    releaseJSONBufferLock();
    return false; // if file does not load properly then exit
  }

  DEBUG_PRINT(F("Reading LED map from ")); DEBUG_PRINTLN(fileName);

  if (customMappingTable == nullptr) customMappingTable = new uint16_t[getLengthTotal()];

  JsonObject root = pDoc->as<JsonObject>();
  JsonArray map = root[F("map")];
  if (!map.isNull() && map.size()) {  // not an empty map
    customMappingSize = min((unsigned)map.size(), (unsigned)getLengthTotal());
    for (unsigned i=0; i<customMappingSize; i++) customMappingTable[i] = (uint16_t) (map[i]<0 ? 0xFFFFU : map[i]);
  }

  releaseJSONBufferLock();
  return true;
}

uint16_t IRAM_ATTR WS2812FX::getMappedPixelIndex(uint16_t index) {
  // convert logical address to physical
  if (index < customMappingSize
    && (realtimeMode == REALTIME_MODE_INACTIVE || realtimeRespectLedMaps)) index = customMappingTable[index];

  return index;
}


WS2812FX* WS2812FX::instance = nullptr;

const char JSON_mode_names[] PROGMEM = R"=====(["FX names moved"])=====";
const char JSON_palette_names[] PROGMEM = R"=====([
"Default","* Random Cycle","* Color 1","* Colors 1&2","* Color Gradient","* Colors Only","Party","Cloud","Lava","Ocean",
"Forest","Rainbow","Rainbow Bands","Sunset","Rivendell","Breeze","Red & Blue","Yellowout","Analogous","Splash",
"Pastel","Sunset 2","Beach","Vintage","Departure","Landscape","Beech","Sherbet","Hult","Hult 64",
"Drywet","Jul","Grintage","Rewhi","Tertiary","Fire","Icefire","Cyane","Light Pink","Autumn",
"Magenta","Magred","Yelmag","Yelblu","Orange & Teal","Tiamat","April Night","Orangery","C9","Sakura",
"Aurora","Atlantica","C9 2","C9 New","Temperature","Aurora 2","Retro Clown","Candy","Toxy Reaf","Fairy Reaf",
"Semi Blue","Pink Candy","Red Reaf","Aqua Flash","Yelblu Hot","Lite Light","Red Flash","Blink Red","Red Shift","Red Tide",
"Candy2"
])=====";<|MERGE_RESOLUTION|>--- conflicted
+++ resolved
@@ -473,17 +473,10 @@
 // relies on WS2812FX::service() to call it for each frame
 void Segment::handleRandomPalette() {
   // is it time to generate a new palette?
-<<<<<<< HEAD
-  if ((millis()/1000U) - _lastPaletteChange > randomPaletteChangeTime) {
-    _newRandomPalette = useHarmonicRandomPalette ? generateHarmonicRandomPalette(_randomPalette) : generateRandomPalette();
-    _lastPaletteChange = millis()/1000U;
-    _lastPaletteBlend = (uint16_t)(millis() & 0xFFFF)-512; // starts blending immediately
-=======
-  if ((uint16_t)((uint16_t)(millis() / 1000U) - _lastPaletteChange) > randomPaletteChangeTime){
+  if ((uint16_t)(millis() / 1000U) - _lastPaletteChange > randomPaletteChangeTime){
         _newRandomPalette = useHarmonicRandomPalette ? generateHarmonicRandomPalette(_randomPalette) : generateRandomPalette();
         _lastPaletteChange = (uint16_t)(millis() / 1000U);
-        _lastPaletteBlend = (uint16_t)((uint16_t)millis() - 512); // starts blending immediately   
->>>>>>> bd60fe5a
+        _lastPaletteBlend = (uint16_t)millis() - 512; // starts blending immediately   
   }
 
   // if palette transitions is enabled, blend it according to Transition Time (if longer than minimum given by service calls)

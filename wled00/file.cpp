--- conflicted
+++ resolved
@@ -176,11 +176,7 @@
   if (knownLargestSpace < l) knownLargestSpace = l;
 }
 
-<<<<<<< HEAD
-bool appendObjectToFile(const char* key, const JsonDocument* content, uint32_t s, uint32_t contentLen = 0)
-=======
 static bool appendObjectToFile(const char* key, const JsonDocument* content, uint32_t s, uint32_t contentLen = 0)
->>>>>>> 4951be69
 {
   #ifdef WLED_DEBUG_FS
     DEBUGFS_PRINTLN(F("Append"));

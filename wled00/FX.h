/*
  WS2812FX.h - Library for WS2812 LED effects.
  Harm Aldick - 2016
  www.aldick.org
  LICENSE
  The MIT License (MIT)
  Copyright (c) 2016  Harm Aldick
  Permission is hereby granted, free of charge, to any person obtaining a copy
  of this software and associated documentation files (the "Software"), to deal
  in the Software without restriction, including without limitation the rights
  to use, copy, modify, merge, publish, distribute, sublicense, and/or sell
  copies of the Software, and to permit persons to whom the Software is
  furnished to do so, subject to the following conditions:
  The above copyright notice and this permission notice shall be included in
  all copies or substantial portions of the Software.
  THE SOFTWARE IS PROVIDED "AS IS", WITHOUT WARRANTY OF ANY KIND, EXPRESS OR
  IMPLIED, INCLUDING BUT NOT LIMITED TO THE WARRANTIES OF MERCHANTABILITY,
  FITNESS FOR A PARTICULAR PURPOSE AND NONINFRINGEMENT. IN NO EVENT SHALL THE
  AUTHORS OR COPYRIGHT HOLDERS BE LIABLE FOR ANY CLAIM, DAMAGES OR OTHER
  LIABILITY, WHETHER IN AN ACTION OF CONTRACT, TORT OR OTHERWISE, ARISING FROM,
  OUT OF OR IN CONNECTION WITH THE SOFTWARE OR THE USE OR OTHER DEALINGS IN
  THE SOFTWARE.

  Modified for WLED
*/

#ifndef WS2812FX_h
#define WS2812FX_h

#include <vector>

#include "const.h"

#define FASTLED_INTERNAL //remove annoying pragma messages
#define USE_GET_MILLISECOND_TIMER
#include "FastLED.h"

#define DEFAULT_BRIGHTNESS (uint8_t)127
#define DEFAULT_MODE       (uint8_t)0
#define DEFAULT_SPEED      (uint8_t)128
#define DEFAULT_INTENSITY  (uint8_t)128
#define DEFAULT_COLOR      (uint32_t)0xFFAA00
#define DEFAULT_C1         (uint8_t)128
#define DEFAULT_C2         (uint8_t)128
#define DEFAULT_C3         (uint8_t)128

#ifndef MIN
#define MIN(a,b) ((a)<(b)?(a):(b))
#endif
#ifndef MAX
#define MAX(a,b) ((a)>(b)?(a):(b))
#endif

//color mangling macros
#ifndef RGBW32
#define RGBW32(r,g,b,w) (uint32_t((byte(w) << 24) | (byte(r) << 16) | (byte(g) << 8) | (byte(b))))
#endif

/* Not used in all effects yet */
#define WLED_FPS         42
#define FRAMETIME_FIXED  (1000/WLED_FPS)
//#define FRAMETIME        _frametime
#define FRAMETIME        strip.getFrameTime()

/* each segment uses 52 bytes of SRAM memory, so if you're application fails because of
  insufficient memory, decreasing MAX_NUM_SEGMENTS may help */
#ifdef ESP8266
  #define MAX_NUM_SEGMENTS    16
  /* How much data bytes all segments combined may allocate */
  #define MAX_SEGMENT_DATA  5120
#else
  #ifndef MAX_NUM_SEGMENTS
    #define MAX_NUM_SEGMENTS  32
  #endif
  #define MAX_SEGMENT_DATA  32767
#endif

/* How much data bytes each segment should max allocate to leave enough space for other segments,
  assuming each segment uses the same amount of data. 256 for ESP8266, 640 for ESP32. */
#define FAIR_DATA_PER_SEG (MAX_SEGMENT_DATA / strip.getMaxSegments())

#define MIN_SHOW_DELAY   (_frametime < 16 ? 8 : 15)

#define NUM_COLORS       3 /* number of colors per segment */
#define SEGMENT          strip._segments[strip.getCurrSegmentId()]
#define SEGENV           strip._segments[strip.getCurrSegmentId()]
//#define SEGCOLOR(x)      strip._segments[strip.getCurrSegmentId()].currentColor(x, strip._segments[strip.getCurrSegmentId()].colors[x])
//#define SEGLEN           strip._segments[strip.getCurrSegmentId()].virtualLength()
#define SEGCOLOR(x)      strip.segColor(x) /* saves us a few kbytes of code */
#define SEGPALETTE       strip._currentPalette
#define SEGLEN           strip._virtualSegmentLength /* saves us a few kbytes of code */
#define SPEED_FORMULA_L  (5U + (50U*(255U - SEGMENT.speed))/SEGLEN)

// some common colors
#define RED        (uint32_t)0xFF0000
#define GREEN      (uint32_t)0x00FF00
#define BLUE       (uint32_t)0x0000FF
#define WHITE      (uint32_t)0xFFFFFF
#define BLACK      (uint32_t)0x000000
#define YELLOW     (uint32_t)0xFFFF00
#define CYAN       (uint32_t)0x00FFFF
#define MAGENTA    (uint32_t)0xFF00FF
#define PURPLE     (uint32_t)0x400080
#define ORANGE     (uint32_t)0xFF3000
#define PINK       (uint32_t)0xFF1493
#define ULTRAWHITE (uint32_t)0xFFFFFFFF
#define DARKSLATEGRAY (uint32_t)0x2F4F4F
#define DARKSLATEGREY (uint32_t)0x2F4F4F

// options
// bit    7: segment is in transition mode
// bits 4-6: TBD
// bit    3: mirror effect within segment
// bit    2: segment is on
// bit    1: reverse segment
// bit    0: segment is selected
#define NO_OPTIONS   (uint16_t)0x0000
#define TRANSPOSED   (uint16_t)0x0400 // rotated 90deg & reversed
#define REVERSE_Y_2D (uint16_t)0x0200
#define MIRROR_Y_2D  (uint16_t)0x0100
#define TRANSITIONAL (uint16_t)0x0080
#define MIRROR       (uint16_t)0x0008
#define SEGMENT_ON   (uint16_t)0x0004
#define REVERSE      (uint16_t)0x0002
#define SELECTED     (uint16_t)0x0001

#define FX_MODE_STATIC                   0
#define FX_MODE_BLINK                    1
#define FX_MODE_BREATH                   2
#define FX_MODE_COLOR_WIPE               3
#define FX_MODE_COLOR_WIPE_RANDOM        4
#define FX_MODE_RANDOM_COLOR             5
#define FX_MODE_COLOR_SWEEP              6
#define FX_MODE_DYNAMIC                  7
#define FX_MODE_RAINBOW                  8
#define FX_MODE_RAINBOW_CYCLE            9
#define FX_MODE_SCAN                    10
#define FX_MODE_DUAL_SCAN               11
#define FX_MODE_FADE                    12
#define FX_MODE_THEATER_CHASE           13
#define FX_MODE_THEATER_CHASE_RAINBOW   14
#define FX_MODE_RUNNING_LIGHTS          15
#define FX_MODE_SAW                     16
#define FX_MODE_TWINKLE                 17
#define FX_MODE_DISSOLVE                18
#define FX_MODE_DISSOLVE_RANDOM         19
#define FX_MODE_SPARKLE                 20
#define FX_MODE_FLASH_SPARKLE           21
#define FX_MODE_HYPER_SPARKLE           22
#define FX_MODE_STROBE                  23
#define FX_MODE_STROBE_RAINBOW          24
#define FX_MODE_MULTI_STROBE            25
#define FX_MODE_BLINK_RAINBOW           26
#define FX_MODE_ANDROID                 27
#define FX_MODE_CHASE_COLOR             28
#define FX_MODE_CHASE_RANDOM            29
#define FX_MODE_CHASE_RAINBOW           30
#define FX_MODE_CHASE_FLASH             31
#define FX_MODE_CHASE_FLASH_RANDOM      32
#define FX_MODE_CHASE_RAINBOW_WHITE     33
#define FX_MODE_COLORFUL                34
#define FX_MODE_TRAFFIC_LIGHT           35
#define FX_MODE_COLOR_SWEEP_RANDOM      36
#define FX_MODE_RUNNING_COLOR           37
#define FX_MODE_AURORA                  38
#define FX_MODE_RUNNING_RANDOM          39
#define FX_MODE_LARSON_SCANNER          40
#define FX_MODE_COMET                   41
#define FX_MODE_FIREWORKS               42
#define FX_MODE_RAIN                    43
#define FX_MODE_TETRIX                  44  //was Merry Christmas prior to 0.12.0 (use "Chase 2" with Red/Green)
#define FX_MODE_FIRE_FLICKER            45
#define FX_MODE_GRADIENT                46
#define FX_MODE_LOADING                 47
//#define FX_MODE_POLICE                  48  // candidate for removal (after below three)
#define FX_MODE_WAVESINS                48  // was Police prior to 0.14 (use Two Dots with Red/Blue)
#define FX_MODE_FAIRY                   49  //was Police All prior to 0.13.0-b6 (use "Two Dots" with Red/Blue and full intensity)
#define FX_MODE_TWO_DOTS                50
#define FX_MODE_FAIRYTWINKLE            51  //was Two Areas prior to 0.13.0-b6 (use "Two Dots" with full intensity)
#define FX_MODE_RUNNING_DUAL            52
//#define FX_MODE_HALLOWEEN               53  // candidate for removal
#define FX_MODE_PERLINMOVE              53 // was Halloween prior to 0.14 (use Cahse 2 with Purple/Orange)
#define FX_MODE_TRICOLOR_CHASE          54
#define FX_MODE_TRICOLOR_WIPE           55
#define FX_MODE_TRICOLOR_FADE           56
#define FX_MODE_LIGHTNING               57
#define FX_MODE_ICU                     58
#define FX_MODE_MULTI_COMET             59
#define FX_MODE_DUAL_LARSON_SCANNER     60
#define FX_MODE_RANDOM_CHASE            61
#define FX_MODE_OSCILLATE               62
#define FX_MODE_PRIDE_2015              63
#define FX_MODE_JUGGLE                  64
#define FX_MODE_PALETTE                 65
#define FX_MODE_FIRE_2012               66
#define FX_MODE_COLORWAVES              67
#define FX_MODE_BPM                     68
#define FX_MODE_FILLNOISE8              69
#define FX_MODE_NOISE16_1               70
#define FX_MODE_NOISE16_2               71
#define FX_MODE_NOISE16_3               72
#define FX_MODE_NOISE16_4               73
#define FX_MODE_COLORTWINKLE            74
#define FX_MODE_LAKE                    75
#define FX_MODE_METEOR                  76
#define FX_MODE_METEOR_SMOOTH           77
#define FX_MODE_RAILWAY                 78
#define FX_MODE_RIPPLE                  79
#define FX_MODE_TWINKLEFOX              80
#define FX_MODE_TWINKLECAT              81
#define FX_MODE_HALLOWEEN_EYES          82
#define FX_MODE_STATIC_PATTERN          83
#define FX_MODE_TRI_STATIC_PATTERN      84
#define FX_MODE_SPOTS                   85
#define FX_MODE_SPOTS_FADE              86
#define FX_MODE_GLITTER                 87
#define FX_MODE_CANDLE                  88
#define FX_MODE_STARBURST               89
#define FX_MODE_EXPLODING_FIREWORKS     90
#define FX_MODE_BOUNCINGBALLS           91
#define FX_MODE_SINELON                 92
#define FX_MODE_SINELON_DUAL            93
#define FX_MODE_SINELON_RAINBOW         94
#define FX_MODE_POPCORN                 95
#define FX_MODE_DRIP                    96
#define FX_MODE_PLASMA                  97
#define FX_MODE_PERCENT                 98
#define FX_MODE_RIPPLE_RAINBOW          99
#define FX_MODE_HEARTBEAT              100
#define FX_MODE_PACIFICA               101
#define FX_MODE_CANDLE_MULTI           102
#define FX_MODE_SOLID_GLITTER          103
#define FX_MODE_SUNRISE                104
#define FX_MODE_PHASED                 105
#define FX_MODE_TWINKLEUP              106
#define FX_MODE_NOISEPAL               107
#define FX_MODE_SINEWAVE               108
#define FX_MODE_PHASEDNOISE            109
#define FX_MODE_FLOW                   110
#define FX_MODE_CHUNCHUN               111
#define FX_MODE_DANCING_SHADOWS        112
#define FX_MODE_WASHING_MACHINE        113
//#define FX_MODE_CANDY_CANE             114  // candidate for removal
#define FX_MODE_FLOWSTRIPE             114  // was Cany Cane prior to 0.14 (use Cahse 2 with Red/White)
#define FX_MODE_BLENDS                 115
#define FX_MODE_TV_SIMULATOR           116
#define FX_MODE_DYNAMIC_SMOOTH         117
#ifndef WLED_DISABLE_2D
  // new 2D effects
  #define FX_MODE_2DSPACESHIPS           118
  #define FX_MODE_2DCRAZYBEES            119
  #define FX_MODE_2DGHOSTRIDER           120
  #define FX_MODE_2DBLOBS                121
  #define FX_MODE_2DSCROLLTEXT           122
  #define FX_MODE_2DDRIFTROSE            123
  // WLED-SR effects (non SR compatible IDs)
  #define FX_MODE_2DBLACKHOLE            124 // non audio
  #define FX_MODE_2DDNASPIRAL            125 // non audio
  #define FX_MODE_2DHIPHOTIC             126 // non audio
  #define FX_MODE_2DPLASMABALL           127 // non audio
  #define FX_MODE_2DSINDOTS              128 // non audio
  #define FX_MODE_2DFRIZZLES             129 // non audio
  #define FX_MODE_2DLISSAJOUS            130 // non audio
  #define FX_MODE_2DPOLARLIGHTS          131 // non audio
  #define FX_MODE_2DTARTAN               132 // non audio
  #define FX_MODE_2DGAMEOFLIFE           133 // non audio
  #define FX_MODE_2DJULIA                134 // non audio
  #define FX_MODE_2DCOLOREDBURSTS        135 // non audio
  #define FX_MODE_2DSUNRADIATION         136 // non audio
  #define FX_MODE_2DNOISE                137 // non audio
  #define FX_MODE_2DFIRENOISE            138 // non audio
  #define FX_MODE_2DSQUAREDSWIRL         139 // non audio
  #define FX_MODE_2DDNA                  140 // non audio
  #define FX_MODE_2DMATRIX               141 // non audio
  #define FX_MODE_2DMETABALLS            142 // non audio
  #define FX_MODE_2DPULSER               143 // non audio
  #define FX_MODE_2DDRIFT                144 // non audio
#endif
#ifndef WLED_DISABLE_AUDIO
  #ifndef WLED_DISABLE_2D
    #define FX_MODE_2DWAVERLY              145 // audio enhanced
    #define FX_MODE_2DSWIRL                146 // audio enhanced
    #define FX_MODE_2DAKEMI                147 // audio enhanced
  #endif
  #define FX_MODE_PIXELWAVE              160 // audio enhanced
  #define FX_MODE_JUGGLES                161 // audio enhanced
  #define FX_MODE_MATRIPIX               162 // audio enhanced
  #define FX_MODE_GRAVIMETER             163 // audio enhanced
  #define FX_MODE_PLASMOID               164 // audio enhanced
  #define FX_MODE_PUDDLES                165 // audio enhanced
  #define FX_MODE_MIDNOISE               166 // audio enhanced
  #define FX_MODE_NOISEMETER             167 // audio enhanced
  #define FX_MODE_NOISEFIRE              168 // audio enhanced
  #define FX_MODE_PUDDLEPEAK             169 // audio enhanced
  #define FX_MODE_RIPPLEPEAK             170 // audio enhanced
  #define FX_MODE_GRAVCENTER             171 // audio enhanced
  #define FX_MODE_GRAVCENTRIC            172 // audio enhanced
#endif

#ifndef USERMOD_AUDIOREACTIVE

  #ifndef WLED_DISABLE_AUDIO
  #define MODE_COUNT                   173
  #else
    #ifndef WLED_DISABLE_2D
  #define MODE_COUNT                   145
    #else
  #define MODE_COUNT                   118
    #endif
  #endif

#else

  #ifdef WLED_DISABLE_2D
  #error Audioreactive usermod requires 2D support.
  #endif
  #ifdef WLED_DISABLE_AUDIO
  #error Audioreactive usermod requires audio support.
  #endif
  #define FX_MODE_PIXELS                 173
//  #define FX_MODE_PIXELWAVE              129 // audio enhanced
//  #define FX_MODE_JUGGLES                130 // audio enhanced
//  #define FX_MODE_MATRIPIX               131 // audio enhanced
//  #define FX_MODE_GRAVIMETER             132 // audio enhanced
//  #define FX_MODE_PLASMOID               133 // audio enhanced
//  #define FX_MODE_PUDDLES                134 // audio enhanced
//  #define FX_MODE_MIDNOISE               135 // audio enhanced
//  #define FX_MODE_NOISEMETER             136 // audio enhanced
  #define FX_MODE_FREQWAVE               174
  #define FX_MODE_FREQMATRIX             175
  #define FX_MODE_2DGEQ                  148
  #define FX_MODE_WATERFALL              176
  #define FX_MODE_FREQPIXELS             177
  #define FX_MODE_BINMAP                 178
//  #define FX_MODE_NOISEFIRE              143 // audio enhanced
//  #define FX_MODE_PUDDLEPEAK             144 // audio enhanced
  #define FX_MODE_NOISEMOVE              179
//  #define FX_MODE_2DNOISE                146 // non audio
  //#define FX_MODE_PERLINMOVE             147 // moved to 53
//  #define FX_MODE_RIPPLEPEAK             148 // audio enhanced
//  #define FX_MODE_2DFIRENOISE            149 // non audio
//  #define FX_MODE_2DSQUAREDSWIRL         150 // non audio
  //#define FX_MODE_2DFIRE2012             151 // implemented in native Fire2012
//  #define FX_MODE_2DDNA                  152 // non audio
//  #define FX_MODE_2DMATRIX               153 // non audio
//  #define FX_MODE_2DMETABALLS            154 // non audio
  #define FX_MODE_FREQMAP                180
//  #define FX_MODE_GRAVCENTER             156 // audio enhanced
//  #define FX_MODE_GRAVCENTRIC            157 // audio enhanced
  #define FX_MODE_GRAVFREQ               181
  #define FX_MODE_DJLIGHT                182
  #define FX_MODE_2DFUNKYPLANK           149
  //#define FX_MODE_2DCENTERBARS           161 // obsolete by X & Y mirroring
//  #define FX_MODE_2DPULSER               162 // non audio
  #define FX_MODE_BLURZ                  183
//  #define FX_MODE_2DDRIFT                164 // non audio
//  #define FX_MODE_2DWAVERLY              165 // audio enhanced
//  #define FX_MODE_2DSUNRADIATION         166 // non audio
//  #define FX_MODE_2DCOLOREDBURSTS        167 // non audio
//  #define FX_MODE_2DJULIA                168 // non audio
  #define FX_MODE_2DPOOLNOISE            150 // reserved in JSON_mode_names
  #define FX_MODE_2DTWISTER              151 // reserved in JSON_mode_names
  #define FX_MODE_2DCAELEMENTATY         152 // reserved in JSON_mode_names
//  #define FX_MODE_2DGAMEOFLIFE           172 // non audio
//  #define FX_MODE_2DTARTAN               173 // non audio
//  #define FX_MODE_2DPOLARLIGHTS          174 // non audio
//  #define FX_MODE_2DSWIRL                175 // audio enhanced
//  #define FX_MODE_2DLISSAJOUS            176 // non audio
//  #define FX_MODE_2DFRIZZLES             177 // non audio
//  #define FX_MODE_2DPLASMABALL           178 // non audio
  //#define FX_MODE_FLOWSTRIPE             179 // moved to 114
//  #define FX_MODE_2DHIPHOTIC             180 // non audio
//  #define FX_MODE_2DSINDOTS              181 // non audio
//  #define FX_MODE_2DDNASPIRAL            182 // non audio
//  #define FX_MODE_2DBLACKHOLE            183 // non audio
  //#define FX_MODE_WAVESINS               184 // moved to 48
  #define FX_MODE_ROCKTAVES              184
//  #define FX_MODE_2DAKEMI                186 // audio enhanced
  //#define FX_MODE_CUSTOMEFFECT           187 //WLEDSR Custom Effects

  #define MODE_COUNT                     185
#endif

typedef enum mapping1D2D {
  M12_Pixels = 0,
  M12_VerticalBar = 1,
  M12_Circle = 2,
  M12_Block = 3
} mapping1D2D_t;

// segment, 68 (92 in memory) bytes
typedef struct Segment {
  public:
    uint16_t start; // start index / start X coordinate 2D (left)
    uint16_t stop;  // stop index / stop X coordinate 2D (right); segment is invalid if stop == 0
    uint16_t offset;
    uint8_t  speed;
    uint8_t  intensity;
    uint8_t  palette;
    uint8_t  mode;
    union {
      uint16_t options; //bit pattern: msb first: [transposed mirrorY reverseY] transitional (tbd) paused needspixelstate mirrored on reverse selected
      struct {
        bool    selected    : 1; //  0 : selected
        bool    reverse     : 1; //  1 : reversed
        bool    on          : 1; //  2 : is On
        bool    mirror      : 1; //  3 : mirrored
        bool    pxs         : 1; //  4 : indicates that the effect does not use FRAMETIME or needs getPixelColor (?)
        bool    freeze      : 1; //  5 : paused/frozen
        bool    reset       : 1; //  6 : indicates that Segment runtime requires reset
        bool    transitional: 1; //  7 : transitional (there is transition occuring)
        bool    reverse_y   : 1; //  8 : reversed Y (2D)
        bool    mirror_y    : 1; //  9 : mirrored Y (2D)
        bool    transpose   : 1; // 10 : transposed (2D, swapped X & Y)
        uint8_t map1D2D     : 2; // 11-12 : mapping for 1D effect on 2D (0-strip, 1-expand vertically, 2-circular, 3-rectangular)
        uint8_t soundSim    : 3; // 13-15 : 0-7 sound simulation types
      };
    };
    uint8_t  grouping, spacing;
    uint8_t  opacity;
    uint32_t colors[NUM_COLORS];
    uint8_t  cct; //0==1900K, 255==10091K
    uint8_t  custom1, custom2, custom3; // custom FX parameters
    uint16_t startY;  // start Y coodrinate 2D (top)
    uint16_t stopY;   // stop Y coordinate 2D (bottom)
    char *name;

    // runtime data
    unsigned long next_time;  // millis() of next update
    uint32_t step;  // custom "step" var
    uint32_t call;  // call counter
    uint16_t aux0;  // custom var
    uint16_t aux1;  // custom var
    byte* data;
    CRGB* leds;

  private:
    union {
      uint8_t  _capabilities;
      struct {
        bool    _isRGB    : 1;
        bool    _hasW     : 1;
        bool    _isCCT    : 1;
        bool    _manualW  : 1;
        uint8_t _reserved : 4;
      };
    };
    uint16_t _dataLen;
    static uint16_t _usedSegmentData;

    // transition data, valid only if getOption(SEG_OPTION_TRANSITIONAL)==true, holds values during transition
    struct Transition {
      uint32_t      _colorT[NUM_COLORS];
      uint8_t       _briT;  // temporary brightness
      uint8_t       _cctT;  // temporary CCT
      CRGBPalette16 _palT;  // temporary palette
      uint8_t       _modeP; // previous mode/effect
      uint32_t      _start;
      uint16_t      _dur;
      Transition(uint16_t dur=750) : _briT(255), _cctT(127), _palT(CRGBPalette16(CRGB::Black)), _modeP(FX_MODE_STATIC), _start(millis()), _dur(dur) {}
      Transition(uint16_t d, uint8_t b, uint8_t c, const uint32_t *o) : _briT(b), _cctT(c), _palT(CRGBPalette16(CRGB::Black)), _modeP(FX_MODE_STATIC), _start(millis()), _dur(d) {
        for (size_t i=0; i<NUM_COLORS; i++) _colorT[i] = o[i];
      }
    } *_t; // this struct will bootloop ESP

  public:

    Segment(uint16_t sStart=0, uint16_t sStop=30) :
      start(sStart),
      stop(sStop),
      offset(0),
      speed(DEFAULT_SPEED),
      intensity(DEFAULT_INTENSITY),
      palette(0),
      mode(DEFAULT_MODE),
      options(SELECTED | SEGMENT_ON),
      grouping(1),
      spacing(0),
      opacity(255),
      colors{DEFAULT_COLOR,BLACK,BLACK},
      cct(127),
      custom1(DEFAULT_C1),
      custom2(DEFAULT_C2),
      custom3(DEFAULT_C3),
      startY(0),
      stopY(1),
      name(nullptr),
      next_time(0),
      step(0),
      call(0),
      aux0(0),
      aux1(0),
      data(nullptr),
      leds(nullptr),
      _capabilities(0),
      _dataLen(0),
      _t(nullptr)
    {
      refreshLightCapabilities();
    }

    Segment(uint16_t sStartX, uint16_t sStopX, uint16_t sStartY, uint16_t sStopY) : Segment(sStartX, sStopX) {
      startY = sStartY;
      stopY  = sStopY;
    }

    Segment(const Segment &orig); // copy constructor
    Segment(Segment &&orig) noexcept; // move constructor

    ~Segment() {
      #ifdef WLED_DEBUG
      Serial.print(F("Destroying segment:"));
      if (name) Serial.printf(" %s (%p)", name, name);
      if (data) Serial.printf(" %d (%p)", (int)_dataLen, data);
      if (leds) Serial.printf(" [%u]", length()*sizeof(CRGB));
      Serial.println();
      #endif
      if (leds) free(leds);
      if (name) delete[] name;
      if (_t) delete _t;
      deallocateData();
    }

    Segment& operator= (const Segment &orig); // copy assignment
    Segment& operator= (Segment &&orig) noexcept; // move assignment

#ifdef WLED_DEBUG
    size_t getSize() { return sizeof(Segment) + (data?_dataLen:0) + (name?strlen(name):0) + (_t?sizeof(Transition):0) + (leds?sizeof(CRGB)*length():0); }
#endif

    inline bool     getOption(uint8_t n)       { return ((options >> n) & 0x01); }
    inline bool     isSelected(void)           { return getOption(0); }
    inline bool     isActive(void)             { return stop > start; }
    inline bool     is2D(void)                 { return !(startY == 0 && stopY == 1); }
    inline uint16_t width(void)                { return stop - start; }       // segment width in physical pixels (length if 1D)
    inline uint16_t height(void)               { return stopY - startY; }     // segment height (if 2D) in physical pixels
    inline uint16_t length(void)               { return width() * height(); } // segment length (count) in physical pixels
    inline uint16_t groupLength(void)          { return grouping + spacing; }
    inline uint8_t  getLightCapabilities(void) { return _capabilities; }

    static uint16_t getUsedSegmentData(void)    { return _usedSegmentData; }
    static void     addUsedSegmentData(int len) { _usedSegmentData += len; }

    bool    setColor(uint8_t slot, uint32_t c); //returns true if changed
    void    setCCT(uint16_t k);
    void    setOpacity(uint8_t o);
    void    setOption(uint8_t n, bool val);
    uint8_t differs(Segment& b);
    void    refreshLightCapabilities(void);

    // runtime data functions
    inline uint16_t dataSize(void) { return _dataLen; }
    bool allocateData(size_t len);
    void deallocateData(void);
    void resetIfRequired(void);
    /** 
      * Flags that before the next effect is calculated,
      * the internal segment state should be reset. 
      * Call resetIfRequired before calling the next effect function.
      * Safe to call from interrupts and network requests.
      */
    inline void markForReset(void) { reset = true; }  // setOption(SEG_OPTION_RESET, true)
    inline void setUpLeds() { if (!leds) leds = (CRGB*)malloc(sizeof(CRGB)*length()); }

    // transition functions
    void     startTransition(uint16_t dur); // transition has to start before actual segment values change
    void     handleTransition(void);
    uint16_t progress(void); //transition progression between 0-65535
    uint8_t  currentBri(uint8_t briNew, bool useCct = false);
    uint8_t  currentMode(uint8_t modeNew);
    uint32_t currentColor(uint8_t slot, uint32_t colorNew);
    CRGBPalette16 &loadPalette(CRGBPalette16 &tgt, uint8_t pal);
    CRGBPalette16 &currentPalette(CRGBPalette16 &tgt, uint8_t paletteID);

    // 1D strip
    uint16_t virtualLength(void);
    void setPixelColor(int n, uint32_t c); // set relative pixel within segment with color
    void setPixelColor(int n, byte r, byte g, byte b, byte w = 0) { setPixelColor(n, RGBW32(r,g,b,w)); } // automatically inline
    void setPixelColor(int n, CRGB c)                             { setPixelColor(n, RGBW32(c.r,c.g,c.b,0)); } // automatically inline
    void setPixelColor(float i, uint32_t c, bool aa = true);
    void setPixelColor(float i, uint8_t r, uint8_t g, uint8_t b, uint8_t w = 0, bool aa = true) { setPixelColor(i, RGBW32(r,g,b,w), aa); }
    void setPixelColor(float i, CRGB c, bool aa = true)                                         { setPixelColor(i, RGBW32(c.r,c.g,c.b,0), aa); }
    uint32_t getPixelColor(uint16_t i);
    // 1D support functions (some implement 2D as well)
    void blur(uint8_t);
    void fill(uint32_t c);
    void fade_out(uint8_t r);
    void fadeToBlackBy(uint8_t fadeBy);
    void blendPixelColor(int n, uint32_t color, uint8_t blend);
    void blendPixelColor(int n, CRGB c, uint8_t blend)            { blendPixelColor(n, RGBW32(c.r,c.g,c.b,0), blend); }
    void addPixelColor(int n, uint32_t color);
    void addPixelColor(int n, byte r, byte g, byte b, byte w = 0) { addPixelColor(n, RGBW32(r,g,b,w)); } // automatically inline
    void addPixelColor(int n, CRGB c)                             { addPixelColor(n, RGBW32(c.r,c.g,c.b,0)); } // automatically inline
    void fadePixelColor(uint16_t n, uint8_t fade);
    uint8_t get_random_wheel_index(uint8_t pos);
    uint32_t color_from_palette(uint16_t, bool mapping, bool wrap, uint8_t mcol, uint8_t pbri = 255);
    uint32_t color_wheel(uint8_t pos);

    // 2D matrix
    uint16_t virtualWidth(void);
    uint16_t virtualHeight(void);
  #ifndef WLED_DISABLE_2D
    uint16_t XY(uint16_t x, uint16_t y); // support function to get relative index within segment (for leds[])
    void setPixelColorXY(int x, int y, uint32_t c); // set relative pixel within segment with color
    void setPixelColorXY(int x, int y, byte r, byte g, byte b, byte w = 0) { setPixelColorXY(x, y, RGBW32(r,g,b,w)); } // automatically inline
    void setPixelColorXY(int x, int y, CRGB c)                             { setPixelColorXY(x, y, RGBW32(c.r,c.g,c.b,0)); } // automatically inline
    void setPixelColorXY(float x, float y, uint32_t c, bool aa = true);
    void setPixelColorXY(float x, float y, byte r, byte g, byte b, byte w = 0, bool aa = true) { setPixelColorXY(x, y, RGBW32(r,g,b,w), aa); }
    void setPixelColorXY(float x, float y, CRGB c, bool aa = true)                             { setPixelColorXY(x, y, RGBW32(c.r,c.g,c.b,0), aa); }
    uint32_t getPixelColorXY(uint16_t x, uint16_t y);
    // 2D support functions
    void blendPixelColorXY(uint16_t x, uint16_t y, uint32_t color, uint8_t blend);
<<<<<<< HEAD
    void blendPixelColorXY(uint16_t x, uint16_t y, CRGB c, uint8_t blend)  { blendPixelColorXY(x, y, RGBW32(c.r,c.g,c.b,0), blend); }
    void addPixelColorXY(int x, int y, uint32_t color);
    void addPixelColorXY(int x, int y, byte r, byte g, byte b, byte w = 0) { addPixelColorXY(x, y, RGBW32(r,g,b,w)); } // automatically inline
    void addPixelColorXY(int x, int y, CRGB c)                             { addPixelColorXY(x, y, RGBW32(c.r,c.g,c.b,0)); }
    void fadePixelColorXY(uint16_t x, uint16_t y, uint8_t fade);
    void box_blur(uint16_t i, bool vertical, fract8 blur_amount); // 1D box blur (with weight)
    void blurRow(uint16_t row, fract8 blur_amount, CRGB* leds=nullptr);
    void blurCol(uint16_t col, fract8 blur_amount, CRGB* leds=nullptr);
    void moveX(int8_t delta);
    void moveY(int8_t delta);
    void move(uint8_t dir, uint8_t delta);
    void fill_circle(uint16_t cx, uint16_t cy, uint8_t radius, CRGB c);
    void drawLine(uint16_t x0, uint16_t y0, uint16_t x1, uint16_t y1, uint32_t c);
    void drawLine(uint16_t x0, uint16_t y0, uint16_t x1, uint16_t y1, CRGB c) { drawLine(x0, y0, x1, y1, RGBW32(c.r,c.g,c.b,0)); } // automatic inline
    void drawCharacter(unsigned char chr, int16_t x, int16_t y, uint8_t w, uint8_t h, uint32_t color);
    void drawCharacter(unsigned char chr, int16_t x, int16_t y, uint8_t w, uint8_t h, CRGB c) { drawCharacter(chr, x, y, w, h, RGBW32(c.r,c.g,c.b,0)); } // automatic inline
    void wu_pixel(uint32_t x, uint32_t y, CRGB c);
    // obsolete
    void blur1d(CRGB* leds, fract8 blur_amount);
    void blur2d(CRGB* leds, fract8 blur_amount);
    void fill_solid(CRGB* leds, CRGB c);
    void fadeToBlackBy(CRGB* leds, uint8_t fadeBy);
    void nscale8(CRGB* leds, uint8_t scale);
    void setPixels(CRGB* leds);
  #else
    uint16_t XY(uint16_t x, uint16_t y)                                    { return x; }
    void setPixelColorXY(int x, int y, uint32_t c)                         { setPixelColor(x, c); }
    void setPixelColorXY(int x, int y, byte r, byte g, byte b, byte w = 0) { setPixelColor(x, RGBW32(r,g,b,w)); }
    void setPixelColorXY(int x, int y, CRGB c)                             { setPixelColor(x, RGBW32(c.r,c.g,c.b,0)); }
    void setPixelColorXY(float x, float y, uint32_t c, bool aa = true)     { setPixelColor(x, c, aa); }
    void setPixelColorXY(float x, float y, byte r, byte g, byte b, byte w = 0, bool aa = true) { setPixelColor(x, RGBW32(r,g,b,w), aa); }
    void setPixelColorXY(float x, float y, CRGB c, bool aa = true)         { setPixelColor(x, RGBW32(c.r,c.g,c.b,0), aa); }
    uint32_t getPixelColorXY(uint16_t x, uint16_t y)                       { return getPixelColor(x); }
    void blendPixelColorXY(uint16_t x, uint16_t y, uint32_t c, uint8_t blend) { blendPixelColor(x, c, blend); }
    void blendPixelColorXY(uint16_t x, uint16_t y, CRGB c, uint8_t blend)  { blendPixelColor(x, RGBW32(c.r,c.g,c.b,0), blend); }
    void addPixelColorXY(int x, int y, uint32_t color)                     { addPixelColor(x, color); }
    void addPixelColorXY(int x, int y, byte r, byte g, byte b, byte w = 0) { addPixelColor(x, RGBW32(r,g,b,w)); }
    void addPixelColorXY(int x, int y, CRGB c)                             { addPixelColor(x, RGBW32(c.r,c.g,c.b,0)); }
    void fadePixelColorXY(uint16_t x, uint16_t y, uint8_t fade)            { fadePixelColor(x, fade); }
    void box_blur(uint16_t i, bool vertical, fract8 blur_amount) {}
    void blurRow(uint16_t row, fract8 blur_amount, CRGB* leds=nullptr) {}
    void blurCol(uint16_t col, fract8 blur_amount, CRGB* leds=nullptr) {}
    void moveX(int8_t delta) {}
    void moveY(int8_t delta) {}
    void move(uint8_t dir, uint8_t delta) {}
    void fill_circle(uint16_t cx, uint16_t cy, uint8_t radius, CRGB c) {}
    void drawLine(uint16_t x0, uint16_t y0, uint16_t x1, uint16_t y1, uint32_t c) {}
    void drawLine(uint16_t x0, uint16_t y0, uint16_t x1, uint16_t y1, CRGB c) {}
    void drawCharacter(unsigned char chr, int16_t x, int16_t y, uint8_t w, uint8_t h, uint32_t color) {}
    void drawCharacter(unsigned char chr, int16_t x, int16_t y, uint8_t w, uint8_t h, CRGB color) {}
    void wu_pixel(uint32_t x, uint32_t y, CRGB c) {}
  #endif
=======
    void addPixelColorXY(uint16_t x, uint16_t y, uint32_t color);
    void addPixelColorXY(uint16_t x, uint16_t y, byte r, byte g, byte b, byte w = 0) { addPixelColorXY(x, y, RGBW32(r,g,b,w)); } // automatically inline
    void addPixelColorXY(uint16_t x, uint16_t y, CRGB c)                             { addPixelColorXY(x, y, c.red, c.green, c.blue); } // automatically inline
    void blur1d(fract8 blur_amount);
    void blur1d(uint16_t i, bool vertical, fract8 blur_amount); // 1D box blur (with weight)
    void blur2d(fract8 blur_amount);
    void blurRow(uint16_t row, fract8 blur_amount);
    void blurCol(uint16_t col, fract8 blur_amount);
    void moveX(int8_t delta);
    void moveY(int8_t delta);
    void move(uint8_t dir, uint8_t delta);
    void fill_solid(CRGB c);
    void fill_circle(uint16_t cx, uint16_t cy, uint8_t radius, CRGB c);
    void fadeToBlackByOld(uint8_t fadeBy);
    void nscale8(uint8_t scale);
    // void drawLine(uint16_t x0, uint16_t y0, uint16_t x1, uint16_t y1, CRGB c, CRGB *leds = nullptr);
    void drawCharacter(unsigned char chr, int16_t x, int16_t y, uint8_t w, uint8_t h, CRGB color);
    void wu_pixel(uint32_t x, uint32_t y, CRGB c);
    // inline void drawLine(uint16_t x0, uint16_t y0, uint16_t x1, uint16_t y1, uint32_t c) { drawLine(x0, y0, x1, y1, CRGB(byte(c>>16), byte(c>>8), byte(c))); }
    inline void drawCharacter(unsigned char chr, int16_t x, int16_t y, uint8_t w, uint8_t h, uint32_t c) { drawCharacter(chr, x, y, w, h, CRGB(byte(c>>16), byte(c>>8), byte(c))); }
>>>>>>> a098aa0a
} segment;
//static int i = sizeof(Segment);

// main "strip" class
class WS2812FX {  // 96 bytes
  typedef uint16_t (*mode_ptr)(void); // pointer to mode function
  typedef void (*show_callback)(void); // pre show callback
  typedef struct ModeData {
    uint8_t     _id;   // mode (effect) id
    mode_ptr    _fcn;  // mode (effect) function
    const char *_data; // mode (effect) name and its UI control data
    ModeData(uint8_t id, uint16_t (*fcn)(void), const char *data) : _id(id), _fcn(fcn), _data(data) {}
  } mode_data_t;

  static WS2812FX* instance;
  
  public:

      // FastLED array, so we can refer to leds[i] instead of getPixel() and setPixel()
    uint32_t *leds = nullptr ; //See FX_fcn.cpp for init (wip). 

    WS2812FX() :
      gammaCorrectBri(false),
      gammaCorrectCol(true),
      paletteFade(0),
      paletteBlend(0),
      milliampsPerLed(55),
      cctBlending(0),
      ablMilliampsMax(ABL_MILLIAMPS_DEFAULT),
      currentMilliamps(0),
      now(millis()),
      timebase(0),
      isMatrix(false),
#ifndef WLED_DISABLE_2D
      hPanels(1),
      vPanels(1),
      panelH(8),
      panelW(8),
      matrixWidth(DEFAULT_LED_COUNT),
      matrixHeight(1),
      matrix{0,0,0,0},
      panel{{0,0,0,0}},
#endif
      // semi-private (just obscured) used in effect functions through macros
      _currentPalette(CRGBPalette16(CRGB::Black)),
      _colors_t{0,0,0},
      _virtualSegmentLength(0),
      // true private variables
      _length(DEFAULT_LED_COUNT),
      _brightness(DEFAULT_BRIGHTNESS),
      _transitionDur(750),
		  _targetFps(WLED_FPS),
		  _frametime(FRAMETIME_FIXED),
      _cumulativeFps(2),
      _isServicing(false),
      _isOffRefreshRequired(false),
      _hasWhiteChannel(false),
      _triggered(false),
      _modeCount(MODE_COUNT),
      _callback(nullptr),
      customMappingTable(nullptr),
      customMappingSize(0),
      _lastShow(0),
      _segment_index(0),
      _mainSegment(0)
    {
      WS2812FX::instance = this;
      _mode.reserve(_modeCount);     // allocate memory to prevent initial fragmentation
      _modeData.reserve(_modeCount); // allocate memory to prevent initial fragmentation
      if (_mode.capacity() <= 1 || _modeData.capacity() <= 1) _modeCount = 1;
      else setupEffectData();
    }

    ~WS2812FX() {
      if (customMappingTable) delete[] customMappingTable;
      _mode.clear();
      _modeData.clear();
      _segments.clear();
      customPalettes.clear();
    }

    static WS2812FX* getInstance(void) { return instance; }

    void
#ifdef WLED_DEBUG
      printSize(),
#endif
      finalizeInit(),
      service(void),
      setMode(uint8_t segid, uint8_t m),
      setColor(uint8_t slot, uint8_t r, uint8_t g, uint8_t b, uint8_t w = 0),
      setColor(uint8_t slot, uint32_t c),
      setCCT(uint16_t k),
      setBrightness(uint8_t b, bool direct = false),
      setRange(uint16_t i, uint16_t i2, uint32_t col),
      setTransitionMode(bool t),
      purgeSegments(bool force = false),
      setSegment(uint8_t n, uint16_t start, uint16_t stop, uint8_t grouping = 1, uint8_t spacing = 0, uint16_t offset = UINT16_MAX, uint16_t startY=0, uint16_t stopY=1),
      setMainSegmentId(uint8_t n),
      restartRuntime(),
      resetSegments(),
      makeAutoSegments(bool forceReset = false),
      fixInvalidSegments(),
      setPixelColor(int n, uint32_t c),
      show(void),
			setTargetFps(uint8_t fps),
      deserializeMap(uint8_t n=0);

    void fill(uint32_t c) { for (int i = 0; i < _length; i++) setPixelColor(i, c); } // fill whole strip with color (inline)
    void addEffect(uint8_t id, mode_ptr mode_fn, const char *mode_name); // add effect to the list; defined in FX.cpp
    void setupEffectData(void); // add default effects to the list; defined in FX.cpp

    // outsmart the compiler :) by correctly overloading
    inline void setPixelColor(int n, uint8_t r, uint8_t g, uint8_t b, uint8_t w = 0) { setPixelColor(n, RGBW32(r,g,b,w)); }
    inline void setPixelColor(int n, CRGB c) { setPixelColor(n, c.red, c.green, c.blue); }
    inline void trigger(void) { _triggered = true; } // Forces the next frame to be computed on all active segments.
    inline void setShowCallback(show_callback cb) { _callback = cb; }
    inline void setTransition(uint16_t t) { _transitionDur = t; }
    inline void appendSegment(const Segment &seg = Segment()) { _segments.push_back(seg); }

    bool
      gammaCorrectBri,
      gammaCorrectCol,
      checkSegmentAlignment(void),
      hasRGBWBus(void),
      hasCCTBus(void),
      // return true if the strip is being sent pixel updates
      isUpdating(void),
      useLedsArray = true;

    inline bool isServicing(void) { return _isServicing; }
    inline bool hasWhiteChannel(void) {return _hasWhiteChannel;}
    inline bool isOffRefreshRequired(void) {return _isOffRefreshRequired;}

    uint8_t
      paletteFade,
      paletteBlend,
      milliampsPerLed,
      cctBlending,
      getActiveSegmentsNum(void),
      getFirstSelectedSegId(void),
      getLastActiveSegmentId(void),
      setPixelSegment(uint8_t n);

    inline uint8_t getBrightness(void) { return _brightness; }
    inline uint8_t getMaxSegments(void) { return MAX_NUM_SEGMENTS; }  // returns maximum number of supported segments (fixed value)
    inline uint8_t getSegmentsNum(void) { return _segments.size(); }  // returns currently present segments
    inline uint8_t getCurrSegmentId(void) { return _segment_index; }
    inline uint8_t getMainSegmentId(void) { return _mainSegment; }
    inline uint8_t getPaletteCount() { return 13 + GRADIENT_PALETTE_COUNT; }
    inline uint8_t getTargetFps() { return _targetFps; }
    inline uint8_t getModeCount() { return _modeCount; }

    uint16_t
      ablMilliampsMax,
      currentMilliamps,
      getLengthPhysical(void),
      getFps();

    inline uint16_t getFrameTime(void) { return _frametime; }
    inline uint16_t getMinShowDelay(void) { return MIN_SHOW_DELAY; }
    inline uint16_t getLengthTotal(void) { return _length; }
    inline uint16_t getTransition(void) { return _transitionDur; }

    uint32_t
      now,
      timebase,
      currentColor(uint32_t colorNew, uint8_t tNr),
      getPixelColor(uint16_t);

    inline uint32_t getLastShow(void) { return _lastShow; }
    inline uint32_t segColor(uint8_t i) { return _colors_t[i]; }

    const char *
      getModeData(uint8_t id = 0) { return (id && id<_modeCount) ? _modeData[id] : PSTR("Solid"); }

    const char **
      getModeDataSrc(void) { return &(_modeData[0]); } // vectors use arrays for underlying data

    Segment&        getSegment(uint8_t id);
    inline Segment& getFirstSelectedSeg(void) { return _segments[getFirstSelectedSegId()]; }
    inline Segment& getMainSegment(void)      { return _segments[getMainSegmentId()]; }
    inline Segment* getSegments(void)         { return &(_segments[0]); }

  // 2D support (panels)
    bool
      isMatrix;

#ifndef WLED_DISABLE_2D
    #define WLED_MAX_PANELS 64
    uint8_t
      hPanels,
      vPanels;

    uint16_t
      panelH,
      panelW,
      matrixWidth,
      matrixHeight;

    typedef struct panel_bitfield_t {
      bool bottomStart : 1; // starts at bottom?
      bool rightStart  : 1; // starts on right?
      bool vertical    : 1; // is vertical?
      bool serpentine  : 1; // is serpentine?
    } Panel;
    Panel
      matrix,
      panel[WLED_MAX_PANELS];
#endif

    void
      setUpMatrix(),
      setPixelColorXY(int x, int y, uint32_t c);

    // outsmart the compiler :) by correctly overloading
<<<<<<< HEAD
    inline void setPixelColorXY(int x, int y, byte r, byte g, byte b, byte w = 0) { setPixelColorXY(x, y, RGBW32(r,g,b,w)); } // automatically inline
    inline void setPixelColorXY(int x, int y, CRGB c)                             { setPixelColorXY(x, y, RGBW32(c.r,c.g,c.b,0)); }
=======
    // inline void setPixelColorXY(int x, int y, byte r, byte g, byte b, byte w = 0) { setPixelColorXY(x, y, RGBW32(r,g,b,w)); } // automatically inline
    // inline void setPixelColorXY(int x, int y, CRGB c) { setPixelColorXY(x, y, c.red, c.green, c.blue); }
>>>>>>> a098aa0a

    uint32_t
      getPixelColorXY(uint16_t, uint16_t);

  // end 2D support

    void loadCustomPalettes(void); // loads custom palettes from JSON
    CRGBPalette16 _currentPalette; // palette used for current effect (includes transition)
    std::vector<CRGBPalette16> customPalettes; // TODO: move custom palettes out of WS2812FX class

    // using public variables to reduce code size increase due to inline function getSegment() (with bounds checking)
    // and color transitions
    uint32_t _colors_t[3]; // color used for effect (includes transition)
    uint16_t _virtualSegmentLength;

    std::vector<segment> _segments;
    friend class Segment;

  private:
    uint16_t _length;
    uint8_t  _brightness;
    uint16_t _transitionDur;

		uint8_t  _targetFps;
		uint16_t _frametime;
    uint16_t _cumulativeFps;

    // will require only 1 byte
    struct {
      bool _isServicing          : 1;
      bool _isOffRefreshRequired : 1; //periodic refresh is required for the strip to remain off.
      bool _hasWhiteChannel      : 1;
      bool _triggered            : 1;
    };

    uint8_t                  _modeCount;
    std::vector<mode_ptr>    _mode;     // SRAM footprint: 4 bytes per element
    std::vector<const char*> _modeData; // mode (effect) name and its slider control data array

    show_callback _callback;

    uint16_t* customMappingTable;
    uint16_t  customMappingSize;
    
    uint32_t _lastShow;
    
    uint8_t _segment_index;
    uint8_t _mainSegment;

    void
      estimateCurrentAndLimitBri(void);
};

extern const char JSON_mode_names[];
extern const char JSON_palette_names[];

#endif<|MERGE_RESOLUTION|>--- conflicted
+++ resolved
@@ -433,6 +433,7 @@
     uint16_t aux1;  // custom var
     byte* data;
     CRGB* leds;
+    static CRGB *_globalLeds;
 
   private:
     union {
@@ -515,7 +516,7 @@
       if (leds) Serial.printf(" [%u]", length()*sizeof(CRGB));
       Serial.println();
       #endif
-      if (leds) free(leds);
+      if (!Segment::_globalLeds && leds) free(leds);
       if (name) delete[] name;
       if (_t) delete _t;
       deallocateData();
@@ -560,7 +561,8 @@
       * Safe to call from interrupts and network requests.
       */
     inline void markForReset(void) { reset = true; }  // setOption(SEG_OPTION_RESET, true)
-    inline void setUpLeds() { if (!leds) leds = (CRGB*)malloc(sizeof(CRGB)*length()); }
+    //inline void setUpLeds() { if (!leds) leds = (CRGB*)malloc(sizeof(CRGB)*length()); }
+    void setUpLeds(void);
 
     // transition functions
     void     startTransition(uint16_t dur); // transition has to start before actual segment values change
@@ -610,15 +612,14 @@
     uint32_t getPixelColorXY(uint16_t x, uint16_t y);
     // 2D support functions
     void blendPixelColorXY(uint16_t x, uint16_t y, uint32_t color, uint8_t blend);
-<<<<<<< HEAD
     void blendPixelColorXY(uint16_t x, uint16_t y, CRGB c, uint8_t blend)  { blendPixelColorXY(x, y, RGBW32(c.r,c.g,c.b,0), blend); }
     void addPixelColorXY(int x, int y, uint32_t color);
     void addPixelColorXY(int x, int y, byte r, byte g, byte b, byte w = 0) { addPixelColorXY(x, y, RGBW32(r,g,b,w)); } // automatically inline
     void addPixelColorXY(int x, int y, CRGB c)                             { addPixelColorXY(x, y, RGBW32(c.r,c.g,c.b,0)); }
     void fadePixelColorXY(uint16_t x, uint16_t y, uint8_t fade);
     void box_blur(uint16_t i, bool vertical, fract8 blur_amount); // 1D box blur (with weight)
-    void blurRow(uint16_t row, fract8 blur_amount, CRGB* leds=nullptr);
-    void blurCol(uint16_t col, fract8 blur_amount, CRGB* leds=nullptr);
+    void blurRow(uint16_t row, fract8 blur_amount);
+    void blurCol(uint16_t col, fract8 blur_amount);
     void moveX(int8_t delta);
     void moveY(int8_t delta);
     void move(uint8_t dir, uint8_t delta);
@@ -628,13 +629,10 @@
     void drawCharacter(unsigned char chr, int16_t x, int16_t y, uint8_t w, uint8_t h, uint32_t color);
     void drawCharacter(unsigned char chr, int16_t x, int16_t y, uint8_t w, uint8_t h, CRGB c) { drawCharacter(chr, x, y, w, h, RGBW32(c.r,c.g,c.b,0)); } // automatic inline
     void wu_pixel(uint32_t x, uint32_t y, CRGB c);
-    // obsolete
-    void blur1d(CRGB* leds, fract8 blur_amount);
-    void blur2d(CRGB* leds, fract8 blur_amount);
-    void fill_solid(CRGB* leds, CRGB c);
-    void fadeToBlackBy(CRGB* leds, uint8_t fadeBy);
-    void nscale8(CRGB* leds, uint8_t scale);
-    void setPixels(CRGB* leds);
+    void blur1d(fract8 blur_amount); // blur all rows in 1 dimension
+    void blur2d(fract8 blur_amount) { blur(blur_amount); }
+    void fill_solid(CRGB c) { fill(RGBW32(c.r,c.g,c.b,0)); }
+    void nscale8(uint8_t scale);
   #else
     uint16_t XY(uint16_t x, uint16_t y)                                    { return x; }
     void setPixelColorXY(int x, int y, uint32_t c)                         { setPixelColor(x, c); }
@@ -651,8 +649,8 @@
     void addPixelColorXY(int x, int y, CRGB c)                             { addPixelColor(x, RGBW32(c.r,c.g,c.b,0)); }
     void fadePixelColorXY(uint16_t x, uint16_t y, uint8_t fade)            { fadePixelColor(x, fade); }
     void box_blur(uint16_t i, bool vertical, fract8 blur_amount) {}
-    void blurRow(uint16_t row, fract8 blur_amount, CRGB* leds=nullptr) {}
-    void blurCol(uint16_t col, fract8 blur_amount, CRGB* leds=nullptr) {}
+    void blurRow(uint16_t row, fract8 blur_amount) {}
+    void blurCol(uint16_t col, fract8 blur_amount) {}
     void moveX(int8_t delta) {}
     void moveY(int8_t delta) {}
     void move(uint8_t dir, uint8_t delta) {}
@@ -663,28 +661,6 @@
     void drawCharacter(unsigned char chr, int16_t x, int16_t y, uint8_t w, uint8_t h, CRGB color) {}
     void wu_pixel(uint32_t x, uint32_t y, CRGB c) {}
   #endif
-=======
-    void addPixelColorXY(uint16_t x, uint16_t y, uint32_t color);
-    void addPixelColorXY(uint16_t x, uint16_t y, byte r, byte g, byte b, byte w = 0) { addPixelColorXY(x, y, RGBW32(r,g,b,w)); } // automatically inline
-    void addPixelColorXY(uint16_t x, uint16_t y, CRGB c)                             { addPixelColorXY(x, y, c.red, c.green, c.blue); } // automatically inline
-    void blur1d(fract8 blur_amount);
-    void blur1d(uint16_t i, bool vertical, fract8 blur_amount); // 1D box blur (with weight)
-    void blur2d(fract8 blur_amount);
-    void blurRow(uint16_t row, fract8 blur_amount);
-    void blurCol(uint16_t col, fract8 blur_amount);
-    void moveX(int8_t delta);
-    void moveY(int8_t delta);
-    void move(uint8_t dir, uint8_t delta);
-    void fill_solid(CRGB c);
-    void fill_circle(uint16_t cx, uint16_t cy, uint8_t radius, CRGB c);
-    void fadeToBlackByOld(uint8_t fadeBy);
-    void nscale8(uint8_t scale);
-    // void drawLine(uint16_t x0, uint16_t y0, uint16_t x1, uint16_t y1, CRGB c, CRGB *leds = nullptr);
-    void drawCharacter(unsigned char chr, int16_t x, int16_t y, uint8_t w, uint8_t h, CRGB color);
-    void wu_pixel(uint32_t x, uint32_t y, CRGB c);
-    // inline void drawLine(uint16_t x0, uint16_t y0, uint16_t x1, uint16_t y1, uint32_t c) { drawLine(x0, y0, x1, y1, CRGB(byte(c>>16), byte(c>>8), byte(c))); }
-    inline void drawCharacter(unsigned char chr, int16_t x, int16_t y, uint8_t w, uint8_t h, uint32_t c) { drawCharacter(chr, x, y, w, h, CRGB(byte(c>>16), byte(c>>8), byte(c))); }
->>>>>>> a098aa0a
 } segment;
 //static int i = sizeof(Segment);
 
@@ -702,9 +678,6 @@
   static WS2812FX* instance;
   
   public:
-
-      // FastLED array, so we can refer to leds[i] instead of getPixel() and setPixel()
-    uint32_t *leds = nullptr ; //See FX_fcn.cpp for init (wip). 
 
     WS2812FX() :
       gammaCorrectBri(false),
@@ -813,7 +786,7 @@
       hasCCTBus(void),
       // return true if the strip is being sent pixel updates
       isUpdating(void),
-      useLedsArray = true;
+      useLedsArray = false;
 
     inline bool isServicing(void) { return _isServicing; }
     inline bool hasWhiteChannel(void) {return _hasWhiteChannel;}
@@ -901,13 +874,8 @@
       setPixelColorXY(int x, int y, uint32_t c);
 
     // outsmart the compiler :) by correctly overloading
-<<<<<<< HEAD
     inline void setPixelColorXY(int x, int y, byte r, byte g, byte b, byte w = 0) { setPixelColorXY(x, y, RGBW32(r,g,b,w)); } // automatically inline
     inline void setPixelColorXY(int x, int y, CRGB c)                             { setPixelColorXY(x, y, RGBW32(c.r,c.g,c.b,0)); }
-=======
-    // inline void setPixelColorXY(int x, int y, byte r, byte g, byte b, byte w = 0) { setPixelColorXY(x, y, RGBW32(r,g,b,w)); } // automatically inline
-    // inline void setPixelColorXY(int x, int y, CRGB c) { setPixelColorXY(x, y, c.red, c.green, c.blue); }
->>>>>>> a098aa0a
 
     uint32_t
       getPixelColorXY(uint16_t, uint16_t);

#pragma once

#ifndef USERMOD_DALLASTEMPERATURE
#error The "PWM fan" usermod requires "Dallas Temeprature" usermod to function properly.
#endif

#include "wled.h"

// PWM & tacho code curtesy of @KlausMu
// https://github.com/KlausMu/esp32-fan-controller/tree/main/src
// adapted for WLED usermod by @blazoncek

#ifndef TACHO_PIN
  #define TACHO_PIN -1
#endif

#ifndef PWM_PIN
  #define PWM_PIN -1
#endif

// tacho counter
static volatile unsigned long counter_rpm = 0;
// Interrupt counting every rotation of the fan
// https://desire.giesecke.tk/index.php/2018/01/30/change-global-variables-from-isr/
static void IRAM_ATTR rpm_fan() {
  counter_rpm++;
}


class PWMFanUsermod : public Usermod {

  private:

    bool initDone = false;
    bool enabled = true;
    unsigned long msLastTachoMeasurement = 0;
    uint16_t last_rpm = 0;
    #ifdef ARDUINO_ARCH_ESP32
    uint8_t pwmChannel = 255;
    #endif
    bool lockFan = false;

    #ifdef USERMOD_DALLASTEMPERATURE
    UsermodTemperature* tempUM;
    #endif

    // configurable parameters
    int8_t  tachoPin          = TACHO_PIN;
    int8_t  pwmPin            = PWM_PIN;
    uint8_t tachoUpdateSec    = 30;
    float   targetTemperature = 25.0;
    uint8_t minPWMValuePct    = 50;
    uint8_t numberOfInterrupsInOneSingleRotation = 2;     // Number of interrupts ESP32 sees on tacho signal on a single fan rotation. All the fans I've seen trigger two interrups.
    uint8_t pwmValuePct       = 0;

    // strings to reduce flash memory usage (used more than twice)
    static const char _name[];
    static const char _enabled[];
    static const char _tachoPin[];
    static const char _pwmPin[];
    static const char _temperature[];
    static const char _tachoUpdateSec[];
    static const char _minPWMValuePct[];
    static const char _IRQperRotation[];
    static const char _speed[];
    static const char _lock[];

    void initTacho(void) {
      if (tachoPin < 0 || !pinManager.allocatePin(tachoPin, false, PinOwner::UM_Unspecified)){
        tachoPin = -1;
        return;
      }
      pinMode(tachoPin, INPUT);
      digitalWrite(tachoPin, HIGH);
      attachInterrupt(digitalPinToInterrupt(tachoPin), rpm_fan, FALLING);
      DEBUG_PRINTLN(F("Tacho sucessfully initialized."));
    }

    void deinitTacho(void) {
      if (tachoPin < 0) return;
      detachInterrupt(digitalPinToInterrupt(tachoPin));
      pinManager.deallocatePin(tachoPin, PinOwner::UM_Unspecified);
      tachoPin = -1;
    }

    void updateTacho(void) {
      // store milliseconds when tacho was measured the last time
      msLastTachoMeasurement = millis();
      if (tachoPin < 0) return;

      // start of tacho measurement
      // detach interrupt while calculating rpm
      detachInterrupt(digitalPinToInterrupt(tachoPin)); 
      // calculate rpm
      last_rpm = (counter_rpm * 60) / numberOfInterrupsInOneSingleRotation;
      last_rpm /= tachoUpdateSec;
      // reset counter
      counter_rpm = 0; 
      // attach interrupt again
      attachInterrupt(digitalPinToInterrupt(tachoPin), rpm_fan, FALLING);
    }

    // https://randomnerdtutorials.com/esp32-pwm-arduino-ide/
    void initPWMfan(void) {
      if (pwmPin < 0 || !pinManager.allocatePin(pwmPin, true, PinOwner::UM_Unspecified)) {
        enabled = false;
        pwmPin = -1;
        return;
      }

      #ifdef ESP8266
      analogWriteRange(255);
      analogWriteFreq(WLED_PWM_FREQ);
      #else
      pwmChannel = pinManager.allocateLedc(1);
      if (pwmChannel == 255) { //no more free LEDC channels
        deinitPWMfan(); return;
      }
      // configure LED PWM functionalitites
      ledcSetup(pwmChannel, 25000, 8);
      // attach the channel to the GPIO to be controlled
      ledcAttachPin(pwmPin, pwmChannel);
      #endif
      DEBUG_PRINTLN(F("Fan PWM sucessfully initialized."));
    }

    void deinitPWMfan(void) {
      if (pwmPin < 0) return;

      pinManager.deallocatePin(pwmPin, PinOwner::UM_Unspecified);
      #ifdef ARDUINO_ARCH_ESP32
      pinManager.deallocateLedc(pwmChannel, 1);
      #endif
      pwmPin = -1;
    }

    void updateFanSpeed(uint8_t pwmValue){
      if (!enabled || pwmPin < 0) return;

      #ifdef ESP8266
      analogWrite(pwmPin, pwmValue);
      #else
      ledcWrite(pwmChannel, pwmValue);
      #endif
    }

    float getActualTemperature(void) {
      #ifdef USERMOD_DALLASTEMPERATURE
      if (tempUM != nullptr)
        return tempUM->getTemperatureC();
      #endif
      return -127.0f;
    }

    void setFanPWMbasedOnTemperature(void) {
      float temp = getActualTemperature();
      float difftemp = temp - targetTemperature;
      // Default to run fan at full speed.
      int newPWMvalue = 255;
      int pwmStep = ((100 - minPWMValuePct) * newPWMvalue) / (7*100);
      int pwmMinimumValue = (minPWMValuePct * newPWMvalue) / 100;

      if ((temp == NAN) || (temp <= -100.0)) {
        DEBUG_PRINTLN(F("WARNING: no temperature value available. Cannot do temperature control. Will set PWM fan to 255."));
      } else if (difftemp <= 0.0) {
        // Temperature is below target temperature. Run fan at minimum speed.
        newPWMvalue = pwmMinimumValue;
      } else if (difftemp <= 0.5) {
        newPWMvalue = pwmMinimumValue + pwmStep;
      } else if (difftemp <= 1.0) {
        newPWMvalue = pwmMinimumValue + 2*pwmStep;
      } else if (difftemp <= 1.5) {
        newPWMvalue = pwmMinimumValue + 3*pwmStep;
      } else if (difftemp <= 2.0) {
        newPWMvalue = pwmMinimumValue + 4*pwmStep;
      } else if (difftemp <= 2.5) {
        newPWMvalue = pwmMinimumValue + 5*pwmStep;
      } else if (difftemp <= 3.0) {
        newPWMvalue = pwmMinimumValue + 6*pwmStep;
      }
      updateFanSpeed(newPWMvalue);
    }

  public:

    // gets called once at boot. Do all initialization that doesn't depend on
    // network here
    void setup() {
      #ifdef USERMOD_DALLASTEMPERATURE   
      // This Usermod requires Temperature usermod
      tempUM = (UsermodTemperature*) usermods.lookup(USERMOD_ID_TEMPERATURE);
      #endif
      initTacho();
      initPWMfan();
      updateFanSpeed((minPWMValuePct * 255) / 100); // inital fan speed
      initDone = true;
    }

    // gets called every time WiFi is (re-)connected. Initialize own network
    // interfaces here
    void connected() {}

    /*
     * Da loop.
     */
    void loop() {
      if (!enabled || strip.isUpdating()) return;

      unsigned long now = millis();
      if ((now - msLastTachoMeasurement) < (tachoUpdateSec * 1000)) return;

      updateTacho();
      if (!lockFan) setFanPWMbasedOnTemperature();
    }

    /*
     * addToJsonInfo() can be used to add custom entries to the /json/info part of the JSON API.
     * Creating an "u" object allows you to add custom key/value pairs to the Info section of the WLED web UI.
     * Below it is shown how this could be used for e.g. a light sensor
     */
    void addToJsonInfo(JsonObject& root) {
      JsonObject user = root["u"];
      if (user.isNull()) user = root.createNestedObject("u");

      JsonArray infoArr = user.createNestedArray(FPSTR(_name));
      String uiDomString = F("<button class=\"btn btn-xs\" onclick=\"requestJson({'");
      uiDomString += FPSTR(_name);
      uiDomString += F("':{'");
      uiDomString += FPSTR(_enabled);
      uiDomString += F("':");
      uiDomString += enabled ? "false" : "true";
      uiDomString += F("}});\"><i class=\"icons ");
      uiDomString += enabled ? "on" : "off";
      uiDomString += F("\">&#xe08f;</i></button>");
      infoArr.add(uiDomString);

      if (enabled) {
        JsonArray infoArr = user.createNestedArray(F("Manual"));
        String uiDomString = F("<div class=\"slider\"><div class=\"sliderwrap il\"><input class=\"noslide\" onchange=\"requestJson({'");
        uiDomString += FPSTR(_name);
        uiDomString += F("':{'");
        uiDomString += FPSTR(_speed);
        uiDomString += F("':parseInt(this.value)}});\" oninput=\"updateTrail(this);\" max=100 min=0 type=\"range\" value=");
        uiDomString += pwmValuePct;
        uiDomString += F(" /><div class=\"sliderdisplay\"></div></div></div>"); //<output class=\"sliderbubble\"></output>
        infoArr.add(uiDomString);

        JsonArray data = user.createNestedArray(F("Speed"));
        if (tachoPin >= 0) {
          data.add(last_rpm);
          data.add(F("rpm"));
        } else {
          if (lockFan) data.add(F("locked"));
          else         data.add(F("auto"));
        }
      }
    }

    /*
     * addToJsonState() can be used to add custom entries to the /json/state part of the JSON API (state object).
     * Values in the state object may be modified by connected clients
     */
    //void addToJsonState(JsonObject& root) {
    //}

    /*
     * readFromJsonState() can be used to receive data clients send to the /json/state part of the JSON API (state object).
     * Values in the state object may be modified by connected clients
     */
    void readFromJsonState(JsonObject& root) {
      if (!initDone) return;  // prevent crash on boot applyPreset()
      JsonObject usermod = root[FPSTR(_name)];
      if (!usermod.isNull()) {
        if (usermod[FPSTR(_enabled)].is<bool>()) {
          enabled = usermod[FPSTR(_enabled)].as<bool>();
          if (!enabled) updateFanSpeed(0);
        }
<<<<<<< HEAD
        if (!usermod[FPSTR(_speed)].isNull() && usermod[FPSTR(_speed)].is<int>()) {
          pwmValuePct = usermod[FPSTR(_speed)].as<int>();
          updateFanSpeed((MAX(0,MIN(100,pwmValuePct)) * 255) / 100);
=======
        if (enabled && !usermod[FPSTR(_speed)].isNull() && usermod[FPSTR(_speed)].is<int>()) {
          pwmValuePct = usermod[FPSTR(_speed)].as<int>();
          updateFanSpeed((constrain(pwmValuePct,0,100) * 255) / 100);
>>>>>>> be7e7ac2
          if (pwmValuePct) lockFan = true;
        }
        if (enabled && !usermod[FPSTR(_lock)].isNull() && usermod[FPSTR(_lock)].is<bool>()) {
          lockFan = usermod[FPSTR(_lock)].as<bool>();
        }
      }
    }

    /*
     * addToConfig() can be used to add custom persistent settings to the cfg.json file in the "um" (usermod) object.
     * It will be called by WLED when settings are actually saved (for example, LED settings are saved)
     * If you want to force saving the current state, use serializeConfig() in your loop().
     * 
     * CAUTION: serializeConfig() will initiate a filesystem write operation.
     * It might cause the LEDs to stutter and will cause flash wear if called too often.
     * Use it sparingly and always in the loop, never in network callbacks!
     * 
     * addToConfig() will also not yet add your setting to one of the settings pages automatically.
     * To make that work you still have to add the setting to the HTML, xml.cpp and set.cpp manually.
     * 
     * I highly recommend checking out the basics of ArduinoJson serialization and deserialization in order to use custom settings!
     */
    void addToConfig(JsonObject& root) {
      JsonObject top = root.createNestedObject(FPSTR(_name)); // usermodname
      top[FPSTR(_enabled)]        = enabled;
      top[FPSTR(_pwmPin)]         = pwmPin;
      top[FPSTR(_tachoPin)]       = tachoPin;
      top[FPSTR(_tachoUpdateSec)] = tachoUpdateSec;
      top[FPSTR(_temperature)]    = targetTemperature;
      top[FPSTR(_minPWMValuePct)] = minPWMValuePct;
      top[FPSTR(_IRQperRotation)] = numberOfInterrupsInOneSingleRotation;
      DEBUG_PRINTLN(F("Autosave config saved."));
    }

    /*
     * readFromConfig() can be used to read back the custom settings you added with addToConfig().
     * This is called by WLED when settings are loaded (currently this only happens once immediately after boot)
     * 
     * readFromConfig() is called BEFORE setup(). This means you can use your persistent values in setup() (e.g. pin assignments, buffer sizes),
     * but also that if you want to write persistent values to a dynamic buffer, you'd need to allocate it here instead of in setup.
     * If you don't know what that is, don't fret. It most likely doesn't affect your use case :)
     * 
     * The function should return true if configuration was successfully loaded or false if there was no configuration.
     */
    bool readFromConfig(JsonObject& root) {
      int8_t newTachoPin = tachoPin;
      int8_t newPwmPin   = pwmPin;

      JsonObject top = root[FPSTR(_name)];
      DEBUG_PRINT(FPSTR(_name));
      if (top.isNull()) {
        DEBUG_PRINTLN(F(": No config found. (Using defaults.)"));
        return false;
      }

      enabled           = top[FPSTR(_enabled)] | enabled;
      newTachoPin       = top[FPSTR(_tachoPin)] | newTachoPin;
      newPwmPin         = top[FPSTR(_pwmPin)] | newPwmPin;
      tachoUpdateSec    = top[FPSTR(_tachoUpdateSec)] | tachoUpdateSec;
      tachoUpdateSec    = (uint8_t) max(1,(int)tachoUpdateSec); // bounds checking
      targetTemperature = top[FPSTR(_temperature)] | targetTemperature;
      minPWMValuePct    = top[FPSTR(_minPWMValuePct)] | minPWMValuePct;
      minPWMValuePct    = (uint8_t) min(100,max(0,(int)minPWMValuePct)); // bounds checking
      numberOfInterrupsInOneSingleRotation = top[FPSTR(_IRQperRotation)] | numberOfInterrupsInOneSingleRotation;
      numberOfInterrupsInOneSingleRotation = (uint8_t) max(1,(int)numberOfInterrupsInOneSingleRotation); // bounds checking

      if (!initDone) {
        // first run: reading from cfg.json
        tachoPin = newTachoPin;
        pwmPin   = newPwmPin;
        DEBUG_PRINTLN(F(" config loaded."));
      } else {
        DEBUG_PRINTLN(F(" config (re)loaded."));
        // changing paramters from settings page
        if (tachoPin != newTachoPin || pwmPin != newPwmPin) {
          DEBUG_PRINTLN(F("Re-init pins."));
          // deallocate pin and release interrupts
          deinitTacho();
          deinitPWMfan();
          tachoPin = newTachoPin;
          pwmPin   = newPwmPin;
          // initialise
          setup();
        }
      }

      // use "return !top["newestParameter"].isNull();" when updating Usermod with new features
      return !top[FPSTR(_IRQperRotation)].isNull();
  }

    /*
     * getId() allows you to optionally give your V2 usermod an unique ID (please define it in const.h!).
     * This could be used in the future for the system to determine whether your usermod is installed.
     */
    uint16_t getId() {
        return USERMOD_ID_PWM_FAN;
    }
};

// strings to reduce flash memory usage (used more than twice)
const char PWMFanUsermod::_name[]           PROGMEM = "PWM-fan";
const char PWMFanUsermod::_enabled[]        PROGMEM = "enabled";
const char PWMFanUsermod::_tachoPin[]       PROGMEM = "tacho-pin";
const char PWMFanUsermod::_pwmPin[]         PROGMEM = "PWM-pin";
const char PWMFanUsermod::_temperature[]    PROGMEM = "target-temp-C";
const char PWMFanUsermod::_tachoUpdateSec[] PROGMEM = "tacho-update-s";
const char PWMFanUsermod::_minPWMValuePct[] PROGMEM = "min-PWM-percent";
const char PWMFanUsermod::_IRQperRotation[] PROGMEM = "IRQs-per-rotation";
const char PWMFanUsermod::_speed[]          PROGMEM = "speed";
const char PWMFanUsermod::_lock[]           PROGMEM = "lock";<|MERGE_RESOLUTION|>--- conflicted
+++ resolved
@@ -275,15 +275,9 @@
           enabled = usermod[FPSTR(_enabled)].as<bool>();
           if (!enabled) updateFanSpeed(0);
         }
-<<<<<<< HEAD
-        if (!usermod[FPSTR(_speed)].isNull() && usermod[FPSTR(_speed)].is<int>()) {
-          pwmValuePct = usermod[FPSTR(_speed)].as<int>();
-          updateFanSpeed((MAX(0,MIN(100,pwmValuePct)) * 255) / 100);
-=======
         if (enabled && !usermod[FPSTR(_speed)].isNull() && usermod[FPSTR(_speed)].is<int>()) {
           pwmValuePct = usermod[FPSTR(_speed)].as<int>();
           updateFanSpeed((constrain(pwmValuePct,0,100) * 255) / 100);
->>>>>>> be7e7ac2
           if (pwmValuePct) lockFan = true;
         }
         if (enabled && !usermod[FPSTR(_lock)].isNull() && usermod[FPSTR(_lock)].is<bool>()) {

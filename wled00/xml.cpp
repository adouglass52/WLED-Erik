--- conflicted
+++ resolved
@@ -364,13 +364,8 @@
     sappend('c',SET_F("MS"),strip.autoSegments);
     sappend('c',SET_F("CCT"),strip.correctWB);
     sappend('c',SET_F("IC"),cctICused);
-<<<<<<< HEAD
-    sappend('c',SET_F("CR"),cctFromRgb);
+    sappend('c',SET_F("CR"),strip.cctFromRgb);
     sappend('v',SET_F("CB"),Bus::getCCTBlend());
-=======
-    sappend('c',SET_F("CR"),strip.cctFromRgb);
-    sappend('v',SET_F("CB"),strip.cctBlending);
->>>>>>> 8d00e4d3
     sappend('v',SET_F("FR"),strip.getTargetFps());
     sappend('v',SET_F("AW"),Bus::getGlobalAWMode());
     sappend('c',SET_F("LD"),useGlobalLedBuffer);

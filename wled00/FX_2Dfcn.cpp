/*
  FX_2Dfcn.cpp contains all 2D utility functions

  Copyright (c) 2022  Blaz Kristan (https://blaz.at/home)
  Licensed under the EUPL v. 1.2 or later
  Adapted from code originally licensed under the MIT license

  Parts of the code adapted from WLED Sound Reactive
*/
#include "wled.h"
#include "FX.h"
#include "palettes.h"

// setUpMatrix() - constructs ledmap array from matrix of panels with WxH pixels
// this converts physical (possibly irregular) LED arrangement into well defined
// array of logical pixels: fist entry corresponds to left-topmost logical pixel
// followed by horizontal pixels, when Segment::maxWidth logical pixels are added they
// are followed by next row (down) of Segment::maxWidth pixels (and so forth)
// note: matrix may be comprised of multiple panels each with different orientation
// but ledmap takes care of that. ledmap is constructed upon initialization
// so matrix should disable regular ledmap processing
void WS2812FX::setUpMatrix() {
#ifndef WLED_DISABLE_2D
  // isMatrix is set in cfg.cpp or set.cpp
  if (isMatrix) {
    // calculate width dynamically because it may have gaps
    Segment::maxWidth = 1;
    Segment::maxHeight = 1;
    for (size_t i = 0; i < panel.size(); i++) {
      Panel &p = panel[i];
      if (p.xOffset + p.width > Segment::maxWidth) {
        Segment::maxWidth = p.xOffset + p.width;
      }
      if (p.yOffset + p.height > Segment::maxHeight) {
        Segment::maxHeight = p.yOffset + p.height;
      }
    }

    // safety check
    if (Segment::maxWidth * Segment::maxHeight > MAX_LEDS || Segment::maxWidth <= 1 || Segment::maxHeight <= 1) {
      DEBUG_PRINTLN(F("2D Bounds error."));
      isMatrix = false;
      Segment::maxWidth = _length;
      Segment::maxHeight = 1;
      panels = 0;
      panel.clear(); // release memory allocated by panels
      resetSegments();
      return;
    }

    customMappingSize = 0; // prevent use of mapping if anything goes wrong

    if (customMappingTable) delete[] customMappingTable;
    customMappingTable = new uint16_t[getLengthTotal()];

    if (customMappingTable) {
      customMappingSize = getLengthTotal();

      // fill with empty in case we don't fill the entire matrix
      unsigned matrixSize = Segment::maxWidth * Segment::maxHeight;
      for (unsigned i = 0; i<matrixSize; i++) customMappingTable[i] = 0xFFFFU;
      for (unsigned i = matrixSize; i<getLengthTotal(); i++) customMappingTable[i] = i; // trailing LEDs for ledmap (after matrix) if it exist

      // we will try to load a "gap" array (a JSON file)
      // the array has to have the same amount of values as mapping array (or larger)
      // "gap" array is used while building ledmap (mapping array)
      // and discarded afterwards as it has no meaning after the process
      // content of the file is just raw JSON array in the form of [val1,val2,val3,...]
      // there are no other "key":"value" pairs in it
      // allowed values are: -1 (missing pixel/no LED attached), 0 (inactive/unused pixel), 1 (active/used pixel)
      char    fileName[32]; strcpy_P(fileName, PSTR("/2d-gaps.json")); // reduce flash footprint
      bool    isFile = WLED_FS.exists(fileName);
      size_t  gapSize = 0;
      int8_t *gapTable = nullptr;

      if (isFile && requestJSONBufferLock(20)) {
        DEBUG_PRINT(F("Reading LED gap from "));
        DEBUG_PRINTLN(fileName);
        // read the array into global JSON buffer
        if (readObjectFromFile(fileName, nullptr, pDoc)) {
          // the array is similar to ledmap, except it has only 3 values:
          // -1 ... missing pixel (do not increase pixel count)
          //  0 ... inactive pixel (it does count, but should be mapped out (-1))
          //  1 ... active pixel (it will count and will be mapped)
          JsonArray map = pDoc->as<JsonArray>();
          gapSize = map.size();
          if (!map.isNull() && gapSize >= matrixSize) { // not an empty map
            gapTable = new int8_t[gapSize];
            if (gapTable) for (size_t i = 0; i < gapSize; i++) {
              gapTable[i] = constrain(map[i], -1, 1);
            }
          }
        }
        DEBUG_PRINTLN(F("Gaps loaded."));
        releaseJSONBufferLock();
      }

      unsigned x, y, pix=0; //pixel
      for (size_t pan = 0; pan < panel.size(); pan++) {
        Panel &p = panel[pan];
        unsigned h = p.vertical ? p.height : p.width;
        unsigned v = p.vertical ? p.width  : p.height;
        for (size_t j = 0; j < v; j++){
          for(size_t i = 0; i < h; i++) {
            y = (p.vertical?p.rightStart:p.bottomStart) ? v-j-1 : j;
            x = (p.vertical?p.bottomStart:p.rightStart) ? h-i-1 : i;
            x = p.serpentine && j%2 ? h-x-1 : x;
            size_t index = (p.yOffset + (p.vertical?x:y)) * Segment::maxWidth + p.xOffset + (p.vertical?y:x);
            if (!gapTable || (gapTable && gapTable[index] >  0)) customMappingTable[index] = pix; // a useful pixel (otherwise -1 is retained)
            if (!gapTable || (gapTable && gapTable[index] >= 0)) pix++; // not a missing pixel
          }
        }
      }

      // delete gap array as we no longer need it
      if (gapTable) delete[] gapTable;

      #ifdef WLED_DEBUG
      DEBUG_PRINT(F("Matrix ledmap:"));
      for (unsigned i=0; i<customMappingSize; i++) {
        if (!(i%Segment::maxWidth)) DEBUG_PRINTLN();
        DEBUG_PRINTF_P(PSTR("%4d,"), customMappingTable[i]);
      }
      DEBUG_PRINTLN();
      #endif
    } else { // memory allocation error
      DEBUG_PRINTLN(F("ERROR 2D LED map allocation error."));
      isMatrix = false;
      panels = 0;
      panel.clear();
      Segment::maxWidth = _length;
      Segment::maxHeight = 1;
      resetSegments();
    }
  }
#else
  isMatrix = false; // no matter what config says
#endif
}


///////////////////////////////////////////////////////////
// Segment:: routines
///////////////////////////////////////////////////////////

#ifndef WLED_DISABLE_2D

// XY(x,y) - gets pixel index within current segment (often used to reference leds[] array element)
<<<<<<< HEAD
uint16_t IRAM_ATTR_YN Segment::XY(int x, int y) {
  unsigned width  = virtualWidth();   // segment width in logical pixels (can be 0 if segment is inactive)
  unsigned height = virtualHeight();  // segment height in logical pixels (is always >= 1)
  return isActive() ? (x%width) + (y%height) * width : 0;
}

// pixel is clipped if it falls outside clipping range (_modeBlend==true) or is inside clipping range (_modeBlend==false)
// if clipping start > stop the clipping range is inverted
// _modeBlend==true  -> old effect during transition
// _modeBlend==false -> new effect during transition
bool IRAM_ATTR_YN Segment::isPixelXYClipped(int x, int y) const {
#ifndef WLED_DISABLE_MODE_BLEND
  if (_clipStart != _clipStop && blendingStyle > BLEND_STYLE_FADE) {
    const bool invertX    = _clipStart > _clipStop;
    const bool invertY    = _clipStartY > _clipStopY;
    const int startX = invertX ? _clipStop : _clipStart;
    const int stopX  = invertX ? _clipStart : _clipStop;
    const int startY = invertY ? _clipStopY : _clipStartY;
    const int stopY  = invertY ? _clipStartY : _clipStopY;
    if (blendingStyle == BLEND_STYLE_FAIRY_DUST) {
      const unsigned width = stopX - startX;          // assumes full segment width (faster than virtualWidth())
      const unsigned len = width * (stopY - startY);  // assumes full segment height (faster than virtualHeight())
      if (len < 2) return false;
      const unsigned shuffled = hashInt(x + y * width) % len;
      const unsigned pos = (shuffled * 0xFFFFU) / len;
      return progress() <= pos;
    }
    bool xInside = (x >= startX && x < stopX); if (invertX) xInside = !xInside;
    bool yInside = (y >= startY && y < stopY); if (invertY) yInside = !yInside;
    const bool clip = (invertX && invertY) ? !_modeBlend : _modeBlend;
    if (xInside && yInside) return clip; // covers window & corners (inverted)
    return !clip;
  }
#endif
  return false;
}

void IRAM_ATTR_YN Segment::setPixelColorXY(int x, int y, uint32_t col)
{
  if (!isActive()) return; // not active

  int vW = virtualWidth();
  int vH = virtualHeight();

#ifndef WLED_DISABLE_MODE_BLEND
  if (isInTransition() && !_modeBlend &&
     (blendingStyle == BLEND_STYLE_PUSH_RIGHT ||
      blendingStyle == BLEND_STYLE_PUSH_LEFT ||
      blendingStyle == BLEND_STYLE_PUSH_UP ||
      blendingStyle == BLEND_STYLE_PUSH_DOWN ||
      blendingStyle == BLEND_STYLE_PUSH_TL ||
      blendingStyle == BLEND_STYLE_PUSH_TR ||
      blendingStyle == BLEND_STYLE_PUSH_BR ||
      blendingStyle == BLEND_STYLE_PUSH_BL)) {
    unsigned prog = 0xFFFF - progress();
    unsigned dX = (blendingStyle == BLEND_STYLE_PUSH_UP   || blendingStyle == BLEND_STYLE_PUSH_DOWN)  ? 0 : prog * vW / 0xFFFF;
    unsigned dY = (blendingStyle == BLEND_STYLE_PUSH_LEFT || blendingStyle == BLEND_STYLE_PUSH_RIGHT) ? 0 : prog * vH / 0xFFFF;
    if (blendingStyle == BLEND_STYLE_PUSH_LEFT || blendingStyle == BLEND_STYLE_PUSH_TL || blendingStyle == BLEND_STYLE_PUSH_BL) x -= dX;
    else                                                                                                                        x += dX;
    if (blendingStyle == BLEND_STYLE_PUSH_DOWN || blendingStyle == BLEND_STYLE_PUSH_TL || blendingStyle == BLEND_STYLE_PUSH_TR) y -= dY;
    else                                                                                                                        y += dY;
  }
#endif

  if (x >= vW || y >= vH || x < 0 || y < 0 || isPixelXYClipped(x,y)) return;  // if pixel would fall out of virtual segment just exit
=======
uint16_t IRAM_ATTR_YN Segment::XY(int x, int y)
{
  const int vW = vWidth();   // segment width in logical pixels (can be 0 if segment is inactive)
  const int vH = vHeight();  // segment height in logical pixels (is always >= 1)
  return isActive() ? (x%vW) + (y%vH) * vW : 0;
}

// raw setColor function without checks (checks are done in setPixelColorXY())
void IRAM_ATTR_YN Segment::_setPixelColorXY_raw(int& x, int& y, uint32_t& col)
{
  const int baseX = start + x;
  const int baseY = startY + y;
#ifndef WLED_DISABLE_MODE_BLEND
  // if blending modes, blend with underlying pixel
  if (_modeBlend) col = color_blend16(strip.getPixelColorXY(baseX, baseY), col, 0xFFFFU - progress());
#endif
  strip.setPixelColorXY(baseX, baseY, col);
>>>>>>> 4f4476b7

  // Apply mirroring
  if (mirror || mirror_y) {
    auto setMirroredPixel = [&](int mx, int my) {
      strip.setPixelColorXY(mx, my, col);
    };

<<<<<<< HEAD
  if (reverse  ) x = vW - x - 1;
  if (reverse_y) y = vH - y - 1;
  if (transpose) { std::swap(x,y); } // swap X & Y if segment transposed
=======
    const int mirrorX = start + width() - x - 1;
    const int mirrorY = startY + height() - y - 1;
>>>>>>> 4f4476b7

    if (mirror) setMirroredPixel(transpose ? baseX : mirrorX, transpose ? mirrorY : baseY);
    if (mirror_y) setMirroredPixel(transpose ? mirrorX : baseX, transpose ? baseY : mirrorY);
    if (mirror && mirror_y) setMirroredPixel(mirrorX, mirrorY);
  }
}

void IRAM_ATTR_YN Segment::setPixelColorXY(int x, int y, uint32_t col)
{
  if (!isActive()) return; // not active

  const int vW = vWidth();   // segment width in logical pixels (can be 0 if segment is inactive)
  const int vH = vHeight();  // segment height in logical pixels (is always >= 1)
  // negative values of x & y cast into unsigend will become very large values and will therefore be greater than vW/vH
  if (unsigned(x) >= unsigned(vW) || unsigned(y) >= unsigned(vH)) return;  // if pixel would fall out of virtual segment just exit

  // if color is unscaled
  if (!_colorScaled) col = color_fade(col, _segBri);

<<<<<<< HEAD
      if (mirror) { //set the corresponding horizontally mirrored pixel
        if (transpose) strip.setPixelColorXY(start + xX, startY + H - yY - 1, tmpCol);
        else           strip.setPixelColorXY(start + W - xX - 1, startY + yY, tmpCol);
      }
      if (mirror_y) { //set the corresponding vertically mirrored pixel
        if (transpose) strip.setPixelColorXY(start + W - xX - 1, startY + yY, tmpCol);
        else           strip.setPixelColorXY(start + xX, startY + H - yY - 1, tmpCol);
      }
      if (mirror_y && mirror) { //set the corresponding vertically AND horizontally mirrored pixel
        strip.setPixelColorXY(start + W - xX - 1, startY + H - yY - 1, tmpCol);
=======
  if (reverse  ) x = vW - x - 1;
  if (reverse_y) y = vH - y - 1;
  if (transpose) { std::swap(x,y); } // swap X & Y if segment transposed
  unsigned groupLen = groupLength();

  if (groupLen > 1) {
    int W = width();
    int H = height();
    x *= groupLen; // expand to physical pixels
    y *= groupLen; // expand to physical pixels
    const int maxY = std::min(y + grouping, H);
    const int maxX = std::min(x + grouping, W);
    for (int yY = y; yY < maxY; yY++) {
      for (int xX = x; xX < maxX; xX++) {
        _setPixelColorXY_raw(xX, yY, col);
>>>>>>> 4f4476b7
      }
    }
  } else {
    _setPixelColorXY_raw(x, y, col);
  }
}

#ifdef WLED_USE_AA_PIXELS
// anti-aliased version of setPixelColorXY()
void Segment::setPixelColorXY(float x, float y, uint32_t col, bool aa)
{
  if (!isActive()) return; // not active
  if (x<0.0f || x>1.0f || y<0.0f || y>1.0f) return; // not normalized

  float fX = x * (vWidth()-1);
  float fY = y * (vHeight()-1);
  if (aa) {
    unsigned xL = roundf(fX-0.49f);
    unsigned xR = roundf(fX+0.49f);
    unsigned yT = roundf(fY-0.49f);
    unsigned yB = roundf(fY+0.49f);
    float    dL = (fX - xL)*(fX - xL);
    float    dR = (xR - fX)*(xR - fX);
    float    dT = (fY - yT)*(fY - yT);
    float    dB = (yB - fY)*(yB - fY);
    uint32_t cXLYT = getPixelColorXY(xL, yT);
    uint32_t cXRYT = getPixelColorXY(xR, yT);
    uint32_t cXLYB = getPixelColorXY(xL, yB);
    uint32_t cXRYB = getPixelColorXY(xR, yB);

    if (xL!=xR && yT!=yB) {
      setPixelColorXY(xL, yT, color_blend(col, cXLYT, uint8_t(sqrtf(dL*dT)*255.0f))); // blend TL pixel
      setPixelColorXY(xR, yT, color_blend(col, cXRYT, uint8_t(sqrtf(dR*dT)*255.0f))); // blend TR pixel
      setPixelColorXY(xL, yB, color_blend(col, cXLYB, uint8_t(sqrtf(dL*dB)*255.0f))); // blend BL pixel
      setPixelColorXY(xR, yB, color_blend(col, cXRYB, uint8_t(sqrtf(dR*dB)*255.0f))); // blend BR pixel
    } else if (xR!=xL && yT==yB) {
      setPixelColorXY(xR, yT, color_blend(col, cXLYT, uint8_t(dL*255.0f))); // blend L pixel
      setPixelColorXY(xR, yT, color_blend(col, cXRYT, uint8_t(dR*255.0f))); // blend R pixel
    } else if (xR==xL && yT!=yB) {
      setPixelColorXY(xR, yT, color_blend(col, cXLYT, uint8_t(dT*255.0f))); // blend T pixel
      setPixelColorXY(xL, yB, color_blend(col, cXLYB, uint8_t(dB*255.0f))); // blend B pixel
    } else {
      setPixelColorXY(xL, yT, col); // exact match (x & y land on a pixel)
    }
  } else {
    setPixelColorXY(uint16_t(roundf(fX)), uint16_t(roundf(fY)), col);
  }
}
#endif

// returns RGBW values of pixel
uint32_t IRAM_ATTR_YN Segment::getPixelColorXY(int x, int y) const {
  if (!isActive()) return 0; // not active
<<<<<<< HEAD

  int vW = virtualWidth();
  int vH = virtualHeight();

#ifndef WLED_DISABLE_MODE_BLEND
  if (!_modeBlend &&
     (blendingStyle == BLEND_STYLE_PUSH_RIGHT ||
      blendingStyle == BLEND_STYLE_PUSH_LEFT ||
      blendingStyle == BLEND_STYLE_PUSH_UP ||
      blendingStyle == BLEND_STYLE_PUSH_DOWN ||
      blendingStyle == BLEND_STYLE_PUSH_TL ||
      blendingStyle == BLEND_STYLE_PUSH_TR ||
      blendingStyle == BLEND_STYLE_PUSH_BR ||
      blendingStyle == BLEND_STYLE_PUSH_BL)) {
    unsigned prog = 0xFFFF - progress();
    unsigned dX = (blendingStyle == BLEND_STYLE_PUSH_UP   || blendingStyle == BLEND_STYLE_PUSH_DOWN)  ? 0 : prog * vW / 0xFFFF;
    unsigned dY = (blendingStyle == BLEND_STYLE_PUSH_LEFT || blendingStyle == BLEND_STYLE_PUSH_RIGHT) ? 0 : prog * vH / 0xFFFF;
    if (blendingStyle == BLEND_STYLE_PUSH_LEFT || blendingStyle == BLEND_STYLE_PUSH_TL || blendingStyle == BLEND_STYLE_PUSH_BL) x -= dX;
    else                                                                                                                        x += dX;
    if (blendingStyle == BLEND_STYLE_PUSH_DOWN || blendingStyle == BLEND_STYLE_PUSH_TL || blendingStyle == BLEND_STYLE_PUSH_TR) y -= dY;
    else                                                                                                                        y += dY;
  }
#endif

  if (x >= vW || y >= vH || x<0 || y<0 || isPixelXYClipped(x,y)) return 0;  // if pixel would fall out of virtual segment just exit

=======
  const int vW = vWidth();
  const int vH = vHeight();
  if (unsigned(x) >= unsigned(vW) || unsigned(y) >= unsigned(vH)) return 0;  // if pixel would fall out of virtual segment just exit
>>>>>>> 4f4476b7
  if (reverse  ) x = vW - x - 1;
  if (reverse_y) y = vH - y - 1;
  if (transpose) { std::swap(x,y); } // swap X & Y if segment transposed
  x *= groupLength(); // expand to physical pixels
  y *= groupLength(); // expand to physical pixels
  if (x >= width() || y >= height()) return 0;
  return strip.getPixelColorXY(start + x, startY + y);
}

// 2D blurring, can be asymmetrical
void Segment::blur2D(uint8_t blur_x, uint8_t blur_y, bool smear) {
  if (!isActive()) return; // not active
  const unsigned cols = vWidth();
  const unsigned rows = vHeight();
  uint32_t lastnew;
  uint32_t last;
  if (blur_x) {
    const uint8_t keepx = smear ? 255 : 255 - blur_x;
    const uint8_t seepx = blur_x >> 1;
    for (unsigned row = 0; row < rows; row++) { // blur rows (x direction)
      uint32_t carryover = BLACK;
      uint32_t curnew = BLACK;
      for (unsigned x = 0; x < cols; x++) {
        uint32_t cur = getPixelColorXY(x, row);
        uint32_t part = color_fade(cur, seepx);
        curnew = color_fade(cur, keepx);
        if (x > 0) {
          if (carryover) curnew = color_add(curnew, carryover);
          uint32_t prev = color_add(lastnew, part);
          // optimization: only set pixel if color has changed
          if (last != prev) setPixelColorXY(x - 1, row, prev);
        } else setPixelColorXY(x, row, curnew); // first pixel
        lastnew = curnew;
        last = cur; // save original value for comparison on next iteration
        carryover = part;
      }
      setPixelColorXY(cols-1, row, curnew); // set last pixel
    }
  }
  if (blur_y) {
    const uint8_t keepy = smear ? 255 : 255 - blur_y;
    const uint8_t seepy = blur_y >> 1;
    for (unsigned col = 0; col < cols; col++) {
      uint32_t carryover = BLACK;
      uint32_t curnew = BLACK;
      for (unsigned y = 0; y < rows; y++) {
        uint32_t cur = getPixelColorXY(col, y);
        uint32_t part = color_fade(cur, seepy);
        curnew = color_fade(cur, keepy);
        if (y > 0) {
          if (carryover) curnew = color_add(curnew, carryover);
          uint32_t prev = color_add(lastnew, part);
          // optimization: only set pixel if color has changed
          if (last != prev) setPixelColorXY(col, y - 1, prev);
        } else setPixelColorXY(col, y, curnew); // first pixel
        lastnew = curnew;
        last = cur; //save original value for comparison on next iteration
        carryover = part;
      }
      setPixelColorXY(col, rows - 1, curnew);
    }
  }
}

/*
// 2D Box blur
void Segment::box_blur(unsigned radius, bool smear) {
  if (!isActive() || radius == 0) return; // not active
  if (radius > 3) radius = 3;
  const unsigned d = (1 + 2*radius) * (1 + 2*radius); // averaging divisor
  const unsigned cols = vWidth();
  const unsigned rows = vHeight();
  uint16_t *tmpRSum = new uint16_t[cols*rows];
  uint16_t *tmpGSum = new uint16_t[cols*rows];
  uint16_t *tmpBSum = new uint16_t[cols*rows];
  uint16_t *tmpWSum = new uint16_t[cols*rows];
  // fill summed-area table (https://en.wikipedia.org/wiki/Summed-area_table)
  for (unsigned x = 0; x < cols; x++) {
    unsigned rS, gS, bS, wS;
    unsigned index;
    rS = gS = bS = wS = 0;
    for (unsigned y = 0; y < rows; y++) {
      index = x * cols + y;
      if (x > 0) {
        unsigned index2 = (x - 1) * cols + y;
        tmpRSum[index] = tmpRSum[index2];
        tmpGSum[index] = tmpGSum[index2];
        tmpBSum[index] = tmpBSum[index2];
        tmpWSum[index] = tmpWSum[index2];
      } else {
        tmpRSum[index] = 0;
        tmpGSum[index] = 0;
        tmpBSum[index] = 0;
        tmpWSum[index] = 0;
      }
      uint32_t c = getPixelColorXY(x, y);
      rS += R(c);
      gS += G(c);
      bS += B(c);
      wS += W(c);
      tmpRSum[index] += rS;
      tmpGSum[index] += gS;
      tmpBSum[index] += bS;
      tmpWSum[index] += wS;
    }
  }
  // do a box blur using pre-calculated sums
  for (unsigned x = 0; x < cols; x++) {
    for (unsigned y = 0; y < rows; y++) {
      // sum = D + A - B - C where k = (x,y)
      // +----+-+---- (x)
      // |    | |
      // +----A-B
      // |    |k|
      // +----C-D
      // |
      //(y)
      unsigned x0 = x < radius ? 0 : x - radius;
      unsigned y0 = y < radius ? 0 : y - radius;
      unsigned x1 = x >= cols - radius ? cols - 1 : x + radius;
      unsigned y1 = y >= rows - radius ? rows - 1 : y + radius;
      unsigned A = x0 * cols + y0;
      unsigned B = x1 * cols + y0;
      unsigned C = x0 * cols + y1;
      unsigned D = x1 * cols + y1;
      unsigned r = tmpRSum[D] + tmpRSum[A] - tmpRSum[C] - tmpRSum[B];
      unsigned g = tmpGSum[D] + tmpGSum[A] - tmpGSum[C] - tmpGSum[B];
      unsigned b = tmpBSum[D] + tmpBSum[A] - tmpBSum[C] - tmpBSum[B];
      unsigned w = tmpWSum[D] + tmpWSum[A] - tmpWSum[C] - tmpWSum[B];
      setPixelColorXY(x, y, RGBW32(r/d, g/d, b/d, w/d));
    }
  }
  delete[] tmpRSum;
  delete[] tmpGSum;
  delete[] tmpBSum;
  delete[] tmpWSum;
}
*/
void Segment::moveX(int delta, bool wrap) {
  if (!isActive() || !delta) return; // not active
  const int vW = vWidth();   // segment width in logical pixels (can be 0 if segment is inactive)
  const int vH = vHeight();  // segment height in logical pixels (is always >= 1)
  int absDelta = abs(delta);
  if (absDelta >= vW) return;
  uint32_t newPxCol[vW];
  int newDelta;
  int stop = vW;
  int start = 0;
  if (wrap) newDelta = (delta + vW) % vW; // +cols in case delta < 0
  else {
    if (delta < 0) start = absDelta;
    stop = vW - absDelta;
    newDelta = delta > 0 ? delta : 0;
  }
  for (int y = 0; y < vH; y++) {
    for (int x = 0; x < stop; x++) {
      int srcX = x + newDelta;
      if (wrap) srcX %= vW; // Wrap using modulo when `wrap` is true
      newPxCol[x] = getPixelColorXY(srcX, y);
    }
    for (int x = 0; x < stop; x++) setPixelColorXY(x + start, y, newPxCol[x]);
  }
}

void Segment::moveY(int delta, bool wrap) {
  if (!isActive() || !delta) return; // not active
  const int vW = vWidth();   // segment width in logical pixels (can be 0 if segment is inactive)
  const int vH = vHeight();  // segment height in logical pixels (is always >= 1)
  int absDelta = abs(delta);
  if (absDelta >= vH) return;
  uint32_t newPxCol[vH];
  int newDelta;
  int stop = vH;
  int start = 0;
  if (wrap) newDelta = (delta + vH) % vH; // +rows in case delta < 0
  else {
    if (delta < 0) start = absDelta;
    stop = vH - absDelta;
    newDelta = delta > 0 ? delta : 0;
  }
  for (int x = 0; x < vW; x++) {
    for (int y = 0; y < stop; y++) {
      int srcY = y + newDelta;
      if (wrap) srcY %= vH; // Wrap using modulo when `wrap` is true
      newPxCol[y] = getPixelColorXY(x, srcY);
    }
    for (int y = 0; y < stop; y++) setPixelColorXY(x, y + start, newPxCol[y]);
  }
}

// move() - move all pixels in desired direction delta number of pixels
// @param dir direction: 0=left, 1=left-up, 2=up, 3=right-up, 4=right, 5=right-down, 6=down, 7=left-down
// @param delta number of pixels to move
// @param wrap around
void Segment::move(unsigned dir, unsigned delta, bool wrap) {
  if (delta==0) return;
  switch (dir) {
    case 0: moveX( delta, wrap);                      break;
    case 1: moveX( delta, wrap); moveY( delta, wrap); break;
    case 2:                      moveY( delta, wrap); break;
    case 3: moveX(-delta, wrap); moveY( delta, wrap); break;
    case 4: moveX(-delta, wrap);                      break;
    case 5: moveX(-delta, wrap); moveY(-delta, wrap); break;
    case 6:                      moveY(-delta, wrap); break;
    case 7: moveX( delta, wrap); moveY(-delta, wrap); break;
  }
}

void Segment::drawCircle(uint16_t cx, uint16_t cy, uint8_t radius, uint32_t col, bool soft) {
  if (!isActive() || radius == 0) return; // not active
  if (soft) {
    // Xiaolin Wu’s algorithm
    const int rsq = radius*radius;
    int x = 0;
    int y = radius;
    unsigned oldFade = 0;
    while (x < y) {
      float yf = sqrtf(float(rsq - x*x)); // needs to be floating point
      uint8_t fade = float(0xFF) * (ceilf(yf) - yf); // how much color to keep
      if (oldFade > fade) y--;
      oldFade = fade;
      int px, py;
      for (uint8_t i = 0; i < 16; i++) {
          int swaps = (i & 0x4 ? 1 : 0); // 0,  0,  0,  0,  1,  1,  1,  1,  0,  0,  0,  0,  1,  1,  1,  1
          int adj =  (i < 8) ? 0 : 1;    // 0,  0,  0,  0,  0,  0,  0,  0,  1,  1,  1,  1,  1,  1,  1,  1
          int dx = (i & 1) ? -1 : 1;     // 1, -1,  1, -1,  1, -1,  1, -1,  1, -1,  1, -1,  1, -1,  1, -1
          int dy = (i & 2) ? -1 : 1;     // 1,  1, -1, -1,  1,  1, -1, -1,  1,  1, -1, -1,  1,  1, -1, -1
          if (swaps) {
              px = cx + (y - adj) * dx;
              py = cy + x * dy;
          } else {
              px = cx + x * dx;
              py = cy + (y - adj) * dy;
          }
          uint32_t pixCol = getPixelColorXY(px, py);
          setPixelColorXY(px, py, adj ?
              color_blend(pixCol, col, fade) :
              color_blend(col, pixCol, fade));
      }
      x++;
    }
  } else {
    // pre-scale color for all pixels
    col = color_fade(col, _segBri);
    _colorScaled = true;
    // Bresenham’s Algorithm
    int d = 3 - (2*radius);
    int y = radius, x = 0;
    while (y >= x) {
    for (int i = 0; i < 4; i++) {
        int dx = (i & 1) ? -x : x;
        int dy = (i & 2) ? -y : y;
        setPixelColorXY(cx + dx, cy + dy, col);
        setPixelColorXY(cx + dy, cy + dx, col);
    }
      x++;
      if (d > 0) {
        y--;
        d += 4 * (x - y) + 10;
      } else {
        d += 4 * x + 6;
      }
    }
    _colorScaled = false;
  }
}

// by stepko, taken from https://editor.soulmatelights.com/gallery/573-blobs
void Segment::fillCircle(uint16_t cx, uint16_t cy, uint8_t radius, uint32_t col, bool soft) {
  if (!isActive() || radius == 0) return; // not active
  const int vW = vWidth();   // segment width in logical pixels (can be 0 if segment is inactive)
  const int vH = vHeight();  // segment height in logical pixels (is always >= 1)
  // draw soft bounding circle
  if (soft) drawCircle(cx, cy, radius, col, soft);
  // pre-scale color for all pixels
  col = color_fade(col, _segBri);
  _colorScaled = true;
  // fill it
  for (int y = -radius; y <= radius; y++) {
    for (int x = -radius; x <= radius; x++) {
      if (x * x + y * y <= radius * radius &&
          int(cx)+x >= 0 && int(cy)+y >= 0 &&
          int(cx)+x < vW && int(cy)+y < vH)
        setPixelColorXY(cx + x, cy + y, col);
    }
  }
  _colorScaled = false;
}

//line function
void Segment::drawLine(uint16_t x0, uint16_t y0, uint16_t x1, uint16_t y1, uint32_t c, bool soft) {
  if (!isActive()) return; // not active
  const int vW = vWidth();   // segment width in logical pixels (can be 0 if segment is inactive)
  const int vH = vHeight();  // segment height in logical pixels (is always >= 1)
  if (x0 >= vW || x1 >= vW || y0 >= vH || y1 >= vH) return;

  const int dx = abs(x1-x0), sx = x0<x1 ? 1 : -1; // x distance & step
  const int dy = abs(y1-y0), sy = y0<y1 ? 1 : -1; // y distance & step

  // single pixel (line length == 0)
  if (dx+dy == 0) {
    setPixelColorXY(x0, y0, c);
    return;
  }

  if (soft) {
    // Xiaolin Wu’s algorithm
    const bool steep = dy > dx;
    if (steep) {
      // we need to go along longest dimension
      std::swap(x0,y0);
      std::swap(x1,y1);
    }
    if (x0 > x1) {
      // we need to go in increasing fashion
      std::swap(x0,x1);
      std::swap(y0,y1);
    }
    float gradient = x1-x0 == 0 ? 1.0f : float(y1-y0) / float(x1-x0);
    float intersectY = y0;
    for (int x = x0; x <= x1; x++) {
      uint8_t keep = float(0xFF) * (intersectY-int(intersectY)); // how much color to keep
      uint8_t seep = 0xFF - keep; // how much background to keep
      int y = int(intersectY);
      if (steep) std::swap(x,y);  // temporaryly swap if steep
      // pixel coverage is determined by fractional part of y co-ordinate
      setPixelColorXY(x, y, color_blend(c, getPixelColorXY(x, y), keep));
      setPixelColorXY(x+int(steep), y+int(!steep), color_blend(c, getPixelColorXY(x+int(steep), y+int(!steep)), seep));
      intersectY += gradient;
      if (steep) std::swap(x,y);  // restore if steep
    }
  } else {
    // pre-scale color for all pixels
    c = color_fade(c, _segBri);
    _colorScaled = true;
    // Bresenham's algorithm
    int err = (dx>dy ? dx : -dy)/2;   // error direction
    for (;;) {
      setPixelColorXY(x0, y0, c);
      if (x0==x1 && y0==y1) break;
      int e2 = err;
      if (e2 >-dx) { err -= dy; x0 += sx; }
      if (e2 < dy) { err += dx; y0 += sy; }
    }
    _colorScaled = false;
  }
}

#include "src/font/console_font_4x6.h"
#include "src/font/console_font_5x8.h"
#include "src/font/console_font_5x12.h"
#include "src/font/console_font_6x8.h"
#include "src/font/console_font_7x9.h"

// draws a raster font character on canvas
// only supports: 4x6=24, 5x8=40, 5x12=60, 6x8=48 and 7x9=63 fonts ATM
void Segment::drawCharacter(unsigned char chr, int16_t x, int16_t y, uint8_t w, uint8_t h, uint32_t color, uint32_t col2, int8_t rotate, bool usePalGrad) {
  if (!isActive()) return; // not active
  if (chr < 32 || chr > 126) return; // only ASCII 32-126 supported
  chr -= 32; // align with font table entries
  const int font = w*h;

  CRGB col = CRGB(color);
  CRGBPalette16 grad = CRGBPalette16(col, col2 ? CRGB(col2) : col);
  if(usePalGrad) grad = SEGPALETTE; // selected palette as gradient

  //if (w<5 || w>6 || h!=8) return;
  for (int i = 0; i<h; i++) { // character height
    uint8_t bits = 0;
    switch (font) {
      case 24: bits = pgm_read_byte_near(&console_font_4x6[(chr * h) + i]); break;  // 5x8 font
      case 40: bits = pgm_read_byte_near(&console_font_5x8[(chr * h) + i]); break;  // 5x8 font
      case 48: bits = pgm_read_byte_near(&console_font_6x8[(chr * h) + i]); break;  // 6x8 font
      case 63: bits = pgm_read_byte_near(&console_font_7x9[(chr * h) + i]); break;  // 7x9 font
      case 60: bits = pgm_read_byte_near(&console_font_5x12[(chr * h) + i]); break; // 5x12 font
      default: return;
    }
    uint32_t c = ColorFromPaletteWLED(grad, (i+1)*255/h, 255, NOBLEND);
    // pre-scale color for all pixels
    c = color_fade(c, _segBri);
    _colorScaled = true;
    for (int j = 0; j<w; j++) { // character width
      int x0, y0;
      switch (rotate) {
        case -1: x0 = x + (h-1) - i; y0 = y + (w-1) - j; break; // -90 deg
        case -2:
        case  2: x0 = x + j;         y0 = y + (h-1) - i; break; // 180 deg
        case  1: x0 = x + i;         y0 = y + j;         break; // +90 deg
        default: x0 = x + (w-1) - j; y0 = y + i;         break; // no rotation
      }
      if (x0 < 0 || x0 >= (int)vWidth() || y0 < 0 || y0 >= (int)vHeight()) continue; // drawing off-screen
      if (((bits>>(j+(8-w))) & 0x01)) { // bit set
        setPixelColorXY(x0, y0, c);
      }
    }
    _colorScaled = false;
  }
}

#define WU_WEIGHT(a,b) ((uint8_t) (((a)*(b)+(a)+(b))>>8))
void Segment::wu_pixel(uint32_t x, uint32_t y, CRGB c) {      //awesome wu_pixel procedure by reddit u/sutaburosu
  if (!isActive()) return; // not active
  // extract the fractional parts and derive their inverses
  unsigned xx = x & 0xff, yy = y & 0xff, ix = 255 - xx, iy = 255 - yy;
  // calculate the intensities for each affected pixel
  uint8_t wu[4] = {WU_WEIGHT(ix, iy), WU_WEIGHT(xx, iy),
                   WU_WEIGHT(ix, yy), WU_WEIGHT(xx, yy)};
  // multiply the intensities by the colour, and saturating-add them to the pixels
  for (int i = 0; i < 4; i++) {
    int wu_x = (x >> 8) + (i & 1);        // precalculate x
    int wu_y = (y >> 8) + ((i >> 1) & 1); // precalculate y
    CRGB led = getPixelColorXY(wu_x, wu_y);
    CRGB oldLed = led;
    led.r = qadd8(led.r, c.r * wu[i] >> 8);
    led.g = qadd8(led.g, c.g * wu[i] >> 8);
    led.b = qadd8(led.b, c.b * wu[i] >> 8);
    if (led != oldLed) setPixelColorXY(wu_x, wu_y, led); // don't repaint if same color
  }
}
#undef WU_WEIGHT

#endif // WLED_DISABLE_2D<|MERGE_RESOLUTION|>--- conflicted
+++ resolved
@@ -146,73 +146,6 @@
 #ifndef WLED_DISABLE_2D
 
 // XY(x,y) - gets pixel index within current segment (often used to reference leds[] array element)
-<<<<<<< HEAD
-uint16_t IRAM_ATTR_YN Segment::XY(int x, int y) {
-  unsigned width  = virtualWidth();   // segment width in logical pixels (can be 0 if segment is inactive)
-  unsigned height = virtualHeight();  // segment height in logical pixels (is always >= 1)
-  return isActive() ? (x%width) + (y%height) * width : 0;
-}
-
-// pixel is clipped if it falls outside clipping range (_modeBlend==true) or is inside clipping range (_modeBlend==false)
-// if clipping start > stop the clipping range is inverted
-// _modeBlend==true  -> old effect during transition
-// _modeBlend==false -> new effect during transition
-bool IRAM_ATTR_YN Segment::isPixelXYClipped(int x, int y) const {
-#ifndef WLED_DISABLE_MODE_BLEND
-  if (_clipStart != _clipStop && blendingStyle > BLEND_STYLE_FADE) {
-    const bool invertX    = _clipStart > _clipStop;
-    const bool invertY    = _clipStartY > _clipStopY;
-    const int startX = invertX ? _clipStop : _clipStart;
-    const int stopX  = invertX ? _clipStart : _clipStop;
-    const int startY = invertY ? _clipStopY : _clipStartY;
-    const int stopY  = invertY ? _clipStartY : _clipStopY;
-    if (blendingStyle == BLEND_STYLE_FAIRY_DUST) {
-      const unsigned width = stopX - startX;          // assumes full segment width (faster than virtualWidth())
-      const unsigned len = width * (stopY - startY);  // assumes full segment height (faster than virtualHeight())
-      if (len < 2) return false;
-      const unsigned shuffled = hashInt(x + y * width) % len;
-      const unsigned pos = (shuffled * 0xFFFFU) / len;
-      return progress() <= pos;
-    }
-    bool xInside = (x >= startX && x < stopX); if (invertX) xInside = !xInside;
-    bool yInside = (y >= startY && y < stopY); if (invertY) yInside = !yInside;
-    const bool clip = (invertX && invertY) ? !_modeBlend : _modeBlend;
-    if (xInside && yInside) return clip; // covers window & corners (inverted)
-    return !clip;
-  }
-#endif
-  return false;
-}
-
-void IRAM_ATTR_YN Segment::setPixelColorXY(int x, int y, uint32_t col)
-{
-  if (!isActive()) return; // not active
-
-  int vW = virtualWidth();
-  int vH = virtualHeight();
-
-#ifndef WLED_DISABLE_MODE_BLEND
-  if (isInTransition() && !_modeBlend &&
-     (blendingStyle == BLEND_STYLE_PUSH_RIGHT ||
-      blendingStyle == BLEND_STYLE_PUSH_LEFT ||
-      blendingStyle == BLEND_STYLE_PUSH_UP ||
-      blendingStyle == BLEND_STYLE_PUSH_DOWN ||
-      blendingStyle == BLEND_STYLE_PUSH_TL ||
-      blendingStyle == BLEND_STYLE_PUSH_TR ||
-      blendingStyle == BLEND_STYLE_PUSH_BR ||
-      blendingStyle == BLEND_STYLE_PUSH_BL)) {
-    unsigned prog = 0xFFFF - progress();
-    unsigned dX = (blendingStyle == BLEND_STYLE_PUSH_UP   || blendingStyle == BLEND_STYLE_PUSH_DOWN)  ? 0 : prog * vW / 0xFFFF;
-    unsigned dY = (blendingStyle == BLEND_STYLE_PUSH_LEFT || blendingStyle == BLEND_STYLE_PUSH_RIGHT) ? 0 : prog * vH / 0xFFFF;
-    if (blendingStyle == BLEND_STYLE_PUSH_LEFT || blendingStyle == BLEND_STYLE_PUSH_TL || blendingStyle == BLEND_STYLE_PUSH_BL) x -= dX;
-    else                                                                                                                        x += dX;
-    if (blendingStyle == BLEND_STYLE_PUSH_DOWN || blendingStyle == BLEND_STYLE_PUSH_TL || blendingStyle == BLEND_STYLE_PUSH_TR) y -= dY;
-    else                                                                                                                        y += dY;
-  }
-#endif
-
-  if (x >= vW || y >= vH || x < 0 || y < 0 || isPixelXYClipped(x,y)) return;  // if pixel would fall out of virtual segment just exit
-=======
 uint16_t IRAM_ATTR_YN Segment::XY(int x, int y)
 {
   const int vW = vWidth();   // segment width in logical pixels (can be 0 if segment is inactive)
@@ -227,10 +160,9 @@
   const int baseY = startY + y;
 #ifndef WLED_DISABLE_MODE_BLEND
   // if blending modes, blend with underlying pixel
-  if (_modeBlend) col = color_blend16(strip.getPixelColorXY(baseX, baseY), col, 0xFFFFU - progress());
+  if (_modeBlend && blendingStyle == BLEND_STYLE_FADE) col = color_blend16(strip.getPixelColorXY(baseX, baseY), col, 0xFFFFU - progress());
 #endif
   strip.setPixelColorXY(baseX, baseY, col);
->>>>>>> 4f4476b7
 
   // Apply mirroring
   if (mirror || mirror_y) {
@@ -238,14 +170,8 @@
       strip.setPixelColorXY(mx, my, col);
     };
 
-<<<<<<< HEAD
-  if (reverse  ) x = vW - x - 1;
-  if (reverse_y) y = vH - y - 1;
-  if (transpose) { std::swap(x,y); } // swap X & Y if segment transposed
-=======
     const int mirrorX = start + width() - x - 1;
     const int mirrorY = startY + height() - y - 1;
->>>>>>> 4f4476b7
 
     if (mirror) setMirroredPixel(transpose ? baseX : mirrorX, transpose ? mirrorY : baseY);
     if (mirror_y) setMirroredPixel(transpose ? mirrorX : baseX, transpose ? baseY : mirrorY);
@@ -253,30 +179,61 @@
   }
 }
 
+// pixel is clipped if it falls outside clipping range (_modeBlend==true) or is inside clipping range (_modeBlend==false)
+// if clipping start > stop the clipping range is inverted
+// _modeBlend==true  -> old effect during transition
+// _modeBlend==false -> new effect during transition
+bool IRAM_ATTR_YN Segment::isPixelXYClipped(int x, int y) const {
+#ifndef WLED_DISABLE_MODE_BLEND
+  if (_clipStart != _clipStop && blendingStyle != BLEND_STYLE_FADE) {
+    const bool invertX = _clipStart > _clipStop;
+    const bool invertY = _clipStartY > _clipStopY;
+    const int startX   = invertX ? _clipStop : _clipStart;
+    const int stopX    = invertX ? _clipStart : _clipStop;
+    const int startY   = invertY ? _clipStopY : _clipStartY;
+    const int stopY    = invertY ? _clipStartY : _clipStopY;
+    if (blendingStyle == BLEND_STYLE_FAIRY_DUST) {
+      const unsigned width = stopX - startX;          // assumes full segment width (faster than virtualWidth())
+      const unsigned len = width * (stopY - startY);  // assumes full segment height (faster than virtualHeight())
+      if (len < 2) return false;
+      const unsigned shuffled = hashInt(x + y * width) % len;
+      const unsigned pos = (shuffled * 0xFFFFU) / len;
+      return progress() > pos;
+    }
+    bool xInside = (x >= startX && x < stopX); if (invertX) xInside = !xInside;
+    bool yInside = (y >= startY && y < stopY); if (invertY) yInside = !yInside;
+    const bool clip = (invertX && invertY) ? !_modeBlend : _modeBlend;
+    if (xInside && yInside) return clip; // covers window & corners (inverted)
+    return !clip;
+  }
+#endif
+  return false;
+}
+
 void IRAM_ATTR_YN Segment::setPixelColorXY(int x, int y, uint32_t col)
 {
   if (!isActive()) return; // not active
 
   const int vW = vWidth();   // segment width in logical pixels (can be 0 if segment is inactive)
   const int vH = vHeight();  // segment height in logical pixels (is always >= 1)
-  // negative values of x & y cast into unsigend will become very large values and will therefore be greater than vW/vH
-  if (unsigned(x) >= unsigned(vW) || unsigned(y) >= unsigned(vH)) return;  // if pixel would fall out of virtual segment just exit
+
+#ifndef WLED_DISABLE_MODE_BLEND
+  unsigned prog = 0xFFFF - progress();
+  if (!prog && !_modeBlend && (blendingStyle & BLEND_STYLE_PUSH_MASK)) {
+    unsigned dX = (blendingStyle == BLEND_STYLE_PUSH_UP   || blendingStyle == BLEND_STYLE_PUSH_DOWN)  ? 0 : prog * vW / 0xFFFF;
+    unsigned dY = (blendingStyle == BLEND_STYLE_PUSH_LEFT || blendingStyle == BLEND_STYLE_PUSH_RIGHT) ? 0 : prog * vH / 0xFFFF;
+    if (blendingStyle == BLEND_STYLE_PUSH_LEFT || blendingStyle == BLEND_STYLE_PUSH_TL || blendingStyle == BLEND_STYLE_PUSH_BL) x += dX;
+    else                                                                                                                        x -= dX;
+    if (blendingStyle == BLEND_STYLE_PUSH_DOWN || blendingStyle == BLEND_STYLE_PUSH_TL || blendingStyle == BLEND_STYLE_PUSH_TR) y -= dY;
+    else                                                                                                                        y += dY;
+  }
+#endif
+
+  if (x >= vW || y >= vH || x < 0 || y < 0 || isPixelXYClipped(x,y)) return;  // if pixel would fall out of virtual segment just exit
 
   // if color is unscaled
   if (!_colorScaled) col = color_fade(col, _segBri);
 
-<<<<<<< HEAD
-      if (mirror) { //set the corresponding horizontally mirrored pixel
-        if (transpose) strip.setPixelColorXY(start + xX, startY + H - yY - 1, tmpCol);
-        else           strip.setPixelColorXY(start + W - xX - 1, startY + yY, tmpCol);
-      }
-      if (mirror_y) { //set the corresponding vertically mirrored pixel
-        if (transpose) strip.setPixelColorXY(start + W - xX - 1, startY + yY, tmpCol);
-        else           strip.setPixelColorXY(start + xX, startY + H - yY - 1, tmpCol);
-      }
-      if (mirror_y && mirror) { //set the corresponding vertically AND horizontally mirrored pixel
-        strip.setPixelColorXY(start + W - xX - 1, startY + H - yY - 1, tmpCol);
-=======
   if (reverse  ) x = vW - x - 1;
   if (reverse_y) y = vH - y - 1;
   if (transpose) { std::swap(x,y); } // swap X & Y if segment transposed
@@ -292,7 +249,6 @@
     for (int yY = y; yY < maxY; yY++) {
       for (int xX = x; xX < maxX; xX++) {
         _setPixelColorXY_raw(xX, yY, col);
->>>>>>> 4f4476b7
       }
     }
   } else {
@@ -346,22 +302,13 @@
 // returns RGBW values of pixel
 uint32_t IRAM_ATTR_YN Segment::getPixelColorXY(int x, int y) const {
   if (!isActive()) return 0; // not active
-<<<<<<< HEAD
-
-  int vW = virtualWidth();
-  int vH = virtualHeight();
+
+  const int vW = vWidth();
+  const int vH = vHeight();
 
 #ifndef WLED_DISABLE_MODE_BLEND
-  if (!_modeBlend &&
-     (blendingStyle == BLEND_STYLE_PUSH_RIGHT ||
-      blendingStyle == BLEND_STYLE_PUSH_LEFT ||
-      blendingStyle == BLEND_STYLE_PUSH_UP ||
-      blendingStyle == BLEND_STYLE_PUSH_DOWN ||
-      blendingStyle == BLEND_STYLE_PUSH_TL ||
-      blendingStyle == BLEND_STYLE_PUSH_TR ||
-      blendingStyle == BLEND_STYLE_PUSH_BR ||
-      blendingStyle == BLEND_STYLE_PUSH_BL)) {
-    unsigned prog = 0xFFFF - progress();
+  unsigned prog = 0xFFFF - progress();
+  if (!prog && !_modeBlend && (blendingStyle & BLEND_STYLE_PUSH_MASK)) {
     unsigned dX = (blendingStyle == BLEND_STYLE_PUSH_UP   || blendingStyle == BLEND_STYLE_PUSH_DOWN)  ? 0 : prog * vW / 0xFFFF;
     unsigned dY = (blendingStyle == BLEND_STYLE_PUSH_LEFT || blendingStyle == BLEND_STYLE_PUSH_RIGHT) ? 0 : prog * vH / 0xFFFF;
     if (blendingStyle == BLEND_STYLE_PUSH_LEFT || blendingStyle == BLEND_STYLE_PUSH_TL || blendingStyle == BLEND_STYLE_PUSH_BL) x -= dX;
@@ -373,11 +320,6 @@
 
   if (x >= vW || y >= vH || x<0 || y<0 || isPixelXYClipped(x,y)) return 0;  // if pixel would fall out of virtual segment just exit
 
-=======
-  const int vW = vWidth();
-  const int vH = vHeight();
-  if (unsigned(x) >= unsigned(vW) || unsigned(y) >= unsigned(vH)) return 0;  // if pixel would fall out of virtual segment just exit
->>>>>>> 4f4476b7
   if (reverse  ) x = vW - x - 1;
   if (reverse_y) y = vH - y - 1;
   if (transpose) { std::swap(x,y); } // swap X & Y if segment transposed

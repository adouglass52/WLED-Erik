#ifndef WLED_H
#define WLED_H
/*
   Main sketch, global variable declarations
   @title WLED project sketch
   @version 0.12.0-a0
   @author Christian Schwinne
 */

// version code in format yymmddb (b = daily build)
#define VERSION 2103012

//uncomment this if you have a "my_config.h" file you'd like to use
//#define WLED_USE_MY_CONFIG

// ESP8266-01 (blue) got too little storage space to work with WLED. 0.10.2 is the last release supporting this unit.

// ESP8266-01 (black) has 1MB flash and can thus fit the whole program, although OTA update is not possible. Use 1M(128K SPIFFS).
// Uncomment some of the following lines to disable features to compile for ESP8266-01 (max flash size 434kB):
// Alternatively, with platformio pass your chosen flags to your custom build target in platformio.ini.override

// You are required to disable over-the-air updates:
//#define WLED_DISABLE_OTA         // saves 14kb

// You can choose some of these features to disable:
//#define WLED_DISABLE_ALEXA       // saves 11kb
//#define WLED_DISABLE_BLYNK       // saves 6kb
//#define WLED_DISABLE_CRONIXIE    // saves 3kb
//WLED_DISABLE_FX_HIGH_FLASH_USE (need to enable in PIO config or FX.h, saves 18kb)
//#define WLED_DISABLE_HUESYNC     // saves 4kb
//#define WLED_DISABLE_INFRARED    // there is no pin left for this on ESP8266-01, saves 12kb
#ifndef WLED_DISABLE_MQTT
  #define WLED_ENABLE_MQTT         // saves 12kb
#endif
#define WLED_ENABLE_ADALIGHT       // saves 500b only
//#define WLED_ENABLE_DMX          // uses 3.5kb (use LEDPIN other than 2)
#define WLED_ENABLE_LOXONE         // uses 1.2kb
#ifndef WLED_DISABLE_WEBSOCKETS
  #define WLED_ENABLE_WEBSOCKETS
#endif

#define WLED_ENABLE_FS_EDITOR      // enable /edit page for editing FS content. Will also be disabled with OTA lock

// to toggle usb serial debug (un)comment the following line
//#define WLED_DEBUG

// filesystem specific debugging
//#define WLED_DEBUG_FS

// Library inclusions. 
#include <Arduino.h>
#ifdef ESP8266
  #include <ESP8266WiFi.h>
  #include <ESP8266mDNS.h>
  #include <ESPAsyncTCP.h>
  #include <LittleFS.h>
  extern "C"
  {
  #include <user_interface.h>
  }
#else // ESP32
  #include <WiFi.h>
  #include <ETH.h>
  #include "esp_wifi.h"
  #include <ESPmDNS.h>
  #include <AsyncTCP.h>
  //#include "SPIFFS.h"
  #ifndef CONFIG_LITTLEFS_FOR_IDF_3_2
    #define CONFIG_LITTLEFS_FOR_IDF_3_2
  #endif
  #include <LITTLEFS.h>
#endif

#include "src/dependencies/network/Network.h"

#ifdef WLED_USE_MY_CONFIG
  #include "my_config.h"
#endif

#include <ESPAsyncWebServer.h>
#include <EEPROM.h>
#include <WiFiUdp.h>
#include <DNSServer.h>
#ifndef WLED_DISABLE_OTA
  #include <ArduinoOTA.h>
#endif
#include <SPIFFSEditor.h>
#include "src/dependencies/time/TimeLib.h"
#include "src/dependencies/timezone/Timezone.h"

#ifndef WLED_DISABLE_ALEXA
  #define ESPALEXA_ASYNC
  #define ESPALEXA_NO_SUBPAGE
  #define ESPALEXA_MAXDEVICES 1
  // #define ESPALEXA_DEBUG
  #include "src/dependencies/espalexa/Espalexa.h"
#endif
#ifndef WLED_DISABLE_BLYNK
  #include "src/dependencies/blynk/BlynkSimpleEsp.h"
#endif

#ifdef WLED_ENABLE_DMX
  #include "src/dependencies/dmx/ESPDMX.h"
#endif

#include "src/dependencies/e131/ESPAsyncE131.h"
#include "src/dependencies/async-mqtt-client/AsyncMqttClient.h"

#define ARDUINOJSON_DECODE_UNICODE 0
#include "src/dependencies/json/AsyncJson-v6.h"
#include "src/dependencies/json/ArduinoJson-v6.h"

#include "fcn_declare.h"
#include "html_ui.h"
#include "html_settings.h"
#include "html_other.h"
#include "FX.h"
#include "ir_codes.h"
#include "const.h"
#include "pin_manager.h"
#include "bus_manager.h"
#include "NodeStruct.h"

#ifndef CLIENT_SSID
  #define CLIENT_SSID DEFAULT_CLIENT_SSID
#endif

#ifndef CLIENT_PASS
  #define CLIENT_PASS ""
#endif

#ifndef SPIFFS_EDITOR_AIRCOOOKIE
  #error You are not using the Aircoookie fork of the ESPAsyncWebserver library.\
  Using upstream puts your WiFi password at risk of being served by the filesystem.\
  Comment out this error message to build regardless.
#endif

#ifndef WLED_DISABLE_INFRARED
  #include <IRremoteESP8266.h>
  #include <IRrecv.h>
  #include <IRutils.h>
#endif

//Filesystem to use for preset and config files. SPIFFS or LittleFS on ESP8266, SPIFFS only on ESP32 (now using LITTLEFS port by lorol)
#ifdef ESP8266
  #define WLED_FS LittleFS
#else
  #define WLED_FS LITTLEFS
#endif

// remove flicker because PWM signal of RGB channels can become out of phase (part of core as of Arduino core v2.7.0)
//#if defined(WLED_USE_ANALOG_LEDS) && defined(ESP8266)
//  #include "src/dependencies/arduino/core_esp8266_waveform.h"
//#endif

// GLOBAL VARIABLES
// both declared and defined in header (solution from http://www.keil.com/support/docs/1868.htm)
//
//e.g. byte test = 2 becomes WLED_GLOBAL byte test _INIT(2);
//     int arr[]{0,1,2} becomes WLED_GLOBAL int arr[] _INIT_N(({0,1,2}));

#ifndef WLED_DEFINE_GLOBAL_VARS
# define WLED_GLOBAL extern
# define _INIT(x)
# define _INIT_N(x)
#else
# define WLED_GLOBAL
# define _INIT(x) = x

//needed to ignore commas in array definitions
#define UNPACK( ... ) __VA_ARGS__
# define _INIT_N(x) UNPACK x
#endif

// Global Variable definitions
WLED_GLOBAL char versionString[] _INIT("0.12.0-a0");
#define WLED_CODENAME "Hikari"

// AP and OTA default passwords (for maximum security change them!)
WLED_GLOBAL char apPass[65]  _INIT(DEFAULT_AP_PASS);
WLED_GLOBAL char otaPass[33] _INIT(DEFAULT_OTA_PASS);

// Hardware CONFIG (only changeble HERE, not at runtime)
// LED strip pin, button pin and IR pin changeable in NpbWrapper.h!
#ifndef BTNPIN
WLED_GLOBAL int8_t btnPin _INIT(-1);
#else
WLED_GLOBAL int8_t btnPin _INIT(BTNPIN);
#endif
#ifndef RLYPIN
WLED_GLOBAL int8_t rlyPin _INIT(-1);
#else
WLED_GLOBAL int8_t rlyPin _INIT(RLYPIN);
#endif
#ifndef RLYMDE
WLED_GLOBAL bool rlyMde _INIT(1);
#else
WLED_GLOBAL bool rlyMde _INIT(RLYMDE);
#endif
#ifndef IRPIN
WLED_GLOBAL int8_t irPin _INIT(-1);
#else
WLED_GLOBAL int8_t irPin _INIT(IRPIN);
#endif

//WLED_GLOBAL byte presetToApply _INIT(0); 

WLED_GLOBAL char ntpServerName[33] _INIT("0.wled.pool.ntp.org");   // NTP server to use

// WiFi CONFIG (all these can be changed via web UI, no need to set them here)
WLED_GLOBAL char clientSSID[33] _INIT(CLIENT_SSID);
WLED_GLOBAL char clientPass[65] _INIT(CLIENT_PASS);
WLED_GLOBAL char cmDNS[33] _INIT("x");                             // mDNS address (placeholder, is replaced by wledXXXXXX.local)
WLED_GLOBAL char apSSID[33] _INIT("");                             // AP off by default (unless setup)
WLED_GLOBAL byte apChannel _INIT(1);                               // 2.4GHz WiFi AP channel (1-13)
WLED_GLOBAL byte apHide    _INIT(0);                               // hidden AP SSID
WLED_GLOBAL byte apBehavior _INIT(AP_BEHAVIOR_BOOT_NO_CONN);       // access point opens when no connection after boot by default
WLED_GLOBAL IPAddress staticIP      _INIT_N(((  0,   0,  0,  0))); // static IP of ESP
WLED_GLOBAL IPAddress staticGateway _INIT_N(((  0,   0,  0,  0))); // gateway (router) IP
WLED_GLOBAL IPAddress staticSubnet  _INIT_N(((255, 255, 255, 0))); // most common subnet in home networks
WLED_GLOBAL bool noWifiSleep _INIT(false);                         // disabling modem sleep modes will increase heat output and power usage, but may help with connection issues
#ifdef WLED_USE_ETHERNET
  #ifdef WLED_ETH_DEFAULT                                          // default ethernet board type if specified
    WLED_GLOBAL int ethernetType _INIT(WLED_ETH_DEFAULT);          // ethernet board type
  #else
    WLED_GLOBAL int ethernetType _INIT(WLED_ETH_NONE);             // use none for ethernet board type if default not defined
  #endif               
#endif

// LED CONFIG
WLED_GLOBAL uint16_t ledCount _INIT(30);          // overcurrent prevented by ABL
WLED_GLOBAL bool useRGBW      _INIT(false);       // SK6812 strips can contain an extra White channel
WLED_GLOBAL bool turnOnAtBoot _INIT(true);        // turn on LEDs at power-up
WLED_GLOBAL byte bootPreset   _INIT(0);           // save preset to load after power-up

WLED_GLOBAL byte col[]    _INIT_N(({ 255, 160, 0, 0 }));  // current RGB(W) primary color. col[] should be updated if you want to change the color.
WLED_GLOBAL byte colSec[] _INIT_N(({ 0, 0, 0, 0 }));      // current RGB(W) secondary color
WLED_GLOBAL byte briS     _INIT(128);                     // default brightness

WLED_GLOBAL byte nightlightTargetBri _INIT(0);      // brightness after nightlight is over
WLED_GLOBAL byte nightlightDelayMins _INIT(60);
WLED_GLOBAL byte nightlightMode      _INIT(NL_MODE_FADE); // See const.h for available modes. Was nightlightFade
WLED_GLOBAL bool fadeTransition      _INIT(true);   // enable crossfading color transition
WLED_GLOBAL uint16_t transitionDelay _INIT(750);    // default crossfade duration in ms

WLED_GLOBAL bool skipFirstLed  _INIT(false);        // ignore first LED in strip (useful if you need the LED as signal repeater)
WLED_GLOBAL byte briMultiplier _INIT(100);          // % of brightness to set (to limit power, if you set it to 50 and set bri to 255, actual brightness will be 127)

// User Interface CONFIG
WLED_GLOBAL char serverDescription[33] _INIT("WLED");  // Name of module
WLED_GLOBAL bool syncToggleReceive     _INIT(false);   // UIs which only have a single button for sync should toggle send+receive if this is true, only send otherwise

// Sync CONFIG
WLED_GLOBAL NodesMap Nodes;

WLED_GLOBAL bool buttonEnabled  _INIT(true);
WLED_GLOBAL byte irEnabled      _INIT(0);     // Infrared receiver

WLED_GLOBAL uint16_t udpPort    _INIT(21324); // WLED notifier default port
WLED_GLOBAL uint16_t udpPort2   _INIT(65506); // WLED notifier supplemental port
WLED_GLOBAL uint16_t udpRgbPort _INIT(19446); // Hyperion port

WLED_GLOBAL bool receiveNotificationBrightness _INIT(true);       // apply brightness from incoming notifications
WLED_GLOBAL bool receiveNotificationColor      _INIT(true);       // apply color
WLED_GLOBAL bool receiveNotificationEffects    _INIT(true);       // apply effects setup
WLED_GLOBAL bool notifyDirect _INIT(false);                       // send notification if change via UI or HTTP API
WLED_GLOBAL bool notifyButton _INIT(false);                       // send if updated by button or infrared remote
WLED_GLOBAL bool notifyAlexa  _INIT(false);                       // send notification if updated via Alexa
WLED_GLOBAL bool notifyMacro  _INIT(false);                       // send notification for macro
WLED_GLOBAL bool notifyHue    _INIT(true);                        // send notification if Hue light changes
WLED_GLOBAL bool notifyTwice  _INIT(false);                       // notifications use UDP: enable if devices don't sync reliably

WLED_GLOBAL bool alexaEnabled _INIT(false);                       // enable device discovery by Amazon Echo
WLED_GLOBAL char alexaInvocationName[33] _INIT("Light");          // speech control name of device. Choose something voice-to-text can understand

WLED_GLOBAL char blynkApiKey[36] _INIT("");                       // Auth token for Blynk server. If empty, no connection will be made
WLED_GLOBAL char blynkHost[33] _INIT("blynk-cloud.com");          // Default Blynk host
WLED_GLOBAL uint16_t blynkPort _INIT(80);                         // Default Blynk port

WLED_GLOBAL uint16_t realtimeTimeoutMs _INIT(2500);               // ms timeout of realtime mode before returning to normal mode
WLED_GLOBAL int arlsOffset _INIT(0);                              // realtime LED offset
WLED_GLOBAL bool receiveDirect _INIT(true);                       // receive UDP realtime
WLED_GLOBAL bool arlsDisableGammaCorrection _INIT(true);          // activate if gamma correction is handled by the source
WLED_GLOBAL bool arlsForceMaxBri _INIT(false);                    // enable to force max brightness if source has very dark colors that would be black

#ifdef WLED_ENABLE_DMX
WLED_GLOBAL DMXESPSerial dmx;
WLED_GLOBAL uint16_t e131ProxyUniverse _INIT(0);                  // output this E1.31 (sACN) / ArtNet universe via MAX485 (0 = disabled)
#endif
WLED_GLOBAL uint16_t e131Universe _INIT(1);                       // settings for E1.31 (sACN) protocol (only DMX_MODE_MULTIPLE_* can span over consequtive universes)
WLED_GLOBAL uint16_t e131Port _INIT(5568);                        // DMX in port. E1.31 default is 5568, Art-Net is 6454
WLED_GLOBAL byte DMXMode _INIT(DMX_MODE_MULTIPLE_RGB);            // DMX mode (s.a.)
WLED_GLOBAL uint16_t DMXAddress _INIT(1);                         // DMX start address of fixture, a.k.a. first Channel [for E1.31 (sACN) protocol]
WLED_GLOBAL byte DMXOldDimmer _INIT(0);                           // only update brightness on change
WLED_GLOBAL byte e131LastSequenceNumber[E131_MAX_UNIVERSE_COUNT]; // to detect packet loss
WLED_GLOBAL bool e131Multicast _INIT(false);                      // multicast or unicast
WLED_GLOBAL bool e131SkipOutOfSequence _INIT(false);              // freeze instead of flickering

WLED_GLOBAL bool mqttEnabled _INIT(false);
WLED_GLOBAL char mqttDeviceTopic[33] _INIT("");            // main MQTT topic (individual per device, default is wled/mac)
WLED_GLOBAL char mqttGroupTopic[33] _INIT("wled/all");     // second MQTT topic (for example to group devices)
WLED_GLOBAL char mqttServer[33] _INIT("");                 // both domains and IPs should work (no SSL)
WLED_GLOBAL char mqttUser[41] _INIT("");                   // optional: username for MQTT auth
WLED_GLOBAL char mqttPass[41] _INIT("");                   // optional: password for MQTT auth
WLED_GLOBAL char mqttClientID[41] _INIT("");               // override the client ID
WLED_GLOBAL uint16_t mqttPort _INIT(1883);

WLED_GLOBAL bool huePollingEnabled _INIT(false);           // poll hue bridge for light state
WLED_GLOBAL uint16_t huePollIntervalMs _INIT(2500);        // low values (< 1sec) may cause lag but offer quicker response
WLED_GLOBAL char hueApiKey[47] _INIT("api");               // key token will be obtained from bridge
WLED_GLOBAL byte huePollLightId _INIT(1);                  // ID of hue lamp to sync to. Find the ID in the hue app ("about" section)
WLED_GLOBAL IPAddress hueIP _INIT_N(((0, 0, 0, 0))); // IP address of the bridge
WLED_GLOBAL bool hueApplyOnOff _INIT(true);
WLED_GLOBAL bool hueApplyBri _INIT(true);
WLED_GLOBAL bool hueApplyColor _INIT(true);

// Time CONFIG
WLED_GLOBAL bool ntpEnabled _INIT(false);         // get internet time. Only required if you use clock overlays or time-activated macros
WLED_GLOBAL bool useAMPM _INIT(false);            // 12h/24h clock format
WLED_GLOBAL byte currentTimezone _INIT(0);        // Timezone ID. Refer to timezones array in wled10_ntp.ino
WLED_GLOBAL int utcOffsetSecs _INIT(0);           // Seconds to offset from UTC before timzone calculation

WLED_GLOBAL byte overlayDefault _INIT(0);                               // 0: no overlay 1: analog clock 2: single-digit clocl 3: cronixie
WLED_GLOBAL byte overlayMin _INIT(0), overlayMax _INIT(ledCount - 1);   // boundaries of overlay mode

WLED_GLOBAL byte analogClock12pixel _INIT(0);               // The pixel in your strip where "midnight" would be
WLED_GLOBAL bool analogClockSecondsTrail _INIT(false);      // Display seconds as trail of LEDs instead of a single pixel
WLED_GLOBAL bool analogClock5MinuteMarks _INIT(false);      // Light pixels at every 5-minute position

WLED_GLOBAL char cronixieDisplay[7] _INIT("HHMMSS");        // Cronixie Display mask. See wled13_cronixie.ino
WLED_GLOBAL bool cronixieBacklight _INIT(true);             // Allow digits to be back-illuminated

WLED_GLOBAL bool countdownMode _INIT(false);                         // Clock will count down towards date
WLED_GLOBAL byte countdownYear _INIT(20), countdownMonth _INIT(1);   // Countdown target date, year is last two digits
WLED_GLOBAL byte countdownDay  _INIT(1) , countdownHour  _INIT(0);
WLED_GLOBAL byte countdownMin  _INIT(0) , countdownSec   _INIT(0);

WLED_GLOBAL byte macroNl   _INIT(0);        // after nightlight delay over
WLED_GLOBAL byte macroCountdown _INIT(0);
WLED_GLOBAL byte macroAlexaOn _INIT(0), macroAlexaOff _INIT(0);
WLED_GLOBAL byte macroButton _INIT(0), macroLongPress _INIT(0), macroDoublePress _INIT(0);

// Security CONFIG
WLED_GLOBAL bool otaLock     _INIT(false);  // prevents OTA firmware updates without password. ALWAYS enable if system exposed to any public networks
WLED_GLOBAL bool wifiLock    _INIT(false);  // prevents access to WiFi settings when OTA lock is enabled
WLED_GLOBAL bool aOtaEnabled _INIT(true);   // ArduinoOTA allows easy updates directly from the IDE. Careful, it does not auto-disable when OTA lock is on

WLED_GLOBAL uint16_t userVar0 _INIT(0), userVar1 _INIT(0); //available for use in usermod

#ifdef WLED_ENABLE_DMX
  // dmx CONFIG
  WLED_GLOBAL byte DMXChannels _INIT(7);        // number of channels per fixture
  WLED_GLOBAL byte DMXFixtureMap[15] _INIT_N(({ 0, 0, 0, 0, 0, 0, 0, 0, 0, 0, 0, 0, 0, 0, 0 }));
  // assigns the different channels to different functions. See wled21_dmx.ino for more information.
  WLED_GLOBAL uint16_t DMXGap _INIT(10);          // gap between the fixtures. makes addressing easier because you don't have to memorize odd numbers when climbing up onto a rig.
  WLED_GLOBAL uint16_t DMXStart _INIT(10);        // start address of the first fixture
  WLED_GLOBAL uint16_t DMXStartLED _INIT(0);      // LED from which DMX fixtures start
#endif

// internal global variable declarations
// wifi
WLED_GLOBAL bool apActive _INIT(false);
WLED_GLOBAL bool forceReconnect _INIT(false);
WLED_GLOBAL uint32_t lastReconnectAttempt _INIT(0);
WLED_GLOBAL bool interfacesInited _INIT(false);
WLED_GLOBAL bool wasConnected _INIT(false);

// color
WLED_GLOBAL byte colIT[]     _INIT_N(({ 0, 0, 0, 0 }));         // color that was last sent to LEDs
WLED_GLOBAL byte colSecIT[]  _INIT_N(({ 0, 0, 0, 0 }));

WLED_GLOBAL byte lastRandomIndex _INIT(0);        // used to save last random color so the new one is not the same

// transitions
WLED_GLOBAL bool transitionActive _INIT(false);
WLED_GLOBAL uint16_t transitionDelayDefault _INIT(transitionDelay);
WLED_GLOBAL uint16_t transitionDelayTemp _INIT(transitionDelay);
WLED_GLOBAL unsigned long transitionStartTime;
WLED_GLOBAL float tperLast _INIT(0);        // crossfade transition progress, 0.0f - 1.0f
WLED_GLOBAL bool jsonTransitionOnce _INIT(false);

// nightlight
WLED_GLOBAL bool nightlightActive _INIT(false);
WLED_GLOBAL bool nightlightActiveOld _INIT(false);
WLED_GLOBAL uint32_t nightlightDelayMs _INIT(10);
WLED_GLOBAL byte nightlightDelayMinsDefault _INIT(nightlightDelayMins);
WLED_GLOBAL unsigned long nightlightStartTime;
WLED_GLOBAL byte briNlT _INIT(0);                     // current nightlight brightness
WLED_GLOBAL byte colNlT[] _INIT_N(({ 0, 0, 0, 0 }));        // current nightlight color

// brightness
WLED_GLOBAL unsigned long lastOnTime _INIT(0);
WLED_GLOBAL bool offMode _INIT(!turnOnAtBoot);
WLED_GLOBAL byte bri _INIT(briS);
WLED_GLOBAL byte briOld _INIT(0);
WLED_GLOBAL byte briT _INIT(0);
WLED_GLOBAL byte briIT _INIT(0);
WLED_GLOBAL byte briLast _INIT(128);          // brightness before turned off. Used for toggle function
WLED_GLOBAL byte whiteLast _INIT(128);        // white channel before turned off. Used for toggle function

// button
WLED_GLOBAL bool buttonPressedBefore _INIT(false);
WLED_GLOBAL bool buttonLongPressed _INIT(false);
WLED_GLOBAL unsigned long buttonPressedTime _INIT(0);
WLED_GLOBAL unsigned long buttonWaitTime _INIT(0);

// notifications
WLED_GLOBAL bool notifyDirectDefault _INIT(notifyDirect);
WLED_GLOBAL bool receiveNotifications _INIT(true);
WLED_GLOBAL unsigned long notificationSentTime _INIT(0);
WLED_GLOBAL byte notificationSentCallMode _INIT(NOTIFIER_CALL_MODE_INIT);
WLED_GLOBAL bool notificationTwoRequired _INIT(false);

// effects
WLED_GLOBAL byte effectCurrent _INIT(0);
WLED_GLOBAL byte effectSpeed _INIT(128);
WLED_GLOBAL byte effectIntensity _INIT(128);
WLED_GLOBAL byte effectPalette _INIT(0);

// network
WLED_GLOBAL bool udpConnected _INIT(false), udp2Connected _INIT(false), udpRgbConnected _INIT(false);

// ui style
WLED_GLOBAL bool showWelcomePage _INIT(false);

// hue
WLED_GLOBAL byte hueError _INIT(HUE_ERROR_INACTIVE);
// WLED_GLOBAL uint16_t hueFailCount _INIT(0);
WLED_GLOBAL float hueXLast _INIT(0), hueYLast _INIT(0);
WLED_GLOBAL uint16_t hueHueLast _INIT(0), hueCtLast _INIT(0);
WLED_GLOBAL byte hueSatLast _INIT(0), hueBriLast _INIT(0);
WLED_GLOBAL unsigned long hueLastRequestSent _INIT(0);
WLED_GLOBAL bool hueAuthRequired _INIT(false);
WLED_GLOBAL bool hueReceived _INIT(false);
WLED_GLOBAL bool hueStoreAllowed _INIT(false), hueNewKey _INIT(false);

// overlays
WLED_GLOBAL byte overlayCurrent _INIT(overlayDefault);
WLED_GLOBAL byte overlaySpeed _INIT(200);
WLED_GLOBAL unsigned long overlayRefreshMs _INIT(200);
WLED_GLOBAL unsigned long overlayRefreshedTime;

// cronixie
WLED_GLOBAL byte dP[] _INIT_N(({ 0, 0, 0, 0, 0, 0 }));
WLED_GLOBAL bool cronixieInit _INIT(false);

// countdown
WLED_GLOBAL unsigned long countdownTime _INIT(1514764800L);
WLED_GLOBAL bool countdownOverTriggered _INIT(true);

// timer
WLED_GLOBAL byte lastTimerMinute _INIT(0);
WLED_GLOBAL byte timerHours[] _INIT_N(({ 0, 0, 0, 0, 0, 0, 0, 0 }));
WLED_GLOBAL byte timerMinutes[] _INIT_N(({ 0, 0, 0, 0, 0, 0, 0, 0 }));
WLED_GLOBAL byte timerMacro[] _INIT_N(({ 0, 0, 0, 0, 0, 0, 0, 0 }));
WLED_GLOBAL byte timerWeekday[] _INIT_N(({ 255, 255, 255, 255, 255, 255, 255, 255 }));        // weekdays to activate on
// bit pattern of arr elem: 0b11111111: sun,sat,fri,thu,wed,tue,mon,validity

// blynk
WLED_GLOBAL bool blynkEnabled _INIT(false);

// preset cycling
WLED_GLOBAL bool presetCyclingEnabled _INIT(false);
WLED_GLOBAL byte presetCycleMin _INIT(1), presetCycleMax _INIT(5);
WLED_GLOBAL uint16_t presetCycleTime _INIT(12);
WLED_GLOBAL unsigned long presetCycledTime _INIT(0);
WLED_GLOBAL byte presetCycCurr _INIT(presetCycleMin);
WLED_GLOBAL bool saveCurrPresetCycConf _INIT(false);

WLED_GLOBAL int16_t currentPlaylist _INIT(0);

// realtime
WLED_GLOBAL byte realtimeMode _INIT(REALTIME_MODE_INACTIVE);
WLED_GLOBAL byte realtimeOverride _INIT(REALTIME_OVERRIDE_NONE);
WLED_GLOBAL IPAddress realtimeIP _INIT_N(((0, 0, 0, 0)));;
WLED_GLOBAL unsigned long realtimeTimeout _INIT(0);
WLED_GLOBAL uint8_t tpmPacketCount _INIT(0);
WLED_GLOBAL uint16_t tpmPayloadFrameSize _INIT(0);

// mqtt
WLED_GLOBAL unsigned long lastMqttReconnectAttempt _INIT(0);
<<<<<<< HEAD
WLED_GLOBAL long lastInterfaceUpdate _INIT(0);
=======
WLED_GLOBAL unsigned long lastInterfaceUpdate _INIT(0);
>>>>>>> 195af002
WLED_GLOBAL byte interfaceUpdateCallMode _INIT(NOTIFIER_CALL_MODE_INIT);
WLED_GLOBAL char mqttStatusTopic[40] _INIT("");        // this must be global because of async handlers

// auxiliary debug pin
#ifndef AUXPIN
WLED_GLOBAL int8_t auxPin _INIT(-1);
#else
WLED_GLOBAL int8_t auxPin _INIT(AUXPIN);
#endif
WLED_GLOBAL byte auxTime _INIT(0);
WLED_GLOBAL unsigned long auxStartTime _INIT(0);
WLED_GLOBAL bool auxActive _INIT(false);
WLED_GLOBAL bool auxActiveBefore _INIT(false);
WLED_GLOBAL byte auxDefaultState _INIT(0);                         // 0: input 1: high 2: low
WLED_GLOBAL byte auxTriggeredState _INIT(0);                       // 0: input 1: high 2: low

// alexa udp
WLED_GLOBAL String escapedMac;
#ifndef WLED_DISABLE_ALEXA
  WLED_GLOBAL Espalexa espalexa;
  WLED_GLOBAL EspalexaDevice* espalexaDevice;
#endif

// dns server
WLED_GLOBAL DNSServer dnsServer;

// network time
WLED_GLOBAL bool ntpConnected _INIT(false);
WLED_GLOBAL time_t localTime _INIT(0);
WLED_GLOBAL unsigned long ntpLastSyncTime _INIT(999000000L);
WLED_GLOBAL unsigned long ntpPacketSentTime _INIT(999000000L);
WLED_GLOBAL IPAddress ntpServerIP;
WLED_GLOBAL uint16_t ntpLocalPort _INIT(2390);
WLED_GLOBAL uint16_t rolloverMillis _INIT(0);

// Temp buffer
WLED_GLOBAL char* obuf;
WLED_GLOBAL uint16_t olen _INIT(0);

// General filesystem
WLED_GLOBAL size_t fsBytesUsed _INIT(0);
WLED_GLOBAL size_t fsBytesTotal _INIT(0);
WLED_GLOBAL unsigned long presetsModifiedTime _INIT(0L);
WLED_GLOBAL JsonDocument* fileDoc;
WLED_GLOBAL bool doCloseFile _INIT(false);

// presets
WLED_GLOBAL int16_t currentPreset _INIT(-1);
WLED_GLOBAL bool isPreset _INIT(false);

WLED_GLOBAL byte errorFlag _INIT(0);

WLED_GLOBAL String messageHead, messageSub;
WLED_GLOBAL byte optionType;

WLED_GLOBAL bool doReboot _INIT(false);        // flag to initiate reboot from async handlers
WLED_GLOBAL bool doPublishMqtt _INIT(false);

// server library objects
WLED_GLOBAL AsyncWebServer server _INIT_N(((80)));
#ifdef WLED_ENABLE_WEBSOCKETS
WLED_GLOBAL AsyncWebSocket ws _INIT_N((("/ws")));
#endif
WLED_GLOBAL AsyncClient* hueClient _INIT(NULL);
WLED_GLOBAL AsyncMqttClient* mqtt _INIT(NULL);

// udp interface objects
WLED_GLOBAL WiFiUDP notifierUdp, rgbUdp, notifier2Udp;
WLED_GLOBAL WiFiUDP ntpUdp;
WLED_GLOBAL ESPAsyncE131 e131 _INIT_N(((handleE131Packet)));
WLED_GLOBAL bool e131NewData _INIT(false);

// led fx library object
WLED_GLOBAL BusManager busses _INIT(BusManager());
WLED_GLOBAL WS2812FX strip _INIT(WS2812FX());
WLED_GLOBAL BusConfig* busConfigs[WLED_MAX_BUSSES]; //temporary, to remember values from network callback until after 

// Usermod manager
WLED_GLOBAL UsermodManager usermods _INIT(UsermodManager());

// Status LED
#if STATUSLED
  WLED_GLOBAL unsigned long ledStatusLastMillis _INIT(0);
  WLED_GLOBAL unsigned short ledStatusType _INIT(0); // current status type - corresponds to number of blinks per second
  WLED_GLOBAL bool ledStatusState _INIT(0); // the current LED state
#endif

// enable additional debug output
#ifdef WLED_DEBUG
  #ifndef ESP8266
  #include <rom/rtc.h>
  #endif
  #define DEBUG_PRINT(x) Serial.print(x)
  #define DEBUG_PRINTLN(x) Serial.println(x)
  #define DEBUG_PRINTF(x...) Serial.printf(x)
#else
  #define DEBUG_PRINT(x)
  #define DEBUG_PRINTLN(x)
  #define DEBUG_PRINTF(x)
#endif

#ifdef WLED_DEBUG_FS
  #define DEBUGFS_PRINT(x) Serial.print(x)
  #define DEBUGFS_PRINTLN(x) Serial.println(x)
  #define DEBUGFS_PRINTF(x...) Serial.printf(x)
#else
  #define DEBUGFS_PRINT(x)
  #define DEBUGFS_PRINTLN(x)
  #define DEBUGFS_PRINTF(x...)
#endif

// debug macro variable definitions
#ifdef WLED_DEBUG
  WLED_GLOBAL unsigned long debugTime _INIT(0);
  WLED_GLOBAL int lastWifiState _INIT(3);
  WLED_GLOBAL unsigned long wifiStateChangedTime _INIT(0);
  WLED_GLOBAL int loops _INIT(0);
#endif

#ifdef ARDUINO_ARCH_ESP32
  #define WLED_CONNECTED (WiFi.status() == WL_CONNECTED || ETH.localIP()[0] != 0)
#else
  #define WLED_CONNECTED (WiFi.status() == WL_CONNECTED)
#endif
#define WLED_WIFI_CONFIGURED (strlen(clientSSID) >= 1 && strcmp(clientSSID, DEFAULT_CLIENT_SSID) != 0)
#define WLED_MQTT_CONNECTED (mqtt != nullptr && mqtt->connected())

// append new c string to temp buffer efficiently
bool oappend(const char* txt);
// append new number to temp buffer efficiently
bool oappendi(int i);

class WLED {
public:
  WLED();
  static WLED& instance()
  {
    static WLED instance;
    return instance;
  }

  // boot starts here
  void setup();

  void loop();
  void reset();

  void beginStrip();
  void handleConnection();
  void initAP(bool resetAP = false);
  void initConnection();
  void initInterfaces();
  void handleStatusLED();
};
#endif        // WLED_H<|MERGE_RESOLUTION|>--- conflicted
+++ resolved
@@ -8,7 +8,7 @@
  */
 
 // version code in format yymmddb (b = daily build)
-#define VERSION 2103012
+#define VERSION 2103020
 
 //uncomment this if you have a "my_config.h" file you'd like to use
 //#define WLED_USE_MY_CONFIG
@@ -479,11 +479,7 @@
 
 // mqtt
 WLED_GLOBAL unsigned long lastMqttReconnectAttempt _INIT(0);
-<<<<<<< HEAD
-WLED_GLOBAL long lastInterfaceUpdate _INIT(0);
-=======
 WLED_GLOBAL unsigned long lastInterfaceUpdate _INIT(0);
->>>>>>> 195af002
 WLED_GLOBAL byte interfaceUpdateCallMode _INIT(NOTIFIER_CALL_MODE_INIT);
 WLED_GLOBAL char mqttStatusTopic[40] _INIT("");        // this must be global because of async handlers
 

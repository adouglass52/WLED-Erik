--- conflicted
+++ resolved
@@ -8,11 +8,7 @@
  */
 
 // version code in format yymmddb (b = daily build)
-<<<<<<< HEAD
 #define VERSION 2208220
-=======
-#define VERSION 2208211
->>>>>>> be7e7ac2
 
 //uncomment this if you have a "my_config.h" file you'd like to use
 //#define WLED_USE_MY_CONFIG

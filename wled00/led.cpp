#include "wled.h"

/*
 * LED methods
 */

void setValuesFromMainSeg()          { setValuesFromSegment(strip.getMainSegmentId()); }
void setValuesFromFirstSelectedSeg() { setValuesFromSegment(strip.getFirstSelectedSegId()); }
void setValuesFromSegment(uint8_t s)
{
  Segment& seg = strip.getSegment(s);
  col[0] = R(seg.colors[0]);
  col[1] = G(seg.colors[0]);
  col[2] = B(seg.colors[0]);
  col[3] = W(seg.colors[0]);
  colSec[0] = R(seg.colors[1]);
  colSec[1] = G(seg.colors[1]);
  colSec[2] = B(seg.colors[1]);
  colSec[3] = W(seg.colors[1]);
  effectCurrent   = seg.mode;
  effectSpeed     = seg.speed;
  effectIntensity = seg.intensity;
  effectPalette   = seg.palette;
}


// applies global legacy values (col, colSec, effectCurrent...)
// problem: if the first selected segment already has the value to be set, other selected segments are not updated
void applyValuesToSelectedSegs()
{
  // copy of first selected segment to tell if value was updated
  unsigned firstSel = strip.getFirstSelectedSegId();
  Segment selsegPrev = strip.getSegment(firstSel);
  for (unsigned i = 0; i < strip.getSegmentsNum(); i++) {
    Segment& seg = strip.getSegment(i);
    if (i != firstSel && (!seg.isActive() || !seg.isSelected())) continue;

    if (effectSpeed     != selsegPrev.speed)     {seg.speed     = effectSpeed;     stateChanged = true;}
    if (effectIntensity != selsegPrev.intensity) {seg.intensity = effectIntensity; stateChanged = true;}
    if (effectPalette   != selsegPrev.palette)   {seg.setPalette(effectPalette);}
    if (effectCurrent   != selsegPrev.mode)      {seg.setMode(effectCurrent);}
    uint32_t col0 = RGBW32(   col[0],    col[1],    col[2],    col[3]);
    uint32_t col1 = RGBW32(colSec[0], colSec[1], colSec[2], colSec[3]);
    if (col0 != selsegPrev.colors[0])            {seg.setColor(0, col0);}
    if (col1 != selsegPrev.colors[1])            {seg.setColor(1, col1);}
  }
}


void toggleOnOff()
{
  if (bri == 0)
  {
    bri = briLast;
    strip.restartRuntime();
  } else
  {
    briLast = bri;
    bri = 0;
  }
  stateChanged = true;
}


//scales the brightness with the briMultiplier factor
byte scaledBri(byte in)
{
  unsigned val = ((uint16_t)in*briMultiplier)/100;
  if (val > 255) val = 255;
  return (byte)val;
}


//applies global temporary brightness (briT) to strip
void applyBri() {
  if (!realtimeMode || !arlsForceMaxBri)
  {
    //DEBUG_PRINTF_P(PSTR("Applying strip brightness: %d (%d,%d)\n"), (int)briT, (int)bri, (int)briOld);
    strip.setBrightness(scaledBri(briT));
  }
}


//applies global brightness and sets it as the "current" brightness (no transition)
void applyFinalBri() {
  briOld = bri;
  briT = bri;
  applyBri();
  strip.trigger(); // force one last update
}


//called after every state changes, schedules interface updates, handles brightness transition and nightlight activation
//unlike colorUpdated(), does NOT apply any colors or FX to segments
void stateUpdated(byte callMode) {
  //call for notifier -> 0: init 1: direct change 2: button 3: notification 4: nightlight 5: other (No notification)
  //                     6: fx changed 7: hue 8: preset cycle 9: blynk 10: alexa 11: ws send only 12: button preset
  setValuesFromFirstSelectedSeg();

  if (bri != briOld || stateChanged) {
    if (stateChanged) currentPreset = 0; //something changed, so we are no longer in the preset

    if (callMode != CALL_MODE_NOTIFICATION && callMode != CALL_MODE_NO_NOTIFY) notify(callMode);
    if (bri != briOld && nodeBroadcastEnabled) sendSysInfoUDP(); // update on state

    //set flag to update ws and mqtt
    interfaceUpdateCallMode = callMode;
    stateChanged = false;
  } else {
    if (nightlightActive && !nightlightActiveOld && callMode != CALL_MODE_NOTIFICATION && callMode != CALL_MODE_NO_NOTIFY) {
      notify(CALL_MODE_NIGHTLIGHT);
      interfaceUpdateCallMode = CALL_MODE_NIGHTLIGHT;
    }
  }

  if (callMode != CALL_MODE_NO_NOTIFY && nightlightActive && (nightlightMode == NL_MODE_FADE || nightlightMode == NL_MODE_COLORFADE)) {
    briNlT = bri;
    nightlightDelayMs -= (millis() - nightlightStartTime);
    nightlightStartTime = millis();
  }
  if (briT == 0) {
    if (callMode != CALL_MODE_NOTIFICATION) strip.resetTimebase(); //effect start from beginning
  }

  if (bri > 0) briLast = bri;

  //deactivate nightlight if target brightness is reached
  if (bri == nightlightTargetBri && callMode != CALL_MODE_NO_NOTIFY && nightlightMode != NL_MODE_SUN) nightlightActive = false;

  // notify usermods of state change
  UsermodManager::onStateChange(callMode);

<<<<<<< HEAD
  if (strip.getTransition() == 0) {
    jsonTransitionOnce = false;
    transitionActive = false;
=======
  if (fadeTransition) {
    if (strip.getTransition() == 0) {
      jsonTransitionOnce = false;
      transitionActive = false;
      applyFinalBri();
      strip.trigger();
      return;
    }

    if (transitionActive) {
      briOld = briT;
    } else
      strip.setTransitionMode(true); // force all segments to transition mode
    transitionActive = true;
    transitionStartTime = millis();
  } else {
>>>>>>> 4f4476b7
    applyFinalBri();
    return;
  }

  if (transitionActive) {
    briOld = briT;
    tperLast = 0;
  } else
    strip.setTransitionMode(true); // force all segments to transition mode
  transitionActive = true;
  transitionStartTime = millis();
}


void updateInterfaces(uint8_t callMode) {
  if (!interfaceUpdateCallMode || millis() - lastInterfaceUpdate < INTERFACE_UPDATE_COOLDOWN) return;

  sendDataWs();
  lastInterfaceUpdate = millis();
  interfaceUpdateCallMode = 0; //disable further updates

  if (callMode == CALL_MODE_WS_SEND) return;

  #ifndef WLED_DISABLE_ALEXA
  if (espalexaDevice != nullptr && callMode != CALL_MODE_ALEXA) {
    espalexaDevice->setValue(bri);
    espalexaDevice->setColor(col[0], col[1], col[2]);
  }
  #endif
  #ifndef WLED_DISABLE_MQTT
  publishMqtt();
  #endif
}


void handleTransitions() {
  //handle still pending interface update
  updateInterfaces(interfaceUpdateCallMode);

  if (transitionActive && strip.getTransition() > 0) {
    int ti = millis() - transitionStartTime;
    int tr = strip.getTransition();
    if (ti/tr) {
      strip.setTransitionMode(false); // stop all transitions
      // restore (global) transition time if not called from UDP notifier or single/temporary transition from JSON (also playlist)
      if (jsonTransitionOnce) strip.setTransition(transitionDelay);
      transitionActive = false;
      jsonTransitionOnce = false;
      applyFinalBri();
      return;
    }
<<<<<<< HEAD
    if (tper - tperLast < 0.004f) return; // less than 1 bit change (1/255)
    tperLast = tper;
    briT = briOld + ((bri - briOld) * tper);
    applyBri();
=======
    byte briTO = briT;
    int deltaBri = (int)bri - (int)briOld;
    briT = briOld + (deltaBri * ti / tr);
    if (briTO != briT) applyBri();
>>>>>>> 4f4476b7
  }
}


// legacy method, applies values from col, effectCurrent, ... to selected segments
void colorUpdated(byte callMode) {
  applyValuesToSelectedSegs();
  stateUpdated(callMode);
}


void handleNightlight() {
  unsigned long now = millis();
  if (now < 100 && lastNlUpdate > 0) lastNlUpdate = 0; // take care of millis() rollover
  if (now - lastNlUpdate < 100) return; // allow only 10 NL updates per second
  lastNlUpdate = now;

  if (nightlightActive)
  {
    if (!nightlightActiveOld) //init
    {
      nightlightStartTime = millis();
      nightlightDelayMs = (unsigned)(nightlightDelayMins*60000);
      nightlightActiveOld = true;
      briNlT = bri;
      for (unsigned i=0; i<4; i++) colNlT[i] = col[i]; // remember starting color
      if (nightlightMode == NL_MODE_SUN)
      {
        //save current
        colNlT[0] = effectCurrent;
        colNlT[1] = effectSpeed;
        colNlT[2] = effectPalette;

        strip.getFirstSelectedSeg().setMode(FX_MODE_STATIC); // make sure seg runtime is reset if it was in sunrise mode
        effectCurrent = FX_MODE_SUNRISE;            // colorUpdated() will take care of assigning that to all selected segments
        effectSpeed = nightlightDelayMins;
        effectPalette = 0;
        if (effectSpeed > 60) effectSpeed = 60; //currently limited to 60 minutes
        if (bri) effectSpeed += 60; //sunset if currently on
        briNlT = !bri; //true == sunrise, false == sunset
        if (!bri) bri = briLast;
        colorUpdated(CALL_MODE_NO_NOTIFY);
      }
    }
    float nper = (millis() - nightlightStartTime)/((float)nightlightDelayMs);
    if (nightlightMode == NL_MODE_FADE || nightlightMode == NL_MODE_COLORFADE)
    {
      bri = briNlT + ((nightlightTargetBri - briNlT)*nper);
      if (nightlightMode == NL_MODE_COLORFADE)                                         // color fading only is enabled with "NF=2"
      {
        for (unsigned i=0; i<4; i++) col[i] = colNlT[i]+ ((colSec[i] - colNlT[i])*nper);   // fading from actual color to secondary color
      }
      colorUpdated(CALL_MODE_NO_NOTIFY);
    }
    if (nper >= 1) //nightlight duration over
    {
      nightlightActive = false;
      if (nightlightMode == NL_MODE_SET)
      {
        bri = nightlightTargetBri;
        colorUpdated(CALL_MODE_NO_NOTIFY);
      }
      if (bri == 0) briLast = briNlT;
      if (nightlightMode == NL_MODE_SUN)
      {
        if (!briNlT) { //turn off if sunset
          effectCurrent = colNlT[0];
          effectSpeed = colNlT[1];
          effectPalette = colNlT[2];
          toggleOnOff();
          applyFinalBri();
        }
      }

      if (macroNl > 0)
        applyPreset(macroNl);
      nightlightActiveOld = false;
    }
  } else if (nightlightActiveOld) //early de-init
  {
    if (nightlightMode == NL_MODE_SUN) { //restore previous effect
      effectCurrent = colNlT[0];
      effectSpeed = colNlT[1];
      effectPalette = colNlT[2];
      colorUpdated(CALL_MODE_NO_NOTIFY);
    }
    nightlightActiveOld = false;
  }
}

//utility for FastLED to use our custom timer
uint32_t get_millisecond_timer() {
  return strip.now;
}<|MERGE_RESOLUTION|>--- conflicted
+++ resolved
@@ -130,35 +130,15 @@
   // notify usermods of state change
   UsermodManager::onStateChange(callMode);
 
-<<<<<<< HEAD
   if (strip.getTransition() == 0) {
     jsonTransitionOnce = false;
     transitionActive = false;
-=======
-  if (fadeTransition) {
-    if (strip.getTransition() == 0) {
-      jsonTransitionOnce = false;
-      transitionActive = false;
-      applyFinalBri();
-      strip.trigger();
-      return;
-    }
-
-    if (transitionActive) {
-      briOld = briT;
-    } else
-      strip.setTransitionMode(true); // force all segments to transition mode
-    transitionActive = true;
-    transitionStartTime = millis();
-  } else {
->>>>>>> 4f4476b7
     applyFinalBri();
     return;
   }
 
   if (transitionActive) {
     briOld = briT;
-    tperLast = 0;
   } else
     strip.setTransitionMode(true); // force all segments to transition mode
   transitionActive = true;
@@ -203,17 +183,10 @@
       applyFinalBri();
       return;
     }
-<<<<<<< HEAD
-    if (tper - tperLast < 0.004f) return; // less than 1 bit change (1/255)
-    tperLast = tper;
-    briT = briOld + ((bri - briOld) * tper);
-    applyBri();
-=======
     byte briTO = briT;
     int deltaBri = (int)bri - (int)briOld;
     briT = briOld + (deltaBri * ti / tr);
     if (briTO != briT) applyBri();
->>>>>>> 4f4476b7
   }
 }
 

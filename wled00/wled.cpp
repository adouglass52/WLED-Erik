--- conflicted
+++ resolved
@@ -101,14 +101,10 @@
     handlePresets();
     yield();
 
-<<<<<<< HEAD
     #ifdef WLED_DEBUG
     unsigned long stripMillis = millis();
     #endif
-    if (!offMode || strip.isOffRefreshRequred)
-=======
     if (!offMode || strip.isOffRefreshRequired())
->>>>>>> 97f8eea3
       strip.service();
     #ifdef ESP8266
     else if (!noWifiSleep)

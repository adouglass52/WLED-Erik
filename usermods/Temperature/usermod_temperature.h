#pragma once

#include "wled.h"
#include "OneWire.h"

//Pin defaults for QuinLed Dig-Uno if not overriden
#ifndef TEMPERATURE_PIN
  #ifdef ARDUINO_ARCH_ESP32
    #define TEMPERATURE_PIN 18
  #else //ESP8266 boards
    #define TEMPERATURE_PIN 14
  #endif
#endif

// the frequency to check temperature, 1 minute
#ifndef USERMOD_DALLASTEMPERATURE_MEASUREMENT_INTERVAL
#define USERMOD_DALLASTEMPERATURE_MEASUREMENT_INTERVAL 60000
#endif

class UsermodTemperature : public Usermod {

  private:

    bool initDone = false;
    OneWire *oneWire;
    // GPIO pin used for sensor (with a default compile-time fallback)
    int8_t temperaturePin = TEMPERATURE_PIN;
    // measurement unit (true==°C, false==°F)
    bool degC = true;
    // using parasite power on the sensor
    bool parasite = false;
    // how often do we read from sensor?
    unsigned long readingInterval = USERMOD_DALLASTEMPERATURE_MEASUREMENT_INTERVAL;
    // set last reading as "40 sec before boot", so first reading is taken after 20 sec
    unsigned long lastMeasurement = UINT32_MAX - USERMOD_DALLASTEMPERATURE_MEASUREMENT_INTERVAL;
    // last time requestTemperatures was called
    // used to determine when we can read the sensors temperature
    // we have to wait at least 93.75 ms after requestTemperatures() is called
    unsigned long lastTemperaturesRequest;
    float temperature = -100; // default to -100, DS18B20 only goes down to -50C
    // indicates requestTemperatures has been called but the sensor measurement is not complete
    bool waitingForConversion = false;
    // flag set at startup if DS18B20 sensor not found, avoids trying to keep getting
    // temperature if flashed to a board without a sensor attached
    bool enabled = true;

    // strings to reduce flash memory usage (used more than twice)
    static const char _name[];
    static const char _enabled[];
    static const char _readInterval[];
    static const char _parasite[];

    //Dallas sensor quick (& dirty) reading. Credit to - Author: Peter Scargill, August 17th, 2013
    float readDallas() {
      byte i;
      byte data[2];
      int16_t result;                         // raw data from sensor
      if (!oneWire->reset()) return -127.0f;  // send reset command and fail fast
      oneWire->skip();                        // skip ROM
      oneWire->write(0xBE);                   // read (temperature) from EEPROM
      for (i=0; i < 2; i++) data[i] = oneWire->read();  // first 2 bytes contain temperature
      for (i=2; i < 8; i++) oneWire->read();  // read unused bytes  
      result = (data[1]<<4) | (data[0]>>4);   // we only need whole part, we will add fraction when returning
      if (data[1]&0x80) result |= 0xFF00;     // fix negative value
      oneWire->reset();
      oneWire->skip();                        // skip ROM
      oneWire->write(0x44,parasite);          // request new temperature reading (without parasite power)
      return (float)result + ((data[0]&0x0008) ? 0.5f : 0.0f);
    }

    void requestTemperatures() {
      readDallas();
      lastTemperaturesRequest = millis();
      waitingForConversion = true;
      DEBUG_PRINTLN(F("Requested temperature."));
    }

    void readTemperature() {
      temperature = readDallas();
      lastMeasurement = millis();
      waitingForConversion = false;
      DEBUG_PRINTF("Read temperature %2.1f.\n", temperature);
    }

    bool findSensor() {
      DEBUG_PRINTLN(F("Searching for sensor..."));
      uint8_t deviceAddress[8] = {0,0,0,0,0,0,0,0};
      // find out if we have DS18xxx sensor attached
      oneWire->reset_search();
      while (oneWire->search(deviceAddress)) {
        if (oneWire->crc8(deviceAddress, 7) == deviceAddress[7]) {
          switch (deviceAddress[0]) {
            case 0x10:  // DS18S20
            case 0x22:  // DS18B20
            case 0x28:  // DS1822
            case 0x3B:  // DS1825
            case 0x42:  // DS28EA00
              DEBUG_PRINTLN(F("Sensor found."));
              return true;
          }
        }
      }
      return false;
    }

  public:

    void setup() {
      int retries = 10;
      // pin retrieved from cfg.json (readFromConfig()) prior to running setup()
      if (!pinManager.allocatePin(temperaturePin,false)) {
        temperaturePin = -1;  // allocation failed
        enabled = false;
        DEBUG_PRINTLN(F("Temperature pin allocation failed."));
      } else {
        if (enabled) {
          // config says we are enabled
          oneWire = new OneWire(temperaturePin);
          if (!oneWire->reset())
            enabled = false;   // resetting 1-Wire bus yielded an error
          else
            while ((enabled=findSensor()) && retries--) delay(25); // try to find sensor
        }
      }
      initDone = true;
    }

    void loop() {
      if (!enabled || strip.isUpdating()) return;

      unsigned long now = millis();

      // check to see if we are due for taking a measurement
      // lastMeasurement will not be updated until the conversion
      // is complete the the reading is finished
      if (now - lastMeasurement < readingInterval) return;

      // we are due for a measurement, if we are not already waiting
      // for a conversion to complete, then make a new request for temps
      if (!waitingForConversion) {
        requestTemperatures();
        return;
      }

      // we were waiting for a conversion to complete, have we waited log enough?
      if (now - lastTemperaturesRequest >= 100 /* 93.75ms per the datasheet but can be up to 750ms */) {
        readTemperature();

        if (WLED_MQTT_CONNECTED) {
          char subuf[64];
          strcpy(subuf, mqttDeviceTopic);
          if (-100 <= temperature) {
            // dont publish super low temperature as the graph will get messed up
            // the DallasTemperature library returns -127C or -196.6F when problem
            // reading the sensor
            strcat_P(subuf, PSTR("/temperature"));
            mqtt->publish(subuf, 0, false, String(temperature).c_str());
            strcat_P(subuf, PSTR("_f"));
            mqtt->publish(subuf, 0, false, String((float)temperature * 1.8f + 32).c_str());
          } else {
            // publish something else to indicate status?
          }
        }
      }
    }

    /*
     * API calls te enable data exchange between WLED modules
     */
    inline float getTemperatureC() {
      return (float)temperature;
    }
    inline float getTemperatureF() {
      return (float)temperature * 1.8f + 32;
    }

    /*
     * addToJsonInfo() can be used to add custom entries to the /json/info part of the JSON API.
     * Creating an "u" object allows you to add custom key/value pairs to the Info section of the WLED web UI.
     * Below it is shown how this could be used for e.g. a light sensor
     */
    void addToJsonInfo(JsonObject& root) {
      // dont add temperature to info if we are disabled
      if (!enabled) return;

      JsonObject user = root["u"];
      if (user.isNull()) user = root.createNestedObject("u");

      JsonArray temp = user.createNestedArray(FPSTR(_name));
      //temp.add(F("Loaded."));

      if (temperature <= -100) {
        temp.add(0);
        temp.add(F(" Sensor Error!"));
        return;
      }

      temp.add(degC ? temperature : (float)temperature * 1.8f + 32);
      if (degC) temp.add(F("°C"));
      else      temp.add(F("°F"));
    }

    /**
     * addToJsonState() can be used to add custom entries to the /json/state part of the JSON API (state object).
     * Values in the state object may be modified by connected clients
     */
    //void addToJsonState(JsonObject &root)
    //{
    //}

    /**
     * readFromJsonState() can be used to receive data clients send to the /json/state part of the JSON API (state object).
     * Values in the state object may be modified by connected clients
     * Read "<usermodname>_<usermodparam>" from json state and and change settings (i.e. GPIO pin) used.
     */
    //void readFromJsonState(JsonObject &root) {
    //  if (!initDone) return;  // prevent crash on boot applyPreset()
    //}

    /**
     * addToConfig() (called from set.cpp) stores persistent properties to cfg.json
     */
    void addToConfig(JsonObject &root) {
      // we add JSON object: {"Temperature": {"pin": 0, "degC": true}}
      JsonObject top = root.createNestedObject(FPSTR(_name)); // usermodname
      top[FPSTR(_enabled)] = enabled;
      top["pin"]  = temperaturePin;     // usermodparam
      top["degC"] = degC;  // usermodparam
      top[FPSTR(_readInterval)] = readingInterval / 1000;
      top[FPSTR(_parasite)] = parasite;
      DEBUG_PRINTLN(F("Temperature config saved."));
    }

    /**
     * readFromConfig() is called before setup() to populate properties from values stored in cfg.json
     *
     * The function should return true if configuration was successfully loaded or false if there was no configuration.
     */
    bool readFromConfig(JsonObject &root) {
      // we look for JSON object: {"Temperature": {"pin": 0, "degC": true}}
      int8_t newTemperaturePin = temperaturePin;

      JsonObject top = root[FPSTR(_name)];
      if (top.isNull()) {
        DEBUG_PRINT(FPSTR(_name));
        DEBUG_PRINTLN(F(": No config found. (Using defaults.)"));
        return false;
      }

      enabled           = top[FPSTR(_enabled)] | enabled;
      newTemperaturePin = top["pin"] | newTemperaturePin;
<<<<<<< HEAD
//      newTemperaturePin = min(33,max(-1,(int)newTemperaturePin)); // bounds check
=======
>>>>>>> 20096089
      degC              = top["degC"] | degC;
      readingInterval   = top[FPSTR(_readInterval)] | readingInterval/1000;
      readingInterval   = min(120,max(10,(int)readingInterval)) * 1000;  // convert to ms
      parasite          = top[FPSTR(_parasite)] | parasite;

      DEBUG_PRINT(FPSTR(_name));
      if (!initDone) {
        // first run: reading from cfg.json
        temperaturePin = newTemperaturePin;
        DEBUG_PRINTLN(F(" config loaded."));
      } else {
        // changing paramters from settings page
        if (newTemperaturePin != temperaturePin) {
          // deallocate pin and release memory
          delete oneWire;
          pinManager.deallocatePin(temperaturePin);
          temperaturePin = newTemperaturePin;
          // initialise
          setup();
        }
        DEBUG_PRINTLN(F(" config (re)loaded."));
      }
      // use "return !top["newestParameter"].isNull();" when updating Usermod with new features
<<<<<<< HEAD
      return true;
=======
      return !top[FPSTR(_parasite)].isNull();
>>>>>>> 20096089
    }

    uint16_t getId()
    {
      return USERMOD_ID_TEMPERATURE;
    }
};

// strings to reduce flash memory usage (used more than twice)
const char UsermodTemperature::_name[]         PROGMEM = "Temperature";
const char UsermodTemperature::_enabled[]      PROGMEM = "enabled";
const char UsermodTemperature::_readInterval[] PROGMEM = "read-interval-s";
const char UsermodTemperature::_parasite[]     PROGMEM = "parasite-pwr";<|MERGE_RESOLUTION|>--- conflicted
+++ resolved
@@ -249,10 +249,7 @@
 
       enabled           = top[FPSTR(_enabled)] | enabled;
       newTemperaturePin = top["pin"] | newTemperaturePin;
-<<<<<<< HEAD
 //      newTemperaturePin = min(33,max(-1,(int)newTemperaturePin)); // bounds check
-=======
->>>>>>> 20096089
       degC              = top["degC"] | degC;
       readingInterval   = top[FPSTR(_readInterval)] | readingInterval/1000;
       readingInterval   = min(120,max(10,(int)readingInterval)) * 1000;  // convert to ms
@@ -276,11 +273,7 @@
         DEBUG_PRINTLN(F(" config (re)loaded."));
       }
       // use "return !top["newestParameter"].isNull();" when updating Usermod with new features
-<<<<<<< HEAD
-      return true;
-=======
       return !top[FPSTR(_parasite)].isNull();
->>>>>>> 20096089
     }
 
     uint16_t getId()

/*
  WS2812FX.cpp contains all effect methods
  Harm Aldick - 2016
  www.aldick.org
  LICENSE
  The MIT License (MIT)
  Copyright (c) 2016  Harm Aldick
  Permission is hereby granted, free of charge, to any person obtaining a copy
  of this software and associated documentation files (the "Software"), to deal
  in the Software without restriction, including without limitation the rights
  to use, copy, modify, merge, publish, distribute, sublicense, and/or sell
  copies of the Software, and to permit persons to whom the Software is
  furnished to do so, subject to the following conditions:
  The above copyright notice and this permission notice shall be included in
  all copies or substantial portions of the Software.
  THE SOFTWARE IS PROVIDED "AS IS", WITHOUT WARRANTY OF ANY KIND, EXPRESS OR
  IMPLIED, INCLUDING BUT NOT LIMITED TO THE WARRANTIES OF MERCHANTABILITY,
  FITNESS FOR A PARTICULAR PURPOSE AND NONINFRINGEMENT. IN NO EVENT SHALL THE
  AUTHORS OR COPYRIGHT HOLDERS BE LIABLE FOR ANY CLAIM, DAMAGES OR OTHER
  LIABILITY, WHETHER IN AN ACTION OF CONTRACT, TORT OR OTHERWISE, ARISING FROM,
  OUT OF OR IN CONNECTION WITH THE SOFTWARE OR THE USE OR OTHER DEALINGS IN
  THE SOFTWARE.

  Modified heavily for WLED
*/

#include "wled.h"
#include "FX.h"
#include "fcn_declare.h"

#define IBN 5100
#define PALETTE_SOLID_WRAP (strip.paletteBlend == 1 || strip.paletteBlend == 3)
#define indexToVStrip(index, stripNr) ((index) | (int((stripNr)+1)<<16))

// effect utility functions
uint8_t sin_gap(uint16_t in) {
  if (in & 0x100) return 0;
  return sin8(in + 192); // correct phase shift of sine so that it starts and stops at 0
}

uint16_t triwave16(uint16_t in) {
  if (in < 0x8000) return in *2;
  return 0xFFFF - (in - 0x8000)*2;
}

/*
 * Generates a tristate square wave w/ attac & decay
 * @param x input value 0-255
 * @param pulsewidth 0-127
 * @param attdec attac & decay, max. pulsewidth / 2
 * @returns signed waveform value
 */
int8_t tristate_square8(uint8_t x, uint8_t pulsewidth, uint8_t attdec) {
  int8_t a = 127;
  if (x > 127) {
    a = -127;
    x -= 127;
  }

  if (x < attdec) { //inc to max
    return (int16_t) x * a / attdec;
  }
  else if (x < pulsewidth - attdec) { //max
    return a;
  }
  else if (x < pulsewidth) { //dec to 0
    return (int16_t) (pulsewidth - x) * a / attdec;
  }
  return 0;
}

// effect functions

/*
 * No blinking. Just plain old static light.
 */
uint16_t mode_static(void) {
  SEGMENT.fill(SEGCOLOR(0));
  return 350;
}
static const char _data_FX_MODE_STATIC[] PROGMEM = "Solid";


/*
 * Blink/strobe function
 * Alternate between color1 and color2
 * if(strobe == true) then create a strobe effect
 */
uint16_t blink(uint32_t color1, uint32_t color2, bool strobe, bool do_palette) {
  uint32_t cycleTime = (255 - SEGMENT.speed)*20;
  uint32_t onTime = FRAMETIME;
  if (!strobe) onTime += ((cycleTime * SEGMENT.intensity) >> 8);
  cycleTime += FRAMETIME*2;
  uint32_t it = strip.now / cycleTime;
  uint32_t rem = strip.now % cycleTime;

  bool on = false;
  if (it != SEGENV.step //new iteration, force on state for one frame, even if set time is too brief
      || rem <= onTime) {
    on = true;
  }

  SEGENV.step = it; //save previous iteration

  uint32_t color = on ? color1 : color2;
  if (color == color1 && do_palette)
  {
    for (int i = 0; i < SEGLEN; i++) {
      SEGMENT.setPixelColor(i, SEGMENT.color_from_palette(i, true, PALETTE_SOLID_WRAP, 0));
    }
  } else SEGMENT.fill(color);

  return FRAMETIME;
}


/*
 * Normal blinking. Intensity sets duty cycle.
 */
uint16_t mode_blink(void) {
  return blink(SEGCOLOR(0), SEGCOLOR(1), false, true);
}
static const char _data_FX_MODE_BLINK[] PROGMEM = "Blink@!,Duty cycle;!,!;!";


/*
 * Classic Blink effect. Cycling through the rainbow.
 */
uint16_t mode_blink_rainbow(void) {
  return blink(SEGMENT.color_wheel(SEGENV.call & 0xFF), SEGCOLOR(1), false, false);
}
static const char _data_FX_MODE_BLINK_RAINBOW[] PROGMEM = "Blink Rainbow@Frequency,Blink duration;!,!;!";


/*
 * Classic Strobe effect.
 */
uint16_t mode_strobe(void) {
  return blink(SEGCOLOR(0), SEGCOLOR(1), true, true);
}
static const char _data_FX_MODE_STROBE[] PROGMEM = "Strobe@!;!,!;!";


/*
 * Classic Strobe effect. Cycling through the rainbow.
 */
uint16_t mode_strobe_rainbow(void) {
  return blink(SEGMENT.color_wheel(SEGENV.call & 0xFF), SEGCOLOR(1), true, false);
}
static const char _data_FX_MODE_STROBE_RAINBOW[] PROGMEM = "Strobe Rainbow@!;,!;!";


/*
 * Color wipe function
 * LEDs are turned on (color1) in sequence, then turned off (color2) in sequence.
 * if (bool rev == true) then LEDs are turned off in reverse order
 */
uint16_t color_wipe(bool rev, bool useRandomColors) {
  uint32_t cycleTime = 750 + (255 - SEGMENT.speed)*150;
  uint32_t perc = strip.now % cycleTime;
  uint16_t prog = (perc * 65535) / cycleTime;
  bool back = (prog > 32767);
  if (back) {
    prog -= 32767;
    if (SEGENV.step == 0) SEGENV.step = 1;
  } else {
    if (SEGENV.step == 2) SEGENV.step = 3; //trigger color change
  }

  if (useRandomColors) {
    if (SEGENV.call == 0) {
      SEGENV.aux0 = random8();
      SEGENV.step = 3;
    }
    if (SEGENV.step == 1) { //if flag set, change to new random color
      SEGENV.aux1 = SEGMENT.get_random_wheel_index(SEGENV.aux0);
      SEGENV.step = 2;
    }
    if (SEGENV.step == 3) {
      SEGENV.aux0 = SEGMENT.get_random_wheel_index(SEGENV.aux1);
      SEGENV.step = 0;
    }
  }

  uint16_t ledIndex = (prog * SEGLEN) >> 15;
  uint16_t rem = 0;
  rem = (prog * SEGLEN) * 2; //mod 0xFFFF
  rem /= (SEGMENT.intensity +1);
  if (rem > 255) rem = 255;

  uint32_t col1 = useRandomColors? SEGMENT.color_wheel(SEGENV.aux1) : SEGCOLOR(1);
  for (int i = 0; i < SEGLEN; i++)
  {
    uint16_t index = (rev && back)? SEGLEN -1 -i : i;
    uint32_t col0 = useRandomColors? SEGMENT.color_wheel(SEGENV.aux0) : SEGMENT.color_from_palette(index, true, PALETTE_SOLID_WRAP, 0);

    if (i < ledIndex)
    {
      SEGMENT.setPixelColor(index, back? col1 : col0);
    } else
    {
      SEGMENT.setPixelColor(index, back? col0 : col1);
      if (i == ledIndex) SEGMENT.setPixelColor(index, color_blend(back? col0 : col1, back? col1 : col0, rem));
    }
  }
  return FRAMETIME;
}


/*
 * Lights all LEDs one after another.
 */
uint16_t mode_color_wipe(void) {
  return color_wipe(false, false);
}
static const char _data_FX_MODE_COLOR_WIPE[] PROGMEM = "Wipe@!,!;!,!;!";


/*
 * Lights all LEDs one after another. Turns off opposite
 */
uint16_t mode_color_sweep(void) {
  return color_wipe(true, false);
}
static const char _data_FX_MODE_COLOR_SWEEP[] PROGMEM = "Sweep@!,!;!,!;!";


/*
 * Turns all LEDs after each other to a random color.
 * Then starts over with another color.
 */
uint16_t mode_color_wipe_random(void) {
  return color_wipe(false, true);
}
static const char _data_FX_MODE_COLOR_WIPE_RANDOM[] PROGMEM = "Wipe Random@!;;!";


/*
 * Random color introduced alternating from start and end of strip.
 */
uint16_t mode_color_sweep_random(void) {
  return color_wipe(true, true);
}
static const char _data_FX_MODE_COLOR_SWEEP_RANDOM[] PROGMEM = "Sweep Random@!;;!";


/*
 * Lights all LEDs up in one random color. Then switches them
 * to the next random color.
 */
uint16_t mode_random_color(void) {
  uint32_t cycleTime = 200 + (255 - SEGMENT.speed)*50;
  uint32_t it = strip.now / cycleTime;
  uint32_t rem = strip.now % cycleTime;
  uint16_t fadedur = (cycleTime * SEGMENT.intensity) >> 8;

  uint32_t fade = 255;
  if (fadedur) {
    fade = (rem * 255) / fadedur;
    if (fade > 255) fade = 255;
  }

  if (SEGENV.call == 0) {
    SEGENV.aux0 = random8();
    SEGENV.step = 2;
  }
  if (it != SEGENV.step) //new color
  {
    SEGENV.aux1 = SEGENV.aux0;
    SEGENV.aux0 = SEGMENT.get_random_wheel_index(SEGENV.aux0); //aux0 will store our random color wheel index
    SEGENV.step = it;
  }

  SEGMENT.fill(color_blend(SEGMENT.color_wheel(SEGENV.aux1), SEGMENT.color_wheel(SEGENV.aux0), fade));
  return FRAMETIME;
}
static const char _data_FX_MODE_RANDOM_COLOR[] PROGMEM = "Random Colors@!,Fade time;;!";


/*
 * Lights every LED in a random color. Changes all LED at the same time
 * to new random colors.
 */
uint16_t mode_dynamic(void) {
  if (!SEGENV.allocateData(SEGLEN)) return mode_static(); //allocation failed

  if(SEGENV.call == 0) {
    //SEGMENT.setUpLeds();  //lossless getPixelColor()
    //SEGMENT.fill(BLACK);
    for (int i = 0; i < SEGLEN; i++) SEGENV.data[i] = random8();
  }

  uint32_t cycleTime = 50 + (255 - SEGMENT.speed)*15;
  uint32_t it = strip.now / cycleTime;
  if (it != SEGENV.step && SEGMENT.speed != 0) //new color
  {
    for (int i = 0; i < SEGLEN; i++) {
      if (random8() <= SEGMENT.intensity) SEGENV.data[i] = random8(); // random color index
    }
    SEGENV.step = it;
  }

  if (SEGMENT.check1) {
    for (int i = 0; i < SEGLEN; i++) {
      SEGMENT.blendPixelColor(i, SEGMENT.color_wheel(SEGENV.data[i]), 16);
    }
  } else {
    for (int i = 0; i < SEGLEN; i++) {
      SEGMENT.setPixelColor(i, SEGMENT.color_wheel(SEGENV.data[i]));
    }
  }
  return FRAMETIME;
}
static const char _data_FX_MODE_DYNAMIC[] PROGMEM = "Dynamic@!,!,,,,Smooth;;!";


/*
 * effect "Dynamic" with smooth color-fading
 */
uint16_t mode_dynamic_smooth(void) {
  bool old = SEGMENT.check1;
  SEGMENT.check1 = true;
  mode_dynamic();
  SEGMENT.check1 = old;
  return FRAMETIME;
 }
static const char _data_FX_MODE_DYNAMIC_SMOOTH[] PROGMEM = "Dynamic Smooth@!,!;;!";


/*
 * Does the "standby-breathing" of well known i-Devices.
 */
uint16_t mode_breath(void) {
  uint16_t var = 0;
  uint16_t counter = (strip.now * ((SEGMENT.speed >> 3) +10));
  counter = (counter >> 2) + (counter >> 4); //0-16384 + 0-2048
  if (counter < 16384) {
    if (counter > 8192) counter = 8192 - (counter - 8192);
    var = sin16(counter) / 103; //close to parabolic in range 0-8192, max val. 23170
  }

  uint8_t lum = 30 + var;
  for (int i = 0; i < SEGLEN; i++) {
    SEGMENT.setPixelColor(i, color_blend(SEGCOLOR(1), SEGMENT.color_from_palette(i, true, PALETTE_SOLID_WRAP, 0), lum));
  }

  return FRAMETIME;
}
static const char _data_FX_MODE_BREATH[] PROGMEM = "Breathe@!;!,!;!";


/*
 * Fades the LEDs between two colors
 */
uint16_t mode_fade(void) {
  uint16_t counter = (strip.now * ((SEGMENT.speed >> 3) +10));
  uint8_t lum = triwave16(counter) >> 8;

  for (int i = 0; i < SEGLEN; i++) {
    SEGMENT.setPixelColor(i, color_blend(SEGCOLOR(1), SEGMENT.color_from_palette(i, true, PALETTE_SOLID_WRAP, 0), lum));
  }

  return FRAMETIME;
}
static const char _data_FX_MODE_FADE[] PROGMEM = "Fade@!;!,!;!";


/*
 * Scan mode parent function
 */
uint16_t scan(bool dual)
{
  uint32_t cycleTime = 750 + (255 - SEGMENT.speed)*150;
  uint32_t perc = strip.now % cycleTime;
  uint16_t prog = (perc * 65535) / cycleTime;
  uint16_t size = 1 + ((SEGMENT.intensity * SEGLEN) >> 9);
  uint16_t ledIndex = (prog * ((SEGLEN *2) - size *2)) >> 16;

  if (!SEGMENT.check2) SEGMENT.fill(SEGCOLOR(1));

  int led_offset = ledIndex - (SEGLEN - size);
  led_offset = abs(led_offset);

  if (dual) {
    for (int j = led_offset; j < led_offset + size; j++) {
      uint16_t i2 = SEGLEN -1 -j;
      SEGMENT.setPixelColor(i2, SEGMENT.color_from_palette(i2, true, PALETTE_SOLID_WRAP, (SEGCOLOR(2))? 2:0));
    }
  }

  for (int j = led_offset; j < led_offset + size; j++) {
    SEGMENT.setPixelColor(j, SEGMENT.color_from_palette(j, true, PALETTE_SOLID_WRAP, 0));
  }

  return FRAMETIME;
}


/*
 * Runs a single pixel back and forth.
 */
uint16_t mode_scan(void) {
  return scan(false);
}
static const char _data_FX_MODE_SCAN[] PROGMEM = "Scan@!,# of dots,,,,,Overlay;!,!,!;!";


/*
 * Runs two pixel back and forth in opposite directions.
 */
uint16_t mode_dual_scan(void) {
  return scan(true);
}
static const char _data_FX_MODE_DUAL_SCAN[] PROGMEM = "Scan Dual@!,# of dots,,,,,Overlay;!,!,!;!";


/*
 * Cycles all LEDs at once through a rainbow.
 */
uint16_t mode_rainbow(void) {
  uint16_t counter = (strip.now * ((SEGMENT.speed >> 2) +2)) & 0xFFFF;
  counter = counter >> 8;

  if (SEGMENT.intensity < 128){
    SEGMENT.fill(color_blend(SEGMENT.color_wheel(counter),WHITE,128-SEGMENT.intensity));
  } else {
    SEGMENT.fill(SEGMENT.color_wheel(counter));
  }

  return FRAMETIME;
}
static const char _data_FX_MODE_RAINBOW[] PROGMEM = "Colorloop@!,Saturation;;!";


/*
 * Cycles a rainbow over the entire string of LEDs.
 */
uint16_t mode_rainbow_cycle(void) {
  uint16_t counter = (strip.now * ((SEGMENT.speed >> 2) +2)) & 0xFFFF;
  counter = counter >> 8;

  for (int i = 0; i < SEGLEN; i++) {
    //intensity/29 = 0 (1/16) 1 (1/8) 2 (1/4) 3 (1/2) 4 (1) 5 (2) 6 (4) 7 (8) 8 (16)
    uint8_t index = (i * (16 << (SEGMENT.intensity /29)) / SEGLEN) + counter;
    SEGMENT.setPixelColor(i, SEGMENT.color_wheel(index));
  }

  return FRAMETIME;
}
static const char _data_FX_MODE_RAINBOW_CYCLE[] PROGMEM = "Rainbow@!,Size;;!";


/*
 * Alternating pixels running function.
 */
uint16_t running(uint32_t color1, uint32_t color2, bool theatre = false) {
  uint8_t width = (theatre ? 3 : 1) + (SEGMENT.intensity >> 4);  // window
  uint32_t cycleTime = 50 + (255 - SEGMENT.speed);
  uint32_t it = strip.now / cycleTime;
  bool usePalette = color1 == SEGCOLOR(0);

  for (int i = 0; i < SEGLEN; i++) {
    uint32_t col = color2;
    if (usePalette) color1 = SEGMENT.color_from_palette(i, true, PALETTE_SOLID_WRAP, 0);
    if (theatre) {
      if ((i % width) == SEGENV.aux0) col = color1;
    } else {
      int8_t pos = (i % (width<<1));
      if ((pos < SEGENV.aux0-width) || ((pos >= SEGENV.aux0) && (pos < SEGENV.aux0+width))) col = color1;
    }
    SEGMENT.setPixelColor(i,col);
  }

  if (it != SEGENV.step) {
    SEGENV.aux0 = (SEGENV.aux0 +1) % (theatre ? width : (width<<1));
    SEGENV.step = it;
  }
  return FRAMETIME;
}


/*
 * Theatre-style crawling lights.
 * Inspired by the Adafruit examples.
 */
uint16_t mode_theater_chase(void) {
  return running(SEGCOLOR(0), SEGCOLOR(1), true);
}
static const char _data_FX_MODE_THEATER_CHASE[] PROGMEM = "Theater@!,Gap size;!,!;!";


/*
 * Theatre-style crawling lights with rainbow effect.
 * Inspired by the Adafruit examples.
 */
uint16_t mode_theater_chase_rainbow(void) {
  return running(SEGMENT.color_wheel(SEGENV.step), SEGCOLOR(1), true);
}
static const char _data_FX_MODE_THEATER_CHASE_RAINBOW[] PROGMEM = "Theater Rainbow@!,Gap size;,!;!";


/*
 * Running lights effect with smooth sine transition base.
 */
uint16_t running_base(bool saw, bool dual=false) {
  uint8_t x_scale = SEGMENT.intensity >> 2;
  uint32_t counter = (strip.now * SEGMENT.speed) >> 9;

  for (int i = 0; i < SEGLEN; i++) {
    uint16_t a = i*x_scale - counter;
    if (saw) {
      a &= 0xFF;
      if (a < 16)
      {
        a = 192 + a*8;
      } else {
        a = map(a,16,255,64,192);
      }
      a = 255 - a;
    }
    uint8_t s = dual ? sin_gap(a) : sin8(a);
    uint32_t ca = color_blend(SEGCOLOR(1), SEGMENT.color_from_palette(i, true, PALETTE_SOLID_WRAP, 0), s);
    if (dual) {
      uint16_t b = (SEGLEN-1-i)*x_scale - counter;
      uint8_t t = sin_gap(b);
      uint32_t cb = color_blend(SEGCOLOR(1), SEGMENT.color_from_palette(i, true, PALETTE_SOLID_WRAP, 2), t);
      ca = color_blend(ca, cb, 127);
    }
    SEGMENT.setPixelColor(i, ca);
  }

  return FRAMETIME;
}


/*
 * Running lights in opposite directions.
 * Idea: Make the gap width controllable with a third slider in the future
 */
uint16_t mode_running_dual(void) {
  return running_base(false, true);
}
static const char _data_FX_MODE_RUNNING_DUAL[] PROGMEM = "Running Dual@!,Wave width;L,!,R;!";


/*
 * Running lights effect with smooth sine transition.
 */
uint16_t mode_running_lights(void) {
  return running_base(false);
}
static const char _data_FX_MODE_RUNNING_LIGHTS[] PROGMEM = "Running@!,Wave width;!,!;!";


/*
 * Running lights effect with sawtooth transition.
 */
uint16_t mode_saw(void) {
  return running_base(true);
}
static const char _data_FX_MODE_SAW[] PROGMEM = "Saw@!,Width;!,!;!";


/*
 * Blink several LEDs in random colors on, reset, repeat.
 * Inspired by www.tweaking4all.com/hardware/arduino/adruino-led-strip-effects/
 */
uint16_t mode_twinkle(void) {
  SEGMENT.fade_out(224);

  uint32_t cycleTime = 20 + (255 - SEGMENT.speed)*5;
  uint32_t it = strip.now / cycleTime;
  if (it != SEGENV.step)
  {
    uint16_t maxOn = map(SEGMENT.intensity, 0, 255, 1, SEGLEN); // make sure at least one LED is on
    if (SEGENV.aux0 >= maxOn)
    {
      SEGENV.aux0 = 0;
      SEGENV.aux1 = random16(); //new seed for our PRNG
    }
    SEGENV.aux0++;
    SEGENV.step = it;
  }

  uint16_t PRNG16 = SEGENV.aux1;

  for (uint16_t i = 0; i < SEGENV.aux0; i++)
  {
    PRNG16 = (uint16_t)(PRNG16 * 2053) + 13849; // next 'random' number
    uint32_t p = (uint32_t)SEGLEN * (uint32_t)PRNG16;
    uint16_t j = p >> 16;
    SEGMENT.setPixelColor(j, SEGMENT.color_from_palette(j, true, PALETTE_SOLID_WRAP, 0));
  }

  return FRAMETIME;
}
static const char _data_FX_MODE_TWINKLE[] PROGMEM = "Twinkle@!,!;!,!;!;;m12=0"; //pixels


/*
 * Dissolve function
 */
uint16_t dissolve(uint32_t color) {
  //bool wa = (SEGCOLOR(1) != 0 && strip.getBrightness() < 255); //workaround, can't compare getPixel to color if not full brightness
  if (SEGENV.call == 0) {
    SEGMENT.setUpLeds();  //lossless getPixelColor()
    SEGMENT.fill(SEGCOLOR(1));
  }

  for (int j = 0; j <= SEGLEN / 15; j++) {
    if (random8() <= SEGMENT.intensity) {
      for (size_t times = 0; times < 10; times++) //attempt to spawn a new pixel 10 times
      {
        uint16_t i = random16(SEGLEN);
        if (SEGENV.aux0) { //dissolve to primary/palette
          if (SEGMENT.getPixelColor(i) == SEGCOLOR(1) /*|| wa*/) {
            if (color == SEGCOLOR(0)) {
              SEGMENT.setPixelColor(i, SEGMENT.color_from_palette(i, true, PALETTE_SOLID_WRAP, 0));
            } else {
              SEGMENT.setPixelColor(i, color);
            }
            break; //only spawn 1 new pixel per frame per 50 LEDs
          }
        } else { //dissolve to secondary
          if (SEGMENT.getPixelColor(i) != SEGCOLOR(1)) { SEGMENT.setPixelColor(i, SEGCOLOR(1)); break; }
        }
      }
    }
  }

  if (SEGENV.step > (255 - SEGMENT.speed) + 15U) {
    SEGENV.aux0 = !SEGENV.aux0;
    SEGENV.step = 0;
  } else {
    SEGENV.step++;
  }

  return FRAMETIME;
}


/*
 * Blink several LEDs on and then off
 */
uint16_t mode_dissolve(void) {
  return dissolve(SEGMENT.check1 ? SEGMENT.color_wheel(random8()) : SEGCOLOR(0));
}
static const char _data_FX_MODE_DISSOLVE[] PROGMEM = "Dissolve@Repeat speed,Dissolve speed,,,,Random;!,!;!";


/*
 * Blink several LEDs on and then off in random colors
 */
uint16_t mode_dissolve_random(void) {
  return dissolve(SEGMENT.color_wheel(random8()));
}
static const char _data_FX_MODE_DISSOLVE_RANDOM[] PROGMEM = "Dissolve Rnd@Repeat speed,Dissolve speed;,!;!";


/*
 * Blinks one LED at a time.
 * Inspired by www.tweaking4all.com/hardware/arduino/adruino-led-strip-effects/
 */
uint16_t mode_sparkle(void) {
  if (!SEGMENT.check2) for(int i = 0; i < SEGLEN; i++) {
    SEGMENT.setPixelColor(i, SEGMENT.color_from_palette(i, true, PALETTE_SOLID_WRAP, 1));
  }
  uint32_t cycleTime = 10 + (255 - SEGMENT.speed)*2;
  uint32_t it = strip.now / cycleTime;
  if (it != SEGENV.step)
  {
    SEGENV.aux0 = random16(SEGLEN); // aux0 stores the random led index
    SEGENV.step = it;
  }

  SEGMENT.setPixelColor(SEGENV.aux0, SEGCOLOR(0));
  return FRAMETIME;
}
static const char _data_FX_MODE_SPARKLE[] PROGMEM = "Sparkle@!,,,,,,Overlay;!,!;!;;m12=0";


/*
 * Lights all LEDs in the color. Flashes single col 1 pixels randomly. (List name: Sparkle Dark)
 * Inspired by www.tweaking4all.com/hardware/arduino/adruino-led-strip-effects/
 */
uint16_t mode_flash_sparkle(void) {
  if (!SEGMENT.check2) for(uint16_t i = 0; i < SEGLEN; i++) {
    SEGMENT.setPixelColor(i, SEGMENT.color_from_palette(i, true, PALETTE_SOLID_WRAP, 0));
  }

  if (strip.now - SEGENV.aux0 > SEGENV.step) {
    if(random8((255-SEGMENT.intensity) >> 4) == 0) {
      SEGMENT.setPixelColor(random16(SEGLEN), SEGCOLOR(1)); //flash
    }
    SEGENV.step = strip.now;
    SEGENV.aux0 = 255-SEGMENT.speed;
  }
  return FRAMETIME;
}
static const char _data_FX_MODE_FLASH_SPARKLE[] PROGMEM = "Sparkle Dark@!,!,,,,,Overlay;Bg,Fx;!;;m12=0";


/*
 * Like flash sparkle. With more flash.
 * Inspired by www.tweaking4all.com/hardware/arduino/adruino-led-strip-effects/
 */
uint16_t mode_hyper_sparkle(void) {
  if (!SEGMENT.check2) for (int i = 0; i < SEGLEN; i++) {
    SEGMENT.setPixelColor(i, SEGMENT.color_from_palette(i, true, PALETTE_SOLID_WRAP, 0));
  }

  if (strip.now - SEGENV.aux0 > SEGENV.step) {
    if (random8((255-SEGMENT.intensity) >> 4) == 0) {
      for (int i = 0; i < MAX(1, SEGLEN/3); i++) {
        SEGMENT.setPixelColor(random16(SEGLEN), SEGCOLOR(1));
      }
    }
    SEGENV.step = strip.now;
    SEGENV.aux0 = 255-SEGMENT.speed;
  }
  return FRAMETIME;
}
static const char _data_FX_MODE_HYPER_SPARKLE[] PROGMEM = "Sparkle+@!,!,,,,,Overlay;Bg,Fx;!;;m12=0";


/*
 * Strobe effect with different strobe count and pause, controlled by speed.
 */
uint16_t mode_multi_strobe(void) {
  for (int i = 0; i < SEGLEN; i++) {
    SEGMENT.setPixelColor(i, SEGMENT.color_from_palette(i, true, PALETTE_SOLID_WRAP, 1));
  }

  SEGENV.aux0 = 50 + 20*(uint16_t)(255-SEGMENT.speed);
  uint16_t count = 2 * ((SEGMENT.intensity / 10) + 1);
  if(SEGENV.aux1 < count) {
    if((SEGENV.aux1 & 1) == 0) {
      SEGMENT.fill(SEGCOLOR(0));
      SEGENV.aux0 = 15;
    } else {
      SEGENV.aux0 = 50;
    }
  }

  if (strip.now - SEGENV.aux0 > SEGENV.step) {
    SEGENV.aux1++;
    if (SEGENV.aux1 > count) SEGENV.aux1 = 0;
    SEGENV.step = strip.now;
  }

  return FRAMETIME;
}
static const char _data_FX_MODE_MULTI_STROBE[] PROGMEM = "Strobe Mega@!,!;!,!;!";


/*
 * Android loading circle
 */
uint16_t mode_android(void) {

  for (int i = 0; i < SEGLEN; i++) {
    SEGMENT.setPixelColor(i, SEGMENT.color_from_palette(i, true, PALETTE_SOLID_WRAP, 1));
  }

  if (SEGENV.aux1 > ((float)SEGMENT.intensity/255.0)*(float)SEGLEN)
  {
    SEGENV.aux0 = 1;
  } else
  {
    if (SEGENV.aux1 < 2) SEGENV.aux0 = 0;
  }

  uint16_t a = SEGENV.step;

  if (SEGENV.aux0 == 0)
  {
    if (SEGENV.call %3 == 1) {a++;}
    else {SEGENV.aux1++;}
  } else
  {
    a++;
    if (SEGENV.call %3 != 1) SEGENV.aux1--;
  }

  if (a >= SEGLEN) a = 0;

  if (a + SEGENV.aux1 < SEGLEN)
  {
    for (int i = a; i < a+SEGENV.aux1; i++) {
      SEGMENT.setPixelColor(i, SEGCOLOR(0));
    }
  } else
  {
    for (int i = a; i < SEGLEN; i++) {
      SEGMENT.setPixelColor(i, SEGCOLOR(0));
    }
    for (int i = 0; i < SEGENV.aux1 - (SEGLEN -a); i++) {
      SEGMENT.setPixelColor(i, SEGCOLOR(0));
    }
  }
  SEGENV.step = a;

  return 3 + ((8 * (uint32_t)(255 - SEGMENT.speed)) / SEGLEN);
}
static const char _data_FX_MODE_ANDROID[] PROGMEM = "Android@!,Width;!,!;!;;m12=1"; //vertical


/*
 * color chase function.
 * color1 = background color
 * color2 and color3 = colors of two adjacent leds
 */
uint16_t chase(uint32_t color1, uint32_t color2, uint32_t color3, bool do_palette) {
  uint16_t counter = strip.now * ((SEGMENT.speed >> 2) + 1);
  uint16_t a = counter * SEGLEN  >> 16;

  bool chase_random = (SEGMENT.mode == FX_MODE_CHASE_RANDOM);
  if (chase_random) {
    if (a < SEGENV.step) //we hit the start again, choose new color for Chase random
    {
      SEGENV.aux1 = SEGENV.aux0; //store previous random color
      SEGENV.aux0 = SEGMENT.get_random_wheel_index(SEGENV.aux0);
    }
    color1 = SEGMENT.color_wheel(SEGENV.aux0);
  }
  SEGENV.step = a;

  // Use intensity setting to vary chase up to 1/2 string length
  uint8_t size = 1 + (SEGMENT.intensity * SEGLEN >> 10);

  uint16_t b = a + size; //"trail" of chase, filled with color1
  if (b > SEGLEN) b -= SEGLEN;
  uint16_t c = b + size;
  if (c > SEGLEN) c -= SEGLEN;

  //background
  if (do_palette)
  {
    for (int i = 0; i < SEGLEN; i++) {
      SEGMENT.setPixelColor(i, SEGMENT.color_from_palette(i, true, PALETTE_SOLID_WRAP, 1));
    }
  } else SEGMENT.fill(color1);

  //if random, fill old background between a and end
  if (chase_random)
  {
    color1 = SEGMENT.color_wheel(SEGENV.aux1);
    for (int i = a; i < SEGLEN; i++)
      SEGMENT.setPixelColor(i, color1);
  }

  //fill between points a and b with color2
  if (a < b)
  {
    for (int i = a; i < b; i++)
      SEGMENT.setPixelColor(i, color2);
  } else {
    for (int i = a; i < SEGLEN; i++) //fill until end
      SEGMENT.setPixelColor(i, color2);
    for (int i = 0; i < b; i++) //fill from start until b
      SEGMENT.setPixelColor(i, color2);
  }

  //fill between points b and c with color2
  if (b < c)
  {
    for (int i = b; i < c; i++)
      SEGMENT.setPixelColor(i, color3);
  } else {
    for (int i = b; i < SEGLEN; i++) //fill until end
      SEGMENT.setPixelColor(i, color3);
    for (int i = 0; i < c; i++) //fill from start until c
      SEGMENT.setPixelColor(i, color3);
  }

  return FRAMETIME;
}


/*
 * Bicolor chase, more primary color.
 */
uint16_t mode_chase_color(void) {
  return chase(SEGCOLOR(1), (SEGCOLOR(2)) ? SEGCOLOR(2) : SEGCOLOR(0), SEGCOLOR(0), true);
}
static const char _data_FX_MODE_CHASE_COLOR[] PROGMEM = "Chase@!,Width;!,!,!;!";


/*
 * Primary running followed by random color.
 */
uint16_t mode_chase_random(void) {
  return chase(SEGCOLOR(1), (SEGCOLOR(2)) ? SEGCOLOR(2) : SEGCOLOR(0), SEGCOLOR(0), false);
}
static const char _data_FX_MODE_CHASE_RANDOM[] PROGMEM = "Chase Random@!,Width;!,,!;!";


/*
 * Primary, secondary running on rainbow.
 */
uint16_t mode_chase_rainbow(void) {
  uint8_t color_sep = 256 / SEGLEN;
  if (color_sep == 0) color_sep = 1;                                           // correction for segments longer than 256 LEDs
  uint8_t color_index = SEGENV.call & 0xFF;
  uint32_t color = SEGMENT.color_wheel(((SEGENV.step * color_sep) + color_index) & 0xFF);

  return chase(color, SEGCOLOR(0), SEGCOLOR(1), false);
}
static const char _data_FX_MODE_CHASE_RAINBOW[] PROGMEM = "Chase Rainbow@!,Width;!,!;!";


/*
 * Primary running on rainbow.
 */
uint16_t mode_chase_rainbow_white(void) {
  uint16_t n = SEGENV.step;
  uint16_t m = (SEGENV.step + 1) % SEGLEN;
  uint32_t color2 = SEGMENT.color_wheel(((n * 256 / SEGLEN) + (SEGENV.call & 0xFF)) & 0xFF);
  uint32_t color3 = SEGMENT.color_wheel(((m * 256 / SEGLEN) + (SEGENV.call & 0xFF)) & 0xFF);

  return chase(SEGCOLOR(0), color2, color3, false);
}
static const char _data_FX_MODE_CHASE_RAINBOW_WHITE[] PROGMEM = "Rainbow Runner@!,Size;Bg;!";


/*
 * Red - Amber - Green - Blue lights running
 */
uint16_t mode_colorful(void) {
  uint8_t numColors = 4; //3, 4, or 5
  uint32_t cols[9]{0x00FF0000,0x00EEBB00,0x0000EE00,0x000077CC};
  if (SEGMENT.intensity > 160 || SEGMENT.palette) { //palette or color
    if (!SEGMENT.palette) {
      numColors = 3;
      for (size_t i = 0; i < 3; i++) cols[i] = SEGCOLOR(i);
    } else {
      uint16_t fac = 80;
      if (SEGMENT.palette == 52) {numColors = 5; fac = 61;} //C9 2 has 5 colors
      for (size_t i = 0; i < numColors; i++) {
        cols[i] = SEGMENT.color_from_palette(i*fac, false, true, 255);
      }
    }
  } else if (SEGMENT.intensity < 80) //pastel (easter) colors
  {
    cols[0] = 0x00FF8040;
    cols[1] = 0x00E5D241;
    cols[2] = 0x0077FF77;
    cols[3] = 0x0077F0F0;
  }
  for (size_t i = numColors; i < numColors*2 -1U; i++) cols[i] = cols[i-numColors];

  uint32_t cycleTime = 50 + (8 * (uint32_t)(255 - SEGMENT.speed));
  uint32_t it = strip.now / cycleTime;
  if (it != SEGENV.step)
  {
    if (SEGMENT.speed > 0) SEGENV.aux0++;
    if (SEGENV.aux0 >= numColors) SEGENV.aux0 = 0;
    SEGENV.step = it;
  }

  for (int i = 0; i < SEGLEN; i+= numColors)
  {
    for (int j = 0; j < numColors; j++) SEGMENT.setPixelColor(i + j, cols[SEGENV.aux0 + j]);
  }

  return FRAMETIME;
}
static const char _data_FX_MODE_COLORFUL[] PROGMEM = "Colorful@!,Saturation;1,2,3;!";


/*
 * Emulates a traffic light.
 */
uint16_t mode_traffic_light(void) {
  for (int i=0; i < SEGLEN; i++)
    SEGMENT.setPixelColor(i, SEGMENT.color_from_palette(i, true, PALETTE_SOLID_WRAP, 1));
  uint32_t mdelay = 500;
  for (int i = 0; i < SEGLEN-2 ; i+=3)
  {
    switch (SEGENV.aux0)
    {
      case 0: SEGMENT.setPixelColor(i, 0x00FF0000); mdelay = 150 + (100 * (uint32_t)(255 - SEGMENT.speed));break;
      case 1: SEGMENT.setPixelColor(i, 0x00FF0000); mdelay = 150 + (20 * (uint32_t)(255 - SEGMENT.speed)); SEGMENT.setPixelColor(i+1, 0x00EECC00); break;
      case 2: SEGMENT.setPixelColor(i+2, 0x0000FF00); mdelay = 150 + (100 * (uint32_t)(255 - SEGMENT.speed));break;
      case 3: SEGMENT.setPixelColor(i+1, 0x00EECC00); mdelay = 150 + (20 * (uint32_t)(255 - SEGMENT.speed));break;
    }
  }

  if (strip.now - SEGENV.step > mdelay)
  {
    SEGENV.aux0++;
    if (SEGENV.aux0 == 1 && SEGMENT.intensity > 140) SEGENV.aux0 = 2; //skip Red + Amber, to get US-style sequence
    if (SEGENV.aux0 > 3) SEGENV.aux0 = 0;
    SEGENV.step = strip.now;
  }

  return FRAMETIME;
}
static const char _data_FX_MODE_TRAFFIC_LIGHT[] PROGMEM = "Traffic Light@!,US style;,!;!";


/*
 * Sec flashes running on prim.
 */
#define FLASH_COUNT 4
uint16_t mode_chase_flash(void) {
  uint8_t flash_step = SEGENV.call % ((FLASH_COUNT * 2) + 1);

  for (int i = 0; i < SEGLEN; i++) {
    SEGMENT.setPixelColor(i, SEGMENT.color_from_palette(i, true, PALETTE_SOLID_WRAP, 0));
  }

  uint16_t delay = 10 + ((30 * (uint16_t)(255 - SEGMENT.speed)) / SEGLEN);
  if(flash_step < (FLASH_COUNT * 2)) {
    if(flash_step % 2 == 0) {
      uint16_t n = SEGENV.step;
      uint16_t m = (SEGENV.step + 1) % SEGLEN;
      SEGMENT.setPixelColor( n, SEGCOLOR(1));
      SEGMENT.setPixelColor( m, SEGCOLOR(1));
      delay = 20;
    } else {
      delay = 30;
    }
  } else {
    SEGENV.step = (SEGENV.step + 1) % SEGLEN;
  }
  return delay;
}
static const char _data_FX_MODE_CHASE_FLASH[] PROGMEM = "Chase Flash@!;Bg,Fx;!";


/*
 * Prim flashes running, followed by random color.
 */
uint16_t mode_chase_flash_random(void) {
  uint8_t flash_step = SEGENV.call % ((FLASH_COUNT * 2) + 1);

  for (int i = 0; i < SEGENV.aux1; i++) {
    SEGMENT.setPixelColor(i, SEGMENT.color_wheel(SEGENV.aux0));
  }

  uint16_t delay = 1 + ((10 * (uint16_t)(255 - SEGMENT.speed)) / SEGLEN);
  if(flash_step < (FLASH_COUNT * 2)) {
    uint16_t n = SEGENV.aux1;
    uint16_t m = (SEGENV.aux1 + 1) % SEGLEN;
    if(flash_step % 2 == 0) {
      SEGMENT.setPixelColor( n, SEGCOLOR(0));
      SEGMENT.setPixelColor( m, SEGCOLOR(0));
      delay = 20;
    } else {
      SEGMENT.setPixelColor( n, SEGMENT.color_wheel(SEGENV.aux0));
      SEGMENT.setPixelColor( m, SEGCOLOR(1));
      delay = 30;
    }
  } else {
    SEGENV.aux1 = (SEGENV.aux1 + 1) % SEGLEN;

    if (SEGENV.aux1 == 0) {
      SEGENV.aux0 = SEGMENT.get_random_wheel_index(SEGENV.aux0);
    }
  }
  return delay;
}
static const char _data_FX_MODE_CHASE_FLASH_RANDOM[] PROGMEM = "Chase Flash Rnd@!;!,!;!";


/*
 * Alternating color/sec pixels running.
 */
uint16_t mode_running_color(void) {
  return running(SEGCOLOR(0), SEGCOLOR(1));
}
static const char _data_FX_MODE_RUNNING_COLOR[] PROGMEM = "Chase 2@!,Width;!,!;!";


/*
 * Random colored pixels running. ("Stream")
 */
uint16_t mode_running_random(void) {
  uint32_t cycleTime = 25 + (3 * (uint32_t)(255 - SEGMENT.speed));
  uint32_t it = strip.now / cycleTime;
  if (SEGENV.call == 0) SEGENV.aux0 = random16(); // random seed for PRNG on start

  uint8_t zoneSize = ((255-SEGMENT.intensity) >> 4) +1;
  uint16_t PRNG16 = SEGENV.aux0;

  uint8_t z = it % zoneSize;
  bool nzone = (!z && it != SEGENV.aux1);
  for (int i=SEGLEN-1; i > 0; i--) {
    if (nzone || z >= zoneSize) {
      uint8_t lastrand = PRNG16 >> 8;
      int16_t diff = 0;
      while (abs(diff) < 42) { // make sure the difference between adjacent colors is big enough
        PRNG16 = (uint16_t)(PRNG16 * 2053) + 13849; // next zone, next 'random' number
        diff = (PRNG16 >> 8) - lastrand;
      }
      if (nzone) {
        SEGENV.aux0 = PRNG16; // save next starting seed
        nzone = false;
      }
      z = 0;
    }
    SEGMENT.setPixelColor(i, SEGMENT.color_wheel(PRNG16 >> 8));
    z++;
  }

  SEGENV.aux1 = it;
  return FRAMETIME;
}
static const char _data_FX_MODE_RUNNING_RANDOM[] PROGMEM = "Stream@!,Zone size;;!";


uint16_t larson_scanner(bool dual) {
  uint16_t counter = strip.now * ((SEGMENT.speed >> 2) +8);
  uint16_t index = counter * SEGLEN  >> 16;

  SEGMENT.fade_out(SEGMENT.intensity);

  if (SEGENV.step > index && SEGENV.step - index > SEGLEN/2) {
    SEGENV.aux0 = !SEGENV.aux0;
  }

  for (int i = SEGENV.step; i < index; i++) {
    uint16_t j = (SEGENV.aux0)?i:SEGLEN-1-i;
    SEGMENT.setPixelColor( j, SEGMENT.color_from_palette(j, true, PALETTE_SOLID_WRAP, 0));
  }
  if (dual) {
    uint32_t c;
    if (SEGCOLOR(2) != 0) {
      c = SEGCOLOR(2);
    } else {
      c = SEGMENT.color_from_palette(index, true, PALETTE_SOLID_WRAP, 0);
    }

    for (int i = SEGENV.step; i < index; i++) {
      uint16_t j = (SEGENV.aux0)?SEGLEN-1-i:i;
      SEGMENT.setPixelColor(j, c);
    }
  }

  SEGENV.step = index;
  return FRAMETIME;
}


/*
 * K.I.T.T.
 */
uint16_t mode_larson_scanner(void){
  return larson_scanner(false);
}
static const char _data_FX_MODE_LARSON_SCANNER[] PROGMEM = "Scanner@!,Fade rate;!,!;!;;m12=0";


/*
 * Creates two Larson scanners moving in opposite directions
 * Custom mode by Keith Lord: https://github.com/kitesurfer1404/WS2812FX/blob/master/src/custom/DualLarson.h
 */
uint16_t mode_dual_larson_scanner(void){
  return larson_scanner(true);
}
static const char _data_FX_MODE_DUAL_LARSON_SCANNER[] PROGMEM = "Scanner Dual@!,Fade rate;!,!,!;!;;m12=0";


/*
 * Firing comets from one end. "Lighthouse"
 */
uint16_t mode_comet(void) {
  uint16_t counter = strip.now * ((SEGMENT.speed >>2) +1);
  uint16_t index = (counter * SEGLEN) >> 16;
  if (SEGENV.call == 0) SEGENV.aux0 = index;

  SEGMENT.fade_out(SEGMENT.intensity);

  SEGMENT.setPixelColor( index, SEGMENT.color_from_palette(index, true, PALETTE_SOLID_WRAP, 0));
  if (index > SEGENV.aux0) {
    for (int i = SEGENV.aux0; i < index ; i++) {
       SEGMENT.setPixelColor( i, SEGMENT.color_from_palette(i, true, PALETTE_SOLID_WRAP, 0));
    }
  } else if (index < SEGENV.aux0 && index < 10) {
    for (int i = 0; i < index ; i++) {
       SEGMENT.setPixelColor( i, SEGMENT.color_from_palette(i, true, PALETTE_SOLID_WRAP, 0));
    }
  }
  SEGENV.aux0 = index++;

  return FRAMETIME;
}
static const char _data_FX_MODE_COMET[] PROGMEM = "Lighthouse@!,Fade rate;!,!;!";


/*
 * Fireworks function.
 */
uint16_t mode_fireworks() {
  const uint16_t width  = strip.isMatrix ? SEGMENT.virtualWidth() : SEGMENT.virtualLength();
  const uint16_t height = SEGMENT.virtualHeight();

  if (SEGENV.call == 0) {
    SEGMENT.setUpLeds();  //lossless getPixelColor()
    SEGMENT.fill(SEGCOLOR(1));
    SEGENV.aux0 = UINT16_MAX;
    SEGENV.aux1 = UINT16_MAX;
  }
  SEGMENT.fade_out(128);

  bool valid1 = (SEGENV.aux0 < width*height);
  bool valid2 = (SEGENV.aux1 < width*height);
  uint32_t sv1 = 0, sv2 = 0;
  if (valid1) sv1 = strip.isMatrix ? SEGMENT.getPixelColorXY(SEGENV.aux0%width, SEGENV.aux0/width) : SEGMENT.getPixelColor(SEGENV.aux0); // get spark color
  if (valid2) sv2 = strip.isMatrix ? SEGMENT.getPixelColorXY(SEGENV.aux1%width, SEGENV.aux1/width) : SEGMENT.getPixelColor(SEGENV.aux1);
  if (!SEGENV.step) SEGMENT.blur(16);
  if (valid1) { if (strip.isMatrix) SEGMENT.setPixelColorXY(SEGENV.aux0%width, SEGENV.aux0/width, sv1); else SEGMENT.setPixelColor(SEGENV.aux0, sv1); } // restore spark color after blur
  if (valid2) { if (strip.isMatrix) SEGMENT.setPixelColorXY(SEGENV.aux1%width, SEGENV.aux1/width, sv2); else SEGMENT.setPixelColor(SEGENV.aux1, sv2); } // restore old spark color after blur

  for (int i=0; i<MAX(1, width/20); i++) {
    if (random8(129 - (SEGMENT.intensity >> 1)) == 0) {
      uint16_t index = random16(width*height);
      uint16_t j = index % width, k = index / width;
      uint32_t col = SEGMENT.color_from_palette(random8(), false, false, 0);
      if (strip.isMatrix) SEGMENT.setPixelColorXY(j, k, col);
      else                SEGMENT.setPixelColor(index, col);
      SEGENV.aux1 = SEGENV.aux0;  // old spark
      SEGENV.aux0 = index;        // remember where spark occured
    }
  }
  return FRAMETIME;
}
static const char _data_FX_MODE_FIREWORKS[] PROGMEM = "Fireworks@,Frequency;!,!;!;12;ix=192,pal=11";


//Twinkling LEDs running. Inspired by https://github.com/kitesurfer1404/WS2812FX/blob/master/src/custom/Rain.h
uint16_t mode_rain()
{
  const uint16_t width  = SEGMENT.virtualWidth();
  const uint16_t height = SEGMENT.virtualHeight();
  SEGENV.step += FRAMETIME;
  if (SEGENV.call && SEGENV.step > SPEED_FORMULA_L) {
    SEGENV.step = 1;
    if (strip.isMatrix) {
      uint32_t ctemp[width];
      for (int i = 0; i<width; i++) ctemp[i] = SEGMENT.getPixelColorXY(i, height-1);
      SEGMENT.move(6,1);  // move all pixels down
      for (int i = 0; i<width; i++) SEGMENT.setPixelColorXY(i, 0, ctemp[i]); // wrap around
      SEGENV.aux0 = (SEGENV.aux0 % width) + (SEGENV.aux0 / width + 1) * width;
      SEGENV.aux1 = (SEGENV.aux1 % width) + (SEGENV.aux1 / width + 1) * width;
    } else {
      //shift all leds left
      uint32_t ctemp = SEGMENT.getPixelColor(0);
      for (int i = 0; i < SEGLEN - 1; i++) {
        SEGMENT.setPixelColor(i, SEGMENT.getPixelColor(i+1));
      }
      SEGMENT.setPixelColor(SEGLEN -1, ctemp); // wrap around
      SEGENV.aux0++;  // increase spark index
      SEGENV.aux1++;
    }
    if (SEGENV.aux0 == 0) SEGENV.aux0 = UINT16_MAX; // reset previous spark positiom
    if (SEGENV.aux1 == 0) SEGENV.aux0 = UINT16_MAX; // reset previous spark positiom
    if (SEGENV.aux0 >= width*height) SEGENV.aux0 = 0;     // ignore
    if (SEGENV.aux1 >= width*height) SEGENV.aux1 = 0;
  }
  return mode_fireworks();
}
static const char _data_FX_MODE_RAIN[] PROGMEM = "Rain@!,Spawning rate;!,!;!;12;ix=128,pal=0";


/*
 * Fire flicker function
 */
uint16_t mode_fire_flicker(void) {
  uint32_t cycleTime = 40 + (255 - SEGMENT.speed);
  uint32_t it = strip.now / cycleTime;
  if (SEGENV.step == it) return FRAMETIME;

  byte w = (SEGCOLOR(0) >> 24);
  byte r = (SEGCOLOR(0) >> 16);
  byte g = (SEGCOLOR(0) >>  8);
  byte b = (SEGCOLOR(0)      );
  byte lum = (SEGMENT.palette == 0) ? MAX(w, MAX(r, MAX(g, b))) : 255;
  lum /= (((256-SEGMENT.intensity)/16)+1);
  for (int i = 0; i < SEGLEN; i++) {
    byte flicker = random8(lum);
    if (SEGMENT.palette == 0) {
      SEGMENT.setPixelColor(i, MAX(r - flicker, 0), MAX(g - flicker, 0), MAX(b - flicker, 0), MAX(w - flicker, 0));
    } else {
      SEGMENT.setPixelColor(i, SEGMENT.color_from_palette(i, true, PALETTE_SOLID_WRAP, 0, 255 - flicker));
    }
  }

  SEGENV.step = it;
  return FRAMETIME;
}
static const char _data_FX_MODE_FIRE_FLICKER[] PROGMEM = "Fire Flicker@!,!;!;!";


/*
 * Gradient run base function
 */
uint16_t gradient_base(bool loading) {
  uint16_t counter = strip.now * ((SEGMENT.speed >> 2) + 1);
  uint16_t pp = counter * SEGLEN >> 16;
  if (SEGENV.call == 0) pp = 0;
  float val; //0.0 = sec 1.0 = pri
  float brd = loading ? SEGMENT.intensity : SEGMENT.intensity/2;
  if (brd <1.0) brd = 1.0;
  int p1 = pp-SEGLEN;
  int p2 = pp+SEGLEN;

  for (int i = 0; i < SEGLEN; i++)
  {
    if (loading)
    {
      val = abs(((i>pp) ? p2:pp) -i);
    } else {
      val = MIN(abs(pp-i),MIN(abs(p1-i),abs(p2-i)));
    }
    val = (brd > val) ? val/brd * 255 : 255;
    SEGMENT.setPixelColor(i, color_blend(SEGCOLOR(0), SEGMENT.color_from_palette(i, true, PALETTE_SOLID_WRAP, 1), val));
  }

  return FRAMETIME;
}


/*
 * Gradient run
 */
uint16_t mode_gradient(void) {
  return gradient_base(false);
}
static const char _data_FX_MODE_GRADIENT[] PROGMEM = "Gradient@!,Spread;!,!;!;;ix=16";


/*
 * Gradient run with hard transition
 */
uint16_t mode_loading(void) {
  return gradient_base(true);
}
static const char _data_FX_MODE_LOADING[] PROGMEM = "Loading@!,Fade;!,!;!;;ix=16";


//American Police Light with all LEDs Red and Blue
uint16_t police_base(uint32_t color1, uint32_t color2)
{
  uint16_t delay = 1 + (FRAMETIME<<3) / SEGLEN;  // longer segments should change faster
  uint32_t it = strip.now / map(SEGMENT.speed, 0, 255, delay<<4, delay);
  uint16_t offset = it % SEGLEN;

  uint16_t width = ((SEGLEN*(SEGMENT.intensity+1))>>9); //max width is half the strip
  if (!width) width = 1;
  for (int i = 0; i < width; i++) {
    uint16_t indexR = (offset + i) % SEGLEN;
    uint16_t indexB = (offset + i + (SEGLEN>>1)) % SEGLEN;
    SEGMENT.setPixelColor(indexR, color1);
    SEGMENT.setPixelColor(indexB, color2);
  }
  return FRAMETIME;
}


//Police Lights Red and Blue
//uint16_t mode_police()
//{
//  SEGMENT.fill(SEGCOLOR(1));
//  return police_base(RED, BLUE);
//}
//static const char _data_FX_MODE_POLICE[] PROGMEM = "Police@!,Width;,Bg;0";


//Police Lights with custom colors
uint16_t mode_two_dots()
{
  if (!SEGMENT.check2) SEGMENT.fill(SEGCOLOR(2));
  uint32_t color2 = (SEGCOLOR(1) == SEGCOLOR(2)) ? SEGCOLOR(0) : SEGCOLOR(1);
  return police_base(SEGCOLOR(0), color2);
}
static const char _data_FX_MODE_TWO_DOTS[] PROGMEM = "Two Dots@!,Dot size,,,,,Overlay;1,2,Bg;!";


/*
 * Fairy, inspired by https://www.youtube.com/watch?v=zeOw5MZWq24
 */
//4 bytes
typedef struct Flasher {
  uint16_t stateStart;
  uint8_t stateDur;
  bool stateOn;
} flasher;

#define FLASHERS_PER_ZONE 6
#define MAX_SHIMMER 92

uint16_t mode_fairy() {
  //set every pixel to a 'random' color from palette (using seed so it doesn't change between frames)
  uint16_t PRNG16 = 5100 + strip.getCurrSegmentId();
  for (int i = 0; i < SEGLEN; i++) {
    PRNG16 = (uint16_t)(PRNG16 * 2053) + 1384; //next 'random' number
    SEGMENT.setPixelColor(i, SEGMENT.color_from_palette(PRNG16 >> 8, false, false, 0));
  }

  //amount of flasher pixels depending on intensity (0: none, 255: every LED)
  if (SEGMENT.intensity == 0) return FRAMETIME;
  uint8_t flasherDistance = ((255 - SEGMENT.intensity) / 28) +1; //1-10
  uint16_t numFlashers = (SEGLEN / flasherDistance) +1;

  uint16_t dataSize = sizeof(flasher) * numFlashers;
  if (!SEGENV.allocateData(dataSize)) return FRAMETIME; //allocation failed
  Flasher* flashers = reinterpret_cast<Flasher*>(SEGENV.data);
  uint16_t now16 = strip.now & 0xFFFF;

  //Up to 11 flashers in one brightness zone, afterwards a new zone for every 6 flashers
  uint16_t zones = numFlashers/FLASHERS_PER_ZONE;
  if (!zones) zones = 1;
  uint8_t flashersInZone = numFlashers/zones;
  uint8_t flasherBri[FLASHERS_PER_ZONE*2 -1];

  for (int z = 0; z < zones; z++) {
    uint16_t flasherBriSum = 0;
    uint16_t firstFlasher = z*flashersInZone;
    if (z == zones-1) flashersInZone = numFlashers-(flashersInZone*(zones-1));

    for (int f = firstFlasher; f < firstFlasher + flashersInZone; f++) {
      uint16_t stateTime = now16 - flashers[f].stateStart;
      //random on/off time reached, switch state
      if (stateTime > flashers[f].stateDur * 10) {
        flashers[f].stateOn = !flashers[f].stateOn;
        if (flashers[f].stateOn) {
          flashers[f].stateDur = 12 + random8(12 + ((255 - SEGMENT.speed) >> 2)); //*10, 250ms to 1250ms
        } else {
          flashers[f].stateDur = 20 + random8(6 + ((255 - SEGMENT.speed) >> 2)); //*10, 250ms to 1250ms
        }
        //flashers[f].stateDur = 51 + random8(2 + ((255 - SEGMENT.speed) >> 1));
        flashers[f].stateStart = now16;
        if (stateTime < 255) {
          flashers[f].stateStart -= 255 -stateTime; //start early to get correct bri
          flashers[f].stateDur += 26 - stateTime/10;
          stateTime = 255 - stateTime;
        } else {
          stateTime = 0;
        }
      }
      if (stateTime > 255) stateTime = 255; //for flasher brightness calculation, fades in first 255 ms of state
      //flasherBri[f - firstFlasher] = (flashers[f].stateOn) ? 255-SEGMENT.gamma8((510 - stateTime) >> 1) : SEGMENT.gamma8((510 - stateTime) >> 1);
      flasherBri[f - firstFlasher] = (flashers[f].stateOn) ? stateTime : 255 - (stateTime >> 0);
      flasherBriSum += flasherBri[f - firstFlasher];
    }
    //dim factor, to create "shimmer" as other pixels get less voltage if a lot of flashers are on
    uint8_t avgFlasherBri = flasherBriSum / flashersInZone;
    uint8_t globalPeakBri = 255 - ((avgFlasherBri * MAX_SHIMMER) >> 8); //183-255, suitable for 1/5th of LEDs flashers

    for (int f = firstFlasher; f < firstFlasher + flashersInZone; f++) {
      uint8_t bri = (flasherBri[f - firstFlasher] * globalPeakBri) / 255;
      PRNG16 = (uint16_t)(PRNG16 * 2053) + 1384; //next 'random' number
      uint16_t flasherPos = f*flasherDistance;
      SEGMENT.setPixelColor(flasherPos, color_blend(SEGCOLOR(1), SEGMENT.color_from_palette(PRNG16 >> 8, false, false, 0), bri));
      for (int i = flasherPos+1; i < flasherPos+flasherDistance && i < SEGLEN; i++) {
        PRNG16 = (uint16_t)(PRNG16 * 2053) + 1384; //next 'random' number
        SEGMENT.setPixelColor(i, SEGMENT.color_from_palette(PRNG16 >> 8, false, false, 0, globalPeakBri));
      }
    }
  }
  return FRAMETIME;
}
static const char _data_FX_MODE_FAIRY[] PROGMEM = "Fairy@!,# of flashers;!,!;!";


/*
 * Fairytwinkle. Like Colortwinkle, but starting from all lit and not relying on strip.getPixelColor
 * Warning: Uses 4 bytes of segment data per pixel
 */
uint16_t mode_fairytwinkle() {
  uint16_t dataSize = sizeof(flasher) * SEGLEN;
  if (!SEGENV.allocateData(dataSize)) return mode_static(); //allocation failed
  Flasher* flashers = reinterpret_cast<Flasher*>(SEGENV.data);
  uint16_t now16 = strip.now & 0xFFFF;
  uint16_t PRNG16 = 5100 + strip.getCurrSegmentId();

  uint16_t riseFallTime = 400 + (255-SEGMENT.speed)*3;
  uint16_t maxDur = riseFallTime/100 + ((255 - SEGMENT.intensity) >> 2) + 13 + ((255 - SEGMENT.intensity) >> 1);

  for (int f = 0; f < SEGLEN; f++) {
    uint16_t stateTime = now16 - flashers[f].stateStart;
    //random on/off time reached, switch state
    if (stateTime > flashers[f].stateDur * 100) {
      flashers[f].stateOn = !flashers[f].stateOn;
      bool init = !flashers[f].stateDur;
      if (flashers[f].stateOn) {
        flashers[f].stateDur = riseFallTime/100 + ((255 - SEGMENT.intensity) >> 2) + random8(12 + ((255 - SEGMENT.intensity) >> 1)) +1;
      } else {
        flashers[f].stateDur = riseFallTime/100 + random8(3 + ((255 - SEGMENT.speed) >> 6)) +1;
      }
      flashers[f].stateStart = now16;
      stateTime = 0;
      if (init) {
        flashers[f].stateStart -= riseFallTime; //start lit
        flashers[f].stateDur = riseFallTime/100 + random8(12 + ((255 - SEGMENT.intensity) >> 1)) +5; //fire up a little quicker
        stateTime = riseFallTime;
      }
    }
    if (flashers[f].stateOn && flashers[f].stateDur > maxDur) flashers[f].stateDur = maxDur; //react more quickly on intensity change
    if (stateTime > riseFallTime) stateTime = riseFallTime; //for flasher brightness calculation, fades in first 255 ms of state
    uint8_t fadeprog = 255 - ((stateTime * 255) / riseFallTime);
    uint8_t flasherBri = (flashers[f].stateOn) ? 255-gamma8(fadeprog) : gamma8(fadeprog);
    uint16_t lastR = PRNG16;
    uint16_t diff = 0;
    while (diff < 0x4000) { //make sure colors of two adjacent LEDs differ enough
      PRNG16 = (uint16_t)(PRNG16 * 2053) + 1384; //next 'random' number
      diff = (PRNG16 > lastR) ? PRNG16 - lastR : lastR - PRNG16;
    }
    SEGMENT.setPixelColor(f, color_blend(SEGCOLOR(1), SEGMENT.color_from_palette(PRNG16 >> 8, false, false, 0), flasherBri));
  }
  return FRAMETIME;
}
static const char _data_FX_MODE_FAIRYTWINKLE[] PROGMEM = "Fairytwinkle@!,!;!,!;!;;m12=0"; //pixels


/*
 * Tricolor chase function
 */
uint16_t tricolor_chase(uint32_t color1, uint32_t color2) {
  uint32_t cycleTime = 50 + ((255 - SEGMENT.speed)<<1);
  uint32_t it = strip.now / cycleTime;  // iterator
  uint8_t width = (1 + (SEGMENT.intensity>>4)); // value of 1-16 for each colour
  uint8_t index = it % (width*3);

  for (int i = 0; i < SEGLEN; i++, index++) {
    if (index > (width*3)-1) index = 0;

    uint32_t color = color1;
    if (index > (width<<1)-1) color = SEGMENT.color_from_palette(i, true, PALETTE_SOLID_WRAP, 1);
    else if (index > width-1) color = color2;

    SEGMENT.setPixelColor(SEGLEN - i -1, color);
  }
  return FRAMETIME;
}


/*
 * Tricolor chase mode
 */
uint16_t mode_tricolor_chase(void) {
  return tricolor_chase(SEGCOLOR(2), SEGCOLOR(0));
}
static const char _data_FX_MODE_TRICOLOR_CHASE[] PROGMEM = "Chase 3@!,Size;1,2,3;!";


/*
 * ICU mode
 */
uint16_t mode_icu(void) {
  uint16_t dest = SEGENV.step & 0xFFFF;
  uint8_t space = (SEGMENT.intensity >> 3) +2;

  if (!SEGMENT.check2) SEGMENT.fill(SEGCOLOR(1));

  byte pindex = map(dest, 0, SEGLEN-SEGLEN/space, 0, 255);
  uint32_t col = SEGMENT.color_from_palette(pindex, false, false, 0);

  SEGMENT.setPixelColor(dest, col);
  SEGMENT.setPixelColor(dest + SEGLEN/space, col);

  if(SEGENV.aux0 == dest) { // pause between eye movements
    if(random8(6) == 0) { // blink once in a while
      SEGMENT.setPixelColor(dest, SEGCOLOR(1));
      SEGMENT.setPixelColor(dest + SEGLEN/space, SEGCOLOR(1));
      return 200;
    }
    SEGENV.aux0 = random16(SEGLEN-SEGLEN/space);
    return 1000 + random16(2000);
  }

  if(SEGENV.aux0 > SEGENV.step) {
    SEGENV.step++;
    dest++;
  } else if (SEGENV.aux0 < SEGENV.step) {
    SEGENV.step--;
    dest--;
  }

  SEGMENT.setPixelColor(dest, col);
  SEGMENT.setPixelColor(dest + SEGLEN/space, col);

  return SPEED_FORMULA_L;
}
static const char _data_FX_MODE_ICU[] PROGMEM = "ICU@!,!,,,,,Overlay;!,!;!";


/*
 * Custom mode by Aircoookie. Color Wipe, but with 3 colors
 */
uint16_t mode_tricolor_wipe(void) {
  uint32_t cycleTime = 1000 + (255 - SEGMENT.speed)*200;
  uint32_t perc = strip.now % cycleTime;
  uint16_t prog = (perc * 65535) / cycleTime;
  uint16_t ledIndex = (prog * SEGLEN * 3) >> 16;
  uint16_t ledOffset = ledIndex;

  for (int i = 0; i < SEGLEN; i++)
  {
    SEGMENT.setPixelColor(i, SEGMENT.color_from_palette(i, true, PALETTE_SOLID_WRAP, 2));
  }

  if(ledIndex < SEGLEN) { //wipe from 0 to 1
    for (int i = 0; i < SEGLEN; i++)
    {
      SEGMENT.setPixelColor(i, (i > ledOffset)? SEGCOLOR(0) : SEGCOLOR(1));
    }
  } else if (ledIndex < SEGLEN*2) { //wipe from 1 to 2
    ledOffset = ledIndex - SEGLEN;
    for (int i = ledOffset +1; i < SEGLEN; i++)
    {
      SEGMENT.setPixelColor(i, SEGCOLOR(1));
    }
  } else //wipe from 2 to 0
  {
    ledOffset = ledIndex - SEGLEN*2;
    for (int i = 0; i <= ledOffset; i++)
    {
      SEGMENT.setPixelColor(i, SEGCOLOR(0));
    }
  }

  return FRAMETIME;
}
static const char _data_FX_MODE_TRICOLOR_WIPE[] PROGMEM = "Tri Wipe@!;1,2,3;!";


/*
 * Fades between 3 colors
 * Custom mode by Keith Lord: https://github.com/kitesurfer1404/WS2812FX/blob/master/src/custom/TriFade.h
 * Modified by Aircoookie
 */
uint16_t mode_tricolor_fade(void) {
  uint16_t counter = strip.now * ((SEGMENT.speed >> 3) +1);
  uint32_t prog = (counter * 768) >> 16;

  uint32_t color1 = 0, color2 = 0;
  byte stage = 0;

  if(prog < 256) {
    color1 = SEGCOLOR(0);
    color2 = SEGCOLOR(1);
    stage = 0;
  } else if(prog < 512) {
    color1 = SEGCOLOR(1);
    color2 = SEGCOLOR(2);
    stage = 1;
  } else {
    color1 = SEGCOLOR(2);
    color2 = SEGCOLOR(0);
    stage = 2;
  }

  byte stp = prog; // % 256
  for (int i = 0; i < SEGLEN; i++) {
    uint32_t color;
    if (stage == 2) {
      color = color_blend(SEGMENT.color_from_palette(i, true, PALETTE_SOLID_WRAP, 2), color2, stp);
    } else if (stage == 1) {
      color = color_blend(color1, SEGMENT.color_from_palette(i, true, PALETTE_SOLID_WRAP, 2), stp);
    } else {
      color = color_blend(color1, color2, stp);
    }
    SEGMENT.setPixelColor(i, color);
  }

  return FRAMETIME;
}
static const char _data_FX_MODE_TRICOLOR_FADE[] PROGMEM = "Tri Fade@!;1,2,3;!";


/*
 * Creates random comets
 * Custom mode by Keith Lord: https://github.com/kitesurfer1404/WS2812FX/blob/master/src/custom/MultiComet.h
 */
uint16_t mode_multi_comet(void) {
  uint32_t cycleTime = 10 + (uint32_t)(255 - SEGMENT.speed);
  uint32_t it = strip.now / cycleTime;
  if (SEGENV.step == it) return FRAMETIME;
  if (!SEGENV.allocateData(sizeof(uint16_t) * 8)) return mode_static(); //allocation failed

  SEGMENT.fade_out(SEGMENT.intensity);

  uint16_t* comets = reinterpret_cast<uint16_t*>(SEGENV.data);

  for (int i=0; i < 8; i++) {
    if(comets[i] < SEGLEN) {
      uint16_t index = comets[i];
      if (SEGCOLOR(2) != 0)
      {
        SEGMENT.setPixelColor(index, i % 2 ? SEGMENT.color_from_palette(index, true, PALETTE_SOLID_WRAP, 0) : SEGCOLOR(2));
      } else
      {
        SEGMENT.setPixelColor(index, SEGMENT.color_from_palette(index, true, PALETTE_SOLID_WRAP, 0));
      }
      comets[i]++;
    } else {
      if(!random(SEGLEN)) {
        comets[i] = 0;
      }
    }
  }

  SEGENV.step = it;
  return FRAMETIME;
}
static const char _data_FX_MODE_MULTI_COMET[] PROGMEM = "Multi Comet";


/*
 * Running random pixels ("Stream 2")
 * Custom mode by Keith Lord: https://github.com/kitesurfer1404/WS2812FX/blob/master/src/custom/RandomChase.h
 */
uint16_t mode_random_chase(void) {
  if (SEGENV.call == 0) {
    SEGENV.step = RGBW32(random8(), random8(), random8(), 0);
    SEGENV.aux0 = random16();
  }
  uint16_t prevSeed = random16_get_seed(); // save seed so we can restore it at the end of the function
  uint32_t cycleTime = 25 + (3 * (uint32_t)(255 - SEGMENT.speed));
  uint32_t it = strip.now / cycleTime;
  uint32_t color = SEGENV.step;
  random16_set_seed(SEGENV.aux0);

  for (int i = SEGLEN -1; i > 0; i--) {
    uint8_t r = random8(6) != 0 ? (color >> 16 & 0xFF) : random8();
    uint8_t g = random8(6) != 0 ? (color >> 8  & 0xFF) : random8();
    uint8_t b = random8(6) != 0 ? (color       & 0xFF) : random8();
    color = RGBW32(r, g, b, 0);
    SEGMENT.setPixelColor(i, r, g, b);
    if (i == SEGLEN -1 && SEGENV.aux1 != (it & 0xFFFF)) { //new first color in next frame
      SEGENV.step = color;
      SEGENV.aux0 = random16_get_seed();
    }
  }

  SEGENV.aux1 = it & 0xFFFF;

  random16_set_seed(prevSeed); // restore original seed so other effects can use "random" PRNG
  return FRAMETIME;
}
static const char _data_FX_MODE_RANDOM_CHASE[] PROGMEM = "Stream 2@!;;";


//7 bytes
typedef struct Oscillator {
  int16_t pos;
  int8_t  size;
  int8_t  dir;
  int8_t  speed;
} oscillator;

/*
/  Oscillating bars of color, updated with standard framerate
*/
uint16_t mode_oscillate(void) {
  uint8_t numOscillators = 3;
  uint16_t dataSize = sizeof(oscillator) * numOscillators;

  if (!SEGENV.allocateData(dataSize)) return mode_static(); //allocation failed

  Oscillator* oscillators = reinterpret_cast<Oscillator*>(SEGENV.data);

  if (SEGENV.call == 0)
  {
    oscillators[0] = {(int16_t)(SEGLEN/4),   (int8_t)(SEGLEN/8),  1, 1};
    oscillators[1] = {(int16_t)(SEGLEN/4*3), (int8_t)(SEGLEN/8),  1, 2};
    oscillators[2] = {(int16_t)(SEGLEN/4*2), (int8_t)(SEGLEN/8), -1, 1};
  }

  uint32_t cycleTime = 20 + (2 * (uint32_t)(255 - SEGMENT.speed));
  uint32_t it = strip.now / cycleTime;

  for (int i = 0; i < numOscillators; i++) {
    // if the counter has increased, move the oscillator by the random step
    if (it != SEGENV.step) oscillators[i].pos += oscillators[i].dir * oscillators[i].speed;
    oscillators[i].size = SEGLEN/(3+SEGMENT.intensity/8);
    if((oscillators[i].dir == -1) && (oscillators[i].pos <= 0)) {
      oscillators[i].pos = 0;
      oscillators[i].dir = 1;
      // make bigger steps for faster speeds
      oscillators[i].speed = SEGMENT.speed > 100 ? random8(2, 4):random8(1, 3);
    }
    if((oscillators[i].dir == 1) && (oscillators[i].pos >= (SEGLEN - 1))) {
      oscillators[i].pos = SEGLEN - 1;
      oscillators[i].dir = -1;
      oscillators[i].speed = SEGMENT.speed > 100 ? random8(2, 4):random8(1, 3);
    }
  }

  for (int i=0; i < SEGLEN; i++) {
    uint32_t color = BLACK;
    for (int j=0; j < numOscillators; j++) {
      if(i >= oscillators[j].pos - oscillators[j].size && i <= oscillators[j].pos + oscillators[j].size) {
        color = (color == BLACK) ? SEGCOLOR(j) : color_blend(color, SEGCOLOR(j), 128);
      }
    }
    SEGMENT.setPixelColor(i, color);
  }

  SEGENV.step = it;
  return FRAMETIME;
}
static const char _data_FX_MODE_OSCILLATE[] PROGMEM = "Oscillate";


//TODO
uint16_t mode_lightning(void) {
  uint16_t ledstart = random16(SEGLEN);               // Determine starting location of flash
  uint16_t ledlen = 1 + random16(SEGLEN -ledstart);   // Determine length of flash (not to go beyond NUM_LEDS-1)
  uint8_t bri = 255/random8(1, 3);

  if (SEGENV.aux1 == 0) //init, leader flash
  {
    SEGENV.aux1 = random8(4, 4 + SEGMENT.intensity/20); //number of flashes
    SEGENV.aux1 *= 2;

    bri = 52; //leader has lower brightness
    SEGENV.aux0 = 200; //200ms delay after leader
  }

  if (!SEGMENT.check2) SEGMENT.fill(SEGCOLOR(1));

  if (SEGENV.aux1 > 3 && !(SEGENV.aux1 & 0x01)) { //flash on even number >2
    for (int i = ledstart; i < ledstart + ledlen; i++)
    {
      SEGMENT.setPixelColor(i,SEGMENT.color_from_palette(i, true, PALETTE_SOLID_WRAP, 0, bri));
    }
    SEGENV.aux1--;

    SEGENV.step = millis();
    //return random8(4, 10); // each flash only lasts one frame/every 24ms... originally 4-10 milliseconds
  } else {
    if (millis() - SEGENV.step > SEGENV.aux0) {
      SEGENV.aux1--;
      if (SEGENV.aux1 < 2) SEGENV.aux1 = 0;

      SEGENV.aux0 = (50 + random8(100)); //delay between flashes
      if (SEGENV.aux1 == 2) {
        SEGENV.aux0 = (random8(255 - SEGMENT.speed) * 100); // delay between strikes
      }
      SEGENV.step = millis();
    }
  }
  return FRAMETIME;
}
static const char _data_FX_MODE_LIGHTNING[] PROGMEM = "Lightning@!,!,,,,,Overlay;!,!;!";


// Pride2015
// Animated, ever-changing rainbows.
// by Mark Kriegsman: https://gist.github.com/kriegsman/964de772d64c502760e5
uint16_t mode_pride_2015(void) {
  uint16_t duration = 10 + SEGMENT.speed;
  uint16_t sPseudotime = SEGENV.step;
  uint16_t sHue16 = SEGENV.aux0;

  uint8_t sat8 = beatsin88( 87, 220, 250);
  uint8_t brightdepth = beatsin88( 341, 96, 224);
  uint16_t brightnessthetainc16 = beatsin88( 203, (25 * 256), (40 * 256));
  uint8_t msmultiplier = beatsin88(147, 23, 60);

  uint16_t hue16 = sHue16;//gHue * 256;
  uint16_t hueinc16 = beatsin88(113, 1, 3000);

  sPseudotime += duration * msmultiplier;
  sHue16 += duration * beatsin88( 400, 5,9);
  uint16_t brightnesstheta16 = sPseudotime;
  CRGB fastled_col;

  for (int i = 0 ; i < SEGLEN; i++) {
    hue16 += hueinc16;
    uint8_t hue8 = hue16 >> 8;

    brightnesstheta16  += brightnessthetainc16;
    uint16_t b16 = sin16( brightnesstheta16  ) + 32768;

    uint16_t bri16 = (uint32_t)((uint32_t)b16 * (uint32_t)b16) / 65536;
    uint8_t bri8 = (uint32_t)(((uint32_t)bri16) * brightdepth) / 65536;
    bri8 += (255 - brightdepth);

    CRGB newcolor = CHSV(hue8, sat8, bri8);
    SEGMENT.blendPixelColor(i, newcolor, 64);
  }
  SEGENV.step = sPseudotime;
  SEGENV.aux0 = sHue16;

  return FRAMETIME;
}
static const char _data_FX_MODE_PRIDE_2015[] PROGMEM = "Pride 2015@!;;";


//eight colored dots, weaving in and out of sync with each other
uint16_t mode_juggle(void) {
  if (SEGENV.call == 0) {
    SEGMENT.setUpLeds();  //lossless getPixelColor()
    SEGMENT.fill(BLACK);
  }

  SEGMENT.fadeToBlackBy(192 - (3*SEGMENT.intensity/4));

  CRGB fastled_col;
  byte dothue = 0;
  for (int i = 0; i < 8; i++) {
    uint16_t index = 0 + beatsin88((16 + SEGMENT.speed)*(i + 7), 0, SEGLEN -1);
    fastled_col = CRGB(SEGMENT.getPixelColor(index));
    fastled_col |= (SEGMENT.palette==0)?CHSV(dothue, 220, 255):ColorFromPalette(SEGPALETTE, dothue, 255);
    SEGMENT.setPixelColor(index, fastled_col);
    dothue += 32;
  }
  return FRAMETIME;
}
static const char _data_FX_MODE_JUGGLE[] PROGMEM = "Juggle@!,Trail;;!;;sx=64,ix=128";


uint16_t mode_palette() {
  uint16_t counter = 0;
  if (SEGMENT.speed != 0)
  {
    counter = (strip.now * ((SEGMENT.speed >> 3) +1)) & 0xFFFF;
    counter = counter >> 8;
  }

  bool noWrap = (strip.paletteBlend == 2 || (strip.paletteBlend == 0 && SEGMENT.speed == 0));
  for (int i = 0; i < SEGLEN; i++)
  {
    uint8_t colorIndex = (i * 255 / SEGLEN) - counter;
    SEGMENT.setPixelColor(i, SEGMENT.color_from_palette(colorIndex, false, noWrap, 255));
  }

  return FRAMETIME;
}
static const char _data_FX_MODE_PALETTE[] PROGMEM = "Palette@Cycle speed;;!;;c3=0,o2=0";


// WLED limitation: Analog Clock overlay will NOT work when Fire2012 is active
// Fire2012 by Mark Kriegsman, July 2012
// as part of "Five Elements" shown here: http://youtu.be/knWiGsmgycY
////
// This basic one-dimensional 'fire' simulation works roughly as follows:
// There's a underlying array of 'heat' cells, that model the temperature
// at each point along the line.  Every cycle through the simulation,
// four steps are performed:
//  1) All cells cool down a little bit, losing heat to the air
//  2) The heat from each cell drifts 'up' and diffuses a little
//  3) Sometimes randomly new 'sparks' of heat are added at the bottom
//  4) The heat from each cell is rendered as a color into the leds array
//     The heat-to-color mapping uses a black-body radiation approximation.
//
// Temperature is in arbitrary units from 0 (cold black) to 255 (white hot).
//
// This simulation scales it self a bit depending on SEGLEN; it should look
// "OK" on anywhere from 20 to 100 LEDs without too much tweaking.
//
// I recommend running this simulation at anywhere from 30-100 frames per second,
// meaning an interframe delay of about 10-35 milliseconds.
//
// Looks best on a high-density LED setup (60+ pixels/meter).
//
//
// There are two main parameters you can play with to control the look and
// feel of your fire: COOLING (used in step 1 above) (Speed = COOLING), and SPARKING (used
// in step 3 above) (Effect Intensity = Sparking).
uint16_t mode_fire_2012() {
<<<<<<< HEAD
  uint16_t strips = SEGMENT.nrOfVStrips();
=======
  const uint16_t strips = SEGMENT.nrOfVStrips();
>>>>>>> 07cc26a1
  if (!SEGENV.allocateData(strips * SEGLEN)) return mode_static(); //allocation failed
  byte* heat = SEGENV.data;

  const uint32_t it = strip.now >> 6; //div 64

  struct virtualStrip {
    static void runStrip(uint16_t stripNr, byte* heat, uint32_t it) {

      const uint8_t ignition = max(3,SEGLEN/10);  // ignition area: 10% of segment length or minimum 3 pixels

      // Step 1.  Cool down every cell a little
      for (int i = 0; i < SEGLEN; i++) {
        uint8_t cool = (it != SEGENV.step) ? random8((((20 + SEGMENT.speed/3) * 16) / SEGLEN)+2) : random(8);
        uint8_t minTemp = 0;
        if (i<ignition) {
          minTemp = (ignition-i)/4 + 16;  // and should not become black
        }
        uint8_t temp = qsub8(heat[i], cool);
        heat[i] = temp<minTemp ? minTemp : temp;
      }

      if (it != SEGENV.step)
      {
        // Step 2.  Heat from each cell drifts 'up' and diffuses a little
        for (int k = SEGLEN -1; k > 1; k--) {
          heat[k] = (heat[k - 1] + (heat[k - 2]<<1) ) / 3;  // heat[k-2] multiplied by 2
        }
      }

      // Step 3.  Randomly ignite new 'sparks' of heat near the bottom
      if (random8() <= SEGMENT.intensity) {
        uint8_t y = random8(ignition);
        uint8_t boost = (32+SEGMENT.custom3*2) * (2*ignition-y) / (2*ignition);
        heat[y] = qadd8(heat[y], random8(64+boost,128+boost));
      }

      // Step 4.  Map from heat cells to LED colors
      for (int j = 0; j < SEGLEN; j++) {
        SEGMENT.setPixelColor(indexToVStrip(j, stripNr), ColorFromPalette(SEGPALETTE, MIN(heat[j],240), 255, NOBLEND));
      }
    }
  };

  for (int stripNr=0; stripNr<strips; stripNr++)
    virtualStrip::runStrip(stripNr, &heat[stripNr * SEGLEN], it);

  if (SEGMENT.is2D()) SEGMENT.blur(32);

  if (it != SEGENV.step)
    SEGENV.step = it;

  return FRAMETIME;
}
static const char _data_FX_MODE_FIRE_2012[] PROGMEM = "Fire 2012@Cooling,Spark rate,,,Boost;;!;1;sx=120,ix=64,m12=1"; // bars


// ColorWavesWithPalettes by Mark Kriegsman: https://gist.github.com/kriegsman/8281905786e8b2632aeb
// This function draws color waves with an ever-changing,
// widely-varying set of parameters, using a color palette.
uint16_t mode_colorwaves() {
  uint16_t duration = 10 + SEGMENT.speed;
  uint16_t sPseudotime = SEGENV.step;
  uint16_t sHue16 = SEGENV.aux0;

  uint8_t brightdepth = beatsin88(341, 96, 224);
  uint16_t brightnessthetainc16 = beatsin88( 203, (25 * 256), (40 * 256));
  uint8_t msmultiplier = beatsin88(147, 23, 60);

  uint16_t hue16 = sHue16;//gHue * 256;
  uint16_t hueinc16 = beatsin88(113, 60, 300)*SEGMENT.intensity*10/255;  // Use the Intensity Slider for the hues

  sPseudotime += duration * msmultiplier;
  sHue16 += duration * beatsin88(400, 5, 9);
  uint16_t brightnesstheta16 = sPseudotime;

  for (int i = 0 ; i < SEGLEN; i++) {
    hue16 += hueinc16;
    uint8_t hue8 = hue16 >> 8;
    uint16_t h16_128 = hue16 >> 7;
    if ( h16_128 & 0x100) {
      hue8 = 255 - (h16_128 >> 1);
    } else {
      hue8 = h16_128 >> 1;
    }

    brightnesstheta16  += brightnessthetainc16;
    uint16_t b16 = sin16(brightnesstheta16) + 32768;

    uint16_t bri16 = (uint32_t)((uint32_t)b16 * (uint32_t)b16) / 65536;
    uint8_t bri8 = (uint32_t)(((uint32_t)bri16) * brightdepth) / 65536;
    bri8 += (255 - brightdepth);

    SEGMENT.blendPixelColor(i, SEGMENT.color_from_palette(hue8, false, PALETTE_SOLID_WRAP, 0, bri8), 128); // 50/50 mix
  }
  SEGENV.step = sPseudotime;
  SEGENV.aux0 = sHue16;

  return FRAMETIME;
}
static const char _data_FX_MODE_COLORWAVES[] PROGMEM = "Colorwaves@!,Hue;!;!";


// colored stripes pulsing at a defined Beats-Per-Minute (BPM)
uint16_t mode_bpm() {
  //CRGB fastled_col;
  uint32_t stp = (strip.now / 20) & 0xFF;
  uint8_t beat = beatsin8(SEGMENT.speed, 64, 255);
  for (int i = 0; i < SEGLEN; i++) {
    //fastled_col = ColorFromPalette(SEGPALETTE, stp + (i * 2), beat - stp + (i * 10));
    //SEGMENT.setPixelColor(i, fastled_col.red, fastled_col.green, fastled_col.blue);
    SEGMENT.setPixelColor(i, SEGMENT.color_from_palette(stp + (i * 2), false, PALETTE_SOLID_WRAP, 0, beat - stp + (i * 10)));
  }

  return FRAMETIME;
}
static const char _data_FX_MODE_BPM[] PROGMEM = "Bpm@!;!;!;;sx=64";


uint16_t mode_fillnoise8() {
  if (SEGENV.call == 0) SEGENV.step = random16(12345);
  //CRGB fastled_col;
  for (int i = 0; i < SEGLEN; i++) {
    uint8_t index = inoise8(i * SEGLEN, SEGENV.step + i * SEGLEN);
    //fastled_col = ColorFromPalette(SEGPALETTE, index, 255, LINEARBLEND);
    //SEGMENT.setPixelColor(i, fastled_col.red, fastled_col.green, fastled_col.blue);
    SEGMENT.setPixelColor(i, SEGMENT.color_from_palette(index, false, PALETTE_SOLID_WRAP, 0));
  }
  SEGENV.step += beatsin8(SEGMENT.speed, 1, 6); //10,1,4

  return FRAMETIME;
}
static const char _data_FX_MODE_FILLNOISE8[] PROGMEM = "Fill Noise@!;!;!";


uint16_t mode_noise16_1() {
  uint16_t scale = 320;                                       // the "zoom factor" for the noise
  //CRGB fastled_col;
  SEGENV.step += (1 + SEGMENT.speed/16);

  for (int i = 0; i < SEGLEN; i++) {
    uint16_t shift_x = beatsin8(11);                          // the x position of the noise field swings @ 17 bpm
    uint16_t shift_y = SEGENV.step/42;                        // the y position becomes slowly incremented
    uint16_t real_x = (i + shift_x) * scale;                  // the x position of the noise field swings @ 17 bpm
    uint16_t real_y = (i + shift_y) * scale;                  // the y position becomes slowly incremented
    uint32_t real_z = SEGENV.step;                            // the z position becomes quickly incremented
    uint8_t noise = inoise16(real_x, real_y, real_z) >> 8;    // get the noise data and scale it down
    uint8_t index = sin8(noise * 3);                          // map LED color based on noise data

    //fastled_col = ColorFromPalette(SEGPALETTE, index, 255, LINEARBLEND);   // With that value, look up the 8 bit colour palette value and assign it to the current LED.
    //SEGMENT.setPixelColor(i, fastled_col.red, fastled_col.green, fastled_col.blue);
    SEGMENT.setPixelColor(i, SEGMENT.color_from_palette(index, false, PALETTE_SOLID_WRAP, 0));
  }

  return FRAMETIME;
}
static const char _data_FX_MODE_NOISE16_1[] PROGMEM = "Noise 1@!;!;!";


uint16_t mode_noise16_2() {
  uint16_t scale = 1000;                                        // the "zoom factor" for the noise
  //CRGB fastled_col;
  SEGENV.step += (1 + (SEGMENT.speed >> 1));

  for (int i = 0; i < SEGLEN; i++) {
    uint16_t shift_x = SEGENV.step >> 6;                        // x as a function of time
    uint32_t real_x = (i + shift_x) * scale;                    // calculate the coordinates within the noise field
    uint8_t noise = inoise16(real_x, 0, 4223) >> 8;             // get the noise data and scale it down
    uint8_t index = sin8(noise * 3);                            // map led color based on noise data

    //fastled_col = ColorFromPalette(SEGPALETTE, index, noise, LINEARBLEND);   // With that value, look up the 8 bit colour palette value and assign it to the current LED.
    //SEGMENT.setPixelColor(i, fastled_col.red, fastled_col.green, fastled_col.blue);
    SEGMENT.setPixelColor(i, SEGMENT.color_from_palette(index, false, PALETTE_SOLID_WRAP, 0, noise));
  }

  return FRAMETIME;
}
static const char _data_FX_MODE_NOISE16_2[] PROGMEM = "Noise 2@!;!;!";


uint16_t mode_noise16_3() {
  uint16_t scale = 800;                                       // the "zoom factor" for the noise
  //CRGB fastled_col;
  SEGENV.step += (1 + SEGMENT.speed);

  for (int i = 0; i < SEGLEN; i++) {
    uint16_t shift_x = 4223;                                  // no movement along x and y
    uint16_t shift_y = 1234;
    uint32_t real_x = (i + shift_x) * scale;                  // calculate the coordinates within the noise field
    uint32_t real_y = (i + shift_y) * scale;                  // based on the precalculated positions
    uint32_t real_z = SEGENV.step*8;
    uint8_t noise = inoise16(real_x, real_y, real_z) >> 8;    // get the noise data and scale it down
    uint8_t index = sin8(noise * 3);                          // map led color based on noise data

    //fastled_col = ColorFromPalette(SEGPALETTE, index, noise, LINEARBLEND);   // With that value, look up the 8 bit colour palette value and assign it to the current LED.
    //SEGMENT.setPixelColor(i, fastled_col.red, fastled_col.green, fastled_col.blue);
    SEGMENT.setPixelColor(i, SEGMENT.color_from_palette(index, false, PALETTE_SOLID_WRAP, 0, noise));
  }

  return FRAMETIME;
}
static const char _data_FX_MODE_NOISE16_3[] PROGMEM = "Noise 3@!;!;!";


//https://github.com/aykevl/ledstrip-spark/blob/master/ledstrip.ino
uint16_t mode_noise16_4() {
  //CRGB fastled_col;
  uint32_t stp = (strip.now * SEGMENT.speed) >> 7;
  for (int i = 0; i < SEGLEN; i++) {
    int16_t index = inoise16(uint32_t(i) << 12, stp);
    //fastled_col = ColorFromPalette(SEGPALETTE, index);
    //SEGMENT.setPixelColor(i, fastled_col.red, fastled_col.green, fastled_col.blue);
    SEGMENT.setPixelColor(i, SEGMENT.color_from_palette(index, false, PALETTE_SOLID_WRAP, 0));
  }
  return FRAMETIME;
}
static const char _data_FX_MODE_NOISE16_4[] PROGMEM = "Noise 4@!;!;!";


//based on https://gist.github.com/kriegsman/5408ecd397744ba0393e
uint16_t mode_colortwinkle() {
  uint16_t dataSize = (SEGLEN+7) >> 3; //1 bit per LED
  if (!SEGENV.allocateData(dataSize)) return mode_static(); //allocation failed

  CRGB fastled_col, prev;
  fract8 fadeUpAmount = strip.getBrightness()>28 ? 8 + (SEGMENT.speed>>2) : 68-strip.getBrightness();
  fract8 fadeDownAmount = strip.getBrightness()>28 ? 8 + (SEGMENT.speed>>3) : 68-strip.getBrightness();
  for (uint16_t i = 0; i < SEGLEN; i++) {
    fastled_col = SEGMENT.getPixelColor(i);
    prev = fastled_col;
    uint16_t index = i >> 3;
    uint8_t  bitNum = i & 0x07;
    bool fadeUp = bitRead(SEGENV.data[index], bitNum);

    if (fadeUp) {
      CRGB incrementalColor = fastled_col;
      incrementalColor.nscale8_video(fadeUpAmount);
      fastled_col += incrementalColor;

      if (fastled_col.red == 255 || fastled_col.green == 255 || fastled_col.blue == 255) {
        bitWrite(SEGENV.data[index], bitNum, false);
      }
      SEGMENT.setPixelColor(i, fastled_col.red, fastled_col.green, fastled_col.blue);

      if (SEGMENT.getPixelColor(i) == RGBW32(prev.r, prev.g, prev.b, 0)) {  //fix "stuck" pixels
        fastled_col += fastled_col;
        SEGMENT.setPixelColor(i, fastled_col);
      }
    } else {
      fastled_col.nscale8(255 - fadeDownAmount);
      SEGMENT.setPixelColor(i, fastled_col);
    }
  }

  for (uint16_t j = 0; j <= SEGLEN / 50; j++) {
    if (random8() <= SEGMENT.intensity) {
      for (uint8_t times = 0; times < 5; times++) { //attempt to spawn a new pixel 5 times
        int i = random16(SEGLEN);
        if (SEGMENT.getPixelColor(i) == 0) {
          fastled_col = ColorFromPalette(SEGPALETTE, random8(), 64, NOBLEND);
          uint16_t index = i >> 3;
          uint8_t  bitNum = i & 0x07;
          bitWrite(SEGENV.data[index], bitNum, true);
          SEGMENT.setPixelColor(i, fastled_col);
          break; //only spawn 1 new pixel per frame per 50 LEDs
        }
      }
    }
  }
  return FRAMETIME_FIXED;
}
static const char _data_FX_MODE_COLORTWINKLE[] PROGMEM = "Colortwinkles@Fade speed,Spawn speed;;!;;m12=0"; //pixels


//Calm effect, like a lake at night
uint16_t mode_lake() {
  uint8_t sp = SEGMENT.speed/10;
  int wave1 = beatsin8(sp +2, -64,64);
  int wave2 = beatsin8(sp +1, -64,64);
  uint8_t wave3 = beatsin8(sp +2,   0,80);
  //CRGB fastled_col;

  for (int i = 0; i < SEGLEN; i++)
  {
    int index = cos8((i*15)+ wave1)/2 + cubicwave8((i*23)+ wave2)/2;
    uint8_t lum = (index > wave3) ? index - wave3 : 0;
    //fastled_col = ColorFromPalette(SEGPALETTE, map(index,0,255,0,240), lum, LINEARBLEND);
    //SEGMENT.setPixelColor(i, fastled_col.red, fastled_col.green, fastled_col.blue);
    SEGMENT.setPixelColor(i, SEGMENT.color_from_palette(index, false, false, 0, lum));
  }

  return FRAMETIME;
}
static const char _data_FX_MODE_LAKE[] PROGMEM = "Lake@!;Fx;!";


// meteor effect
// send a meteor from begining to to the end of the strip with a trail that randomly decays.
// adapted from https://www.tweaking4all.com/hardware/arduino/adruino-led-strip-effects/#LEDStripEffectMeteorRain
uint16_t mode_meteor() {
  if (!SEGENV.allocateData(SEGLEN)) return mode_static(); //allocation failed

  byte* trail = SEGENV.data;

  byte meteorSize= 1+ SEGLEN / 10;
  uint16_t counter = strip.now * ((SEGMENT.speed >> 2) +8);
  uint16_t in = counter * SEGLEN >> 16;

  // fade all leds to colors[1] in LEDs one step
  for (int i = 0; i < SEGLEN; i++) {
    if (random8() <= 255 - SEGMENT.intensity)
    {
      byte meteorTrailDecay = 128 + random8(127);
      trail[i] = scale8(trail[i], meteorTrailDecay);
      SEGMENT.setPixelColor(i, SEGMENT.color_from_palette(i, true, false, 0, trail[i]));
    }
  }

  // draw meteor
  for (int j = 0; j < meteorSize; j++) {
    uint16_t index = in + j;
    if (index >= SEGLEN) {
      index -= SEGLEN;
    }
    trail[index] = 240;
    SEGMENT.setPixelColor(index, SEGMENT.color_from_palette(index, true, false, 0, 255));
  }

  return FRAMETIME;
}
static const char _data_FX_MODE_METEOR[] PROGMEM = "Meteor@!,Trail length;!;!";


// smooth meteor effect
// send a meteor from begining to to the end of the strip with a trail that randomly decays.
// adapted from https://www.tweaking4all.com/hardware/arduino/adruino-led-strip-effects/#LEDStripEffectMeteorRain
uint16_t mode_meteor_smooth() {
  if (!SEGENV.allocateData(SEGLEN)) return mode_static(); //allocation failed

  byte* trail = SEGENV.data;

  byte meteorSize= 1+ SEGLEN / 10;
  uint16_t in = map((SEGENV.step >> 6 & 0xFF), 0, 255, 0, SEGLEN -1);

  // fade all leds to colors[1] in LEDs one step
  for (int i = 0; i < SEGLEN; i++) {
    if (trail[i] != 0 && random8() <= 255 - SEGMENT.intensity)
    {
      int change = 3 - random8(12); //change each time between -8 and +3
      trail[i] += change;
      if (trail[i] > 245) trail[i] = 0;
      if (trail[i] > 240) trail[i] = 240;
      SEGMENT.setPixelColor(i, SEGMENT.color_from_palette(i, true, false, 0, trail[i]));
    }
  }

  // draw meteor
  for (int j = 0; j < meteorSize; j++) {
    uint16_t index = in + j;
    if (index >= SEGLEN) {
      index -= SEGLEN;
    }
    trail[index] = 240;
    SEGMENT.setPixelColor(index, SEGMENT.color_from_palette(index, true, false, 0, 255));
  }

  SEGENV.step += SEGMENT.speed +1;
  return FRAMETIME;
}
static const char _data_FX_MODE_METEOR_SMOOTH[] PROGMEM = "Meteor Smooth@!,Trail length;!;!";


//Railway Crossing / Christmas Fairy lights
uint16_t mode_railway() {
  uint16_t dur = (256 - SEGMENT.speed) * 40;
  uint16_t rampdur = (dur * SEGMENT.intensity) >> 8;
  if (SEGENV.step > dur)
  {
    //reverse direction
    SEGENV.step = 0;
    SEGENV.aux0 = !SEGENV.aux0;
  }
  uint8_t pos = 255;
  if (rampdur != 0)
  {
    uint16_t p0 = (SEGENV.step * 255) / rampdur;
    if (p0 < 255) pos = p0;
  }
  if (SEGENV.aux0) pos = 255 - pos;
  for (int i = 0; i < SEGLEN; i += 2)
  {
    SEGMENT.setPixelColor(i, SEGMENT.color_from_palette(255 - pos, false, false, 255)); // do not use color 1 or 2, always use palette
    if (i < SEGLEN -1)
    {
      SEGMENT.setPixelColor(i + 1, SEGMENT.color_from_palette(pos, false, false, 255)); // do not use color 1 or 2, always use palette
    }
  }
  SEGENV.step += FRAMETIME;
  return FRAMETIME;
}
static const char _data_FX_MODE_RAILWAY[] PROGMEM = "Railway@!,Smoothness;1,2;!";


//Water ripple
//propagation velocity from speed
//drop rate from intensity

//4 bytes
typedef struct Ripple {
  uint8_t state;
  uint8_t color;
  uint16_t pos;
} ripple;

#ifdef ESP8266
  #define MAX_RIPPLES   56
#else
  #define MAX_RIPPLES  100
#endif
uint16_t ripple_base()
{
  uint16_t maxRipples = min(1 + (SEGLEN >> 2), MAX_RIPPLES);  // 56 max for 16 segment ESP8266
  uint16_t dataSize = sizeof(ripple) * maxRipples;

  if (!SEGENV.allocateData(dataSize)) return mode_static(); //allocation failed

  Ripple* ripples = reinterpret_cast<Ripple*>(SEGENV.data);

  //draw wave
  for (int i = 0; i < maxRipples; i++) {
    uint16_t ripplestate = ripples[i].state;
    if (ripplestate) {
      uint8_t rippledecay = (SEGMENT.speed >> 4) +1; //faster decay if faster propagation
      uint16_t rippleorigin = ripples[i].pos;
      uint32_t col = SEGMENT.color_from_palette(ripples[i].color, false, false, 255);
      uint16_t propagation = ((ripplestate/rippledecay - 1) * (SEGMENT.speed + 1));
      int16_t propI = propagation >> 8;
      uint8_t propF = propagation & 0xFF;
      uint8_t amp = (ripplestate < 17) ? triwave8((ripplestate-1)*8) : map(ripplestate,17,255,255,2);

      #ifndef WLED_DISABLE_2D
      if (SEGMENT.is2D()) {
        uint16_t cx = rippleorigin >> 8;
        uint16_t cy = rippleorigin & 0xFF;
        uint8_t mag = scale8(cubicwave8((propF>>2)), amp);
        if (propI > 0) SEGMENT.draw_circle(cx, cy, propI, color_blend(SEGMENT.getPixelColorXY(cx + propI, cy), col, mag));
      } else
      #endif
      {
        int16_t left = rippleorigin - propI -1;
        for (int16_t v = left; v < left +4; v++) {
          uint8_t mag = scale8(cubicwave8((propF>>2)+(v-left)*64), amp);
          SEGMENT.setPixelColor(v, color_blend(SEGMENT.getPixelColor(v), col, mag)); // TODO
          int16_t w = left + propI*2 + 3 -(v-left);
          SEGMENT.setPixelColor(w, color_blend(SEGMENT.getPixelColor(w), col, mag)); // TODO
        }
      }
      ripplestate += rippledecay;
      ripples[i].state = (ripplestate > 254) ? 0 : ripplestate;
    } else {//randomly create new wave
      if (random16(IBN + 10000) <= SEGMENT.intensity) {
        ripples[i].state = 1;
        ripples[i].pos = SEGMENT.is2D() ? ((random8(SEGENV.virtualWidth())<<8) | (random8(SEGENV.virtualHeight()))) : random16(SEGLEN);
        ripples[i].color = random8(); //color
      }
    }
  }

  return FRAMETIME;
}
#undef MAX_RIPPLES


uint16_t mode_ripple(void) {
  if (!SEGMENT.check2) SEGMENT.fill(SEGCOLOR(1));
  return ripple_base();
}
static const char _data_FX_MODE_RIPPLE[] PROGMEM = "Ripple@!,Wave #,,,,,Overlay;,!;!;12";


uint16_t mode_ripple_rainbow(void) {
  if (SEGENV.call ==0) {
    SEGENV.aux0 = random8();
    SEGENV.aux1 = random8();
  }
  if (SEGENV.aux0 == SEGENV.aux1) {
    SEGENV.aux1 = random8();
  } else if (SEGENV.aux1 > SEGENV.aux0) {
    SEGENV.aux0++;
  } else {
    SEGENV.aux0--;
  }
  SEGMENT.fill(color_blend(SEGMENT.color_wheel(SEGENV.aux0),BLACK,235));
  return ripple_base();
}
static const char _data_FX_MODE_RIPPLE_RAINBOW[] PROGMEM = "Ripple Rainbow@!,Wave #;;!;12";


//  TwinkleFOX by Mark Kriegsman: https://gist.github.com/kriegsman/756ea6dcae8e30845b5a
//
//  TwinkleFOX: Twinkling 'holiday' lights that fade in and out.
//  Colors are chosen from a palette. Read more about this effect using the link above!

// If COOL_LIKE_INCANDESCENT is set to 1, colors will
// fade out slighted 'reddened', similar to how
// incandescent bulbs change color as they get dim down.
#define COOL_LIKE_INCANDESCENT 1

CRGB twinklefox_one_twinkle(uint32_t ms, uint8_t salt, bool cat)
{
  // Overall twinkle speed (changed)
  uint16_t ticks = ms / SEGENV.aux0;
  uint8_t fastcycle8 = ticks;
  uint16_t slowcycle16 = (ticks >> 8) + salt;
  slowcycle16 += sin8(slowcycle16);
  slowcycle16 = (slowcycle16 * 2053) + 1384;
  uint8_t slowcycle8 = (slowcycle16 & 0xFF) + (slowcycle16 >> 8);

  // Overall twinkle density.
  // 0 (NONE lit) to 8 (ALL lit at once).
  // Default is 5.
  uint8_t twinkleDensity = (SEGMENT.intensity >> 5) +1;

  uint8_t bright = 0;
  if (((slowcycle8 & 0x0E)/2) < twinkleDensity) {
    uint8_t ph = fastcycle8;
    // This is like 'triwave8', which produces a
    // symmetrical up-and-down triangle sawtooth waveform, except that this
    // function produces a triangle wave with a faster attack and a slower decay
    if (cat) //twinklecat, variant where the leds instantly turn on
    {
      bright = 255 - ph;
    } else { //vanilla twinklefox
      if (ph < 86) {
      bright = ph * 3;
      } else {
        ph -= 86;
        bright = 255 - (ph + (ph/2));
      }
    }
  }

  uint8_t hue = slowcycle8 - salt;
  CRGB c;
  if (bright > 0) {
    c = ColorFromPalette(SEGPALETTE, hue, bright, NOBLEND);
    if(COOL_LIKE_INCANDESCENT == 1) {
      // This code takes a pixel, and if its in the 'fading down'
      // part of the cycle, it adjusts the color a little bit like the
      // way that incandescent bulbs fade toward 'red' as they dim.
      if (fastcycle8 >= 128)
      {
        uint8_t cooling = (fastcycle8 - 128) >> 4;
        c.g = qsub8(c.g, cooling);
        c.b = qsub8(c.b, cooling * 2);
      }
    }
  } else {
    c = CRGB::Black;
  }
  return c;
}

//  This function loops over each pixel, calculates the
//  adjusted 'clock' that this pixel should use, and calls
//  "CalculateOneTwinkle" on each pixel.  It then displays
//  either the twinkle color of the background color,
//  whichever is brighter.
uint16_t twinklefox_base(bool cat)
{
  // "PRNG16" is the pseudorandom number generator
  // It MUST be reset to the same starting value each time
  // this function is called, so that the sequence of 'random'
  // numbers that it generates is (paradoxically) stable.
  uint16_t PRNG16 = 11337;

  // Calculate speed
  if (SEGMENT.speed > 100) SEGENV.aux0 = 3 + ((255 - SEGMENT.speed) >> 3);
  else SEGENV.aux0 = 22 + ((100 - SEGMENT.speed) >> 1);

  // Set up the background color, "bg".
  CRGB bg = CRGB(SEGCOLOR(1));
  uint8_t bglight = bg.getAverageLight();
  if (bglight > 64) {
    bg.nscale8_video(16); // very bright, so scale to 1/16th
  } else if (bglight > 16) {
    bg.nscale8_video(64); // not that bright, so scale to 1/4th
  } else {
    bg.nscale8_video(86); // dim, scale to 1/3rd.
  }

  uint8_t backgroundBrightness = bg.getAverageLight();

  for (int i = 0; i < SEGLEN; i++) {

    PRNG16 = (uint16_t)(PRNG16 * 2053) + 1384; // next 'random' number
    uint16_t myclockoffset16= PRNG16; // use that number as clock offset
    PRNG16 = (uint16_t)(PRNG16 * 2053) + 1384; // next 'random' number
    // use that number as clock speed adjustment factor (in 8ths, from 8/8ths to 23/8ths)
    uint8_t myspeedmultiplierQ5_3 =  ((((PRNG16 & 0xFF)>>4) + (PRNG16 & 0x0F)) & 0x0F) + 0x08;
    uint32_t myclock30 = (uint32_t)((strip.now * myspeedmultiplierQ5_3) >> 3) + myclockoffset16;
    uint8_t  myunique8 = PRNG16 >> 8; // get 'salt' value for this pixel

    // We now have the adjusted 'clock' for this pixel, now we call
    // the function that computes what color the pixel should be based
    // on the "brightness = f( time )" idea.
    CRGB c = twinklefox_one_twinkle(myclock30, myunique8, cat);

    uint8_t cbright = c.getAverageLight();
    int16_t deltabright = cbright - backgroundBrightness;
    if (deltabright >= 32 || (!bg)) {
      // If the new pixel is significantly brighter than the background color,
      // use the new color.
      SEGMENT.setPixelColor(i, c.red, c.green, c.blue);
    } else if (deltabright > 0) {
      // If the new pixel is just slightly brighter than the background color,
      // mix a blend of the new color and the background color
      SEGMENT.setPixelColor(i, color_blend(RGBW32(bg.r,bg.g,bg.b,0), RGBW32(c.r,c.g,c.b,0), deltabright * 8));
    } else {
      // if the new pixel is not at all brighter than the background color,
      // just use the background color.
      SEGMENT.setPixelColor(i, bg.r, bg.g, bg.b);
    }
  }
  return FRAMETIME;
}


uint16_t mode_twinklefox()
{
  return twinklefox_base(false);
}
static const char _data_FX_MODE_TWINKLEFOX[] PROGMEM = "Twinklefox@!,Twinkle rate;;!";


uint16_t mode_twinklecat()
{
  return twinklefox_base(true);
}
static const char _data_FX_MODE_TWINKLECAT[] PROGMEM = "Twinklecat@!,Twinkle rate;;!";


//inspired by https://www.tweaking4all.com/hardware/arduino/adruino-led-strip-effects/#LEDStripEffectBlinkingHalloweenEyes
uint16_t mode_halloween_eyes()
{
  const uint16_t maxWidth = strip.isMatrix ? SEGMENT.virtualWidth() : SEGLEN;
  const uint16_t HALLOWEEN_EYE_SPACE = MAX(2, strip.isMatrix ? SEGMENT.virtualWidth()>>4: SEGLEN>>5);
  const uint16_t HALLOWEEN_EYE_WIDTH = HALLOWEEN_EYE_SPACE/2;
  uint16_t eyeLength = (2*HALLOWEEN_EYE_WIDTH) + HALLOWEEN_EYE_SPACE;
  if (eyeLength >= maxWidth) return mode_static(); //bail if segment too short

  if (!SEGMENT.check2) SEGMENT.fill(SEGCOLOR(1)); //fill background

  uint8_t state = SEGENV.aux1 >> 8;
  uint16_t stateTime = SEGENV.call;
  if (stateTime == 0) stateTime = 2000;

  if (state == 0) { //spawn eyes
    SEGENV.aux0 = random16(0, maxWidth - eyeLength - 1); //start pos
    SEGENV.aux1 = random8(); //color
    if (strip.isMatrix) SEGMENT.offset = random16(SEGMENT.virtualHeight()-1); // a hack: reuse offset since it is not used in matrices
    state = 1;
  }

  if (state < 2) { //fade eyes
    uint16_t startPos    = SEGENV.aux0;
    uint16_t start2ndEye = startPos + HALLOWEEN_EYE_WIDTH + HALLOWEEN_EYE_SPACE;

    uint32_t fadestage = (strip.now - SEGENV.step)*255 / stateTime;
    if (fadestage > 255) fadestage = 255;
    uint32_t c = color_blend(SEGMENT.color_from_palette(SEGENV.aux1 & 0xFF, false, false, 0), SEGCOLOR(1), fadestage);

    for (int i = 0; i < HALLOWEEN_EYE_WIDTH; i++) {
      if (strip.isMatrix) {
        SEGMENT.setPixelColorXY(startPos    + i, SEGMENT.offset, c);
        SEGMENT.setPixelColorXY(start2ndEye + i, SEGMENT.offset, c);
      } else {
        SEGMENT.setPixelColor(startPos    + i, c);
        SEGMENT.setPixelColor(start2ndEye + i, c);
      }
    }
  }

  if (strip.now - SEGENV.step > stateTime) {
    state++;
    if (state > 2) state = 0;

    if (state < 2) {
      stateTime = 100 + SEGMENT.intensity*10; //eye fade time
    } else {
      uint16_t eyeOffTimeBase = (256 - SEGMENT.speed)*10;
      stateTime = eyeOffTimeBase + random16(eyeOffTimeBase);
    }
    SEGENV.step = strip.now;
    SEGENV.call = stateTime;
  }

  SEGENV.aux1 = (SEGENV.aux1 & 0xFF) + (state << 8); //save state

  return FRAMETIME;
}
static const char _data_FX_MODE_HALLOWEEN_EYES[] PROGMEM = "Halloween Eyes@Duration,Eye fade time,,,,,Overlay;!,!;!;12";


//Speed slider sets amount of LEDs lit, intensity sets unlit
uint16_t mode_static_pattern()
{
  uint16_t lit = 1 + SEGMENT.speed;
  uint16_t unlit = 1 + SEGMENT.intensity;
  bool drawingLit = true;
  uint16_t cnt = 0;

  for (int i = 0; i < SEGLEN; i++) {
    SEGMENT.setPixelColor(i, (drawingLit) ? SEGMENT.color_from_palette(i, true, PALETTE_SOLID_WRAP, 0) : SEGCOLOR(1));
    cnt++;
    if (cnt >= ((drawingLit) ? lit : unlit)) {
      cnt = 0;
      drawingLit = !drawingLit;
    }
  }

  return FRAMETIME;
}
static const char _data_FX_MODE_STATIC_PATTERN[] PROGMEM = "Solid Pattern@Fg size,Bg size;Fg,!;!;;pal=0";


uint16_t mode_tri_static_pattern()
{
  uint8_t segSize = (SEGMENT.intensity >> 5) +1;
  uint8_t currSeg = 0;
  uint16_t currSegCount = 0;

  for (int i = 0; i < SEGLEN; i++) {
    if ( currSeg % 3 == 0 ) {
      SEGMENT.setPixelColor(i, SEGCOLOR(0));
    } else if( currSeg % 3 == 1) {
      SEGMENT.setPixelColor(i, SEGCOLOR(1));
    } else {
      SEGMENT.setPixelColor(i, (SEGCOLOR(2) > 0 ? SEGCOLOR(2) : WHITE));
    }
    currSegCount += 1;
    if (currSegCount >= segSize) {
      currSeg +=1;
      currSegCount = 0;
    }
  }

  return FRAMETIME;
}
static const char _data_FX_MODE_TRI_STATIC_PATTERN[] PROGMEM = "Solid Pattern Tri@,Size;1,2,3;;;pal=0";


uint16_t spots_base(uint16_t threshold)
{
  if (!SEGMENT.check2) SEGMENT.fill(SEGCOLOR(1));

  uint16_t maxZones = SEGLEN >> 2;
  uint16_t zones = 1 + ((SEGMENT.intensity * maxZones) >> 8);
  uint16_t zoneLen = SEGLEN / zones;
  uint16_t offset = (SEGLEN - zones * zoneLen) >> 1;

  for (int z = 0; z < zones; z++)
  {
    uint16_t pos = offset + z * zoneLen;
    for (int i = 0; i < zoneLen; i++)
    {
      uint16_t wave = triwave16((i * 0xFFFF) / zoneLen);
      if (wave > threshold) {
        uint16_t index = 0 + pos + i;
        uint8_t s = (wave - threshold)*255 / (0xFFFF - threshold);
        SEGMENT.setPixelColor(index, color_blend(SEGMENT.color_from_palette(index, true, PALETTE_SOLID_WRAP, 0), SEGCOLOR(1), 255-s));
      }
    }
  }

  return FRAMETIME;
}


//Intensity slider sets number of "lights", speed sets LEDs per light
uint16_t mode_spots()
{
  return spots_base((255 - SEGMENT.speed) << 8);
}
static const char _data_FX_MODE_SPOTS[] PROGMEM = "Spots@,Width,,,,,Overlay;!,!;!";


//Intensity slider sets number of "lights", LEDs per light fade in and out
uint16_t mode_spots_fade()
{
  uint16_t counter = strip.now * ((SEGMENT.speed >> 2) +8);
  uint16_t t = triwave16(counter);
  uint16_t tr = (t >> 1) + (t >> 2);
  return spots_base(tr);
}
static const char _data_FX_MODE_SPOTS_FADE[] PROGMEM = "Spots Fade@Spread,Width,,,,,Overlay;!,!;!";


//each needs 12 bytes
typedef struct Ball {
  unsigned long lastBounceTime;
  float impactVelocity;
  float height;
} ball;

/*
*  Bouncing Balls Effect
*/
uint16_t mode_bouncing_balls(void) {
  //allocate segment data
  const uint16_t strips = SEGMENT.nrOfVStrips(); // adapt for 2D
  const size_t maxNumBalls = 16;
  uint16_t dataSize = sizeof(ball) * maxNumBalls;
  if (!SEGENV.allocateData(dataSize * strips)) return mode_static(); //allocation failed

  Ball* balls = reinterpret_cast<Ball*>(SEGENV.data);

  if (!SEGMENT.check2) SEGMENT.fill(SEGCOLOR(2) ? BLACK : SEGCOLOR(1));

  // virtualStrip idea by @ewowi (Ewoud Wijma)
  // requires virtual strip # to be embedded into upper 16 bits of index in setPixelColor()
  // the following functions will not work on virtual strips: fill(), fade_out(), fadeToBlack(), blur()
  struct virtualStrip {
    static void runStrip(size_t stripNr, Ball* balls) {
      // number of balls based on intensity setting to max of 7 (cycles colors)
      // non-chosen color is a random color
      uint16_t numBalls = (SEGMENT.intensity * (maxNumBalls - 1)) / 255 + 1; // minimum 1 ball
      const float gravity = -9.81; // standard value of gravity
      const bool hasCol2 = SEGCOLOR(2);
      const unsigned long time = millis();

      if (SEGENV.call == 0) {
        for (size_t i = 0; i < maxNumBalls; i++) balls[i].lastBounceTime = time;
      }

      for (size_t i = 0; i < numBalls; i++) {
        float timeSinceLastBounce = (time - balls[i].lastBounceTime)/((255-SEGMENT.speed)/64 +1);
        float timeSec = timeSinceLastBounce/1000.0f;
        balls[i].height = (0.5f * gravity * timeSec + balls[i].impactVelocity) * timeSec; // avoid use pow(x, 2) - its extremely slow !

        if (balls[i].height <= 0.0f) {
          balls[i].height = 0.0f;
          //damping for better effect using multiple balls
          float dampening = 0.9f - float(i)/float(numBalls * numBalls); // avoid use pow(x, 2) - its extremely slow !
          balls[i].impactVelocity = dampening * balls[i].impactVelocity;
          balls[i].lastBounceTime = time;

          if (balls[i].impactVelocity < 0.015f) {
            float impactVelocityStart = sqrtf(-2.0f * gravity) * random8(5,11)/10.0f; // randomize impact velocity
            balls[i].impactVelocity = impactVelocityStart;
          }
        } else if (balls[i].height > 1.0f) {
          continue; // do not draw OOB ball
        }

        uint32_t color = SEGCOLOR(0);
        if (SEGMENT.palette) {
          color = SEGMENT.color_wheel(i*(256/MAX(numBalls, 8)));
        } else if (hasCol2) {
          color = SEGCOLOR(i % NUM_COLORS);
        }

        int pos = roundf(balls[i].height * (SEGLEN - 1));
        if (SEGLEN<32) SEGMENT.setPixelColor(indexToVStrip(pos, stripNr), color); // encode virtual strip into index
        else           SEGMENT.setPixelColor(balls[i].height + (stripNr+1)*10.0f, color);
      }
    }
  };

  for (int stripNr=0; stripNr<strips; stripNr++)
    virtualStrip::runStrip(stripNr, &balls[stripNr * maxNumBalls]);

  return FRAMETIME;
}
static const char _data_FX_MODE_BOUNCINGBALLS[] PROGMEM = "Bouncing Balls@Gravity,# of balls,,,,,Overlay;!,!,!;!;1;m12=1"; //bar


/*
* Sinelon stolen from FASTLED examples
*/
uint16_t sinelon_base(bool dual, bool rainbow=false) {
  SEGMENT.fade_out(SEGMENT.intensity);
  uint16_t pos = beatsin16(SEGMENT.speed/10,0,SEGLEN-1);
  if (SEGENV.call == 0) SEGENV.aux0 = pos;
  uint32_t color1 = SEGMENT.color_from_palette(pos, true, false, 0);
  uint32_t color2 = SEGCOLOR(2);
  if (rainbow) {
    color1 = SEGMENT.color_wheel((pos & 0x07) * 32);
  }
  SEGMENT.setPixelColor(pos, color1);
  if (dual) {
    if (!color2) color2 = SEGMENT.color_from_palette(pos, true, false, 0);
    if (rainbow) color2 = color1; //rainbow
    SEGMENT.setPixelColor(SEGLEN-1-pos, color2);
  }
  if (SEGENV.aux0 != pos) {
    if (SEGENV.aux0 < pos) {
      for (int i = SEGENV.aux0; i < pos ; i++) {
        SEGMENT.setPixelColor(i, color1);
        if (dual) SEGMENT.setPixelColor(SEGLEN-1-i, color2);
      }
    } else {
      for (int i = SEGENV.aux0; i > pos ; i--) {
        SEGMENT.setPixelColor(i, color1);
        if (dual) SEGMENT.setPixelColor(SEGLEN-1-i, color2);
      }
    }
    SEGENV.aux0 = pos;
  }

  return FRAMETIME;
}


uint16_t mode_sinelon(void) {
  return sinelon_base(false);
}
static const char _data_FX_MODE_SINELON[] PROGMEM = "Sinelon@!,Trail;!,!,!;!";


uint16_t mode_sinelon_dual(void) {
  return sinelon_base(true);
}
static const char _data_FX_MODE_SINELON_DUAL[] PROGMEM = "Sinelon Dual@!,Trail;!,!,!;!";


uint16_t mode_sinelon_rainbow(void) {
  return sinelon_base(false, true);
}
static const char _data_FX_MODE_SINELON_RAINBOW[] PROGMEM = "Sinelon Rainbow@!,Trail;,,!;!";


// utility function that will add random glitter to SEGMENT
void glitter_base(uint8_t intensity, uint32_t col = ULTRAWHITE) {
  if (intensity > random8()) {
    if (SEGMENT.is2D()) {
      SEGMENT.setPixelColorXY(random16(SEGMENT.virtualWidth()),random16(SEGMENT.virtualHeight()), col);
    } else {
      SEGMENT.setPixelColor(random16(SEGLEN), col);
    }
  }
}

//Glitter with palette background, inspired by https://gist.github.com/kriegsman/062e10f7f07ba8518af6
uint16_t mode_glitter()
{
  if (!SEGMENT.check2) mode_palette(); // use "* Color 1" palette for solid background (replacing "Solid glitter")
  glitter_base(SEGMENT.intensity, SEGCOLOR(2) ? SEGCOLOR(2) : ULTRAWHITE);
  return FRAMETIME;
}
static const char _data_FX_MODE_GLITTER[] PROGMEM = "Glitter@!,!,,,,,Overlay;1,2,Glitter color;!;;pal=0,m12=0"; //pixels


//Solid colour background with glitter
uint16_t mode_solid_glitter()
{
  SEGMENT.fill(SEGCOLOR(0));
  glitter_base(SEGMENT.intensity, SEGCOLOR(2) ? SEGCOLOR(2) : ULTRAWHITE);
  return FRAMETIME;
}
static const char _data_FX_MODE_SOLID_GLITTER[] PROGMEM = "Solid Glitter@,!;Bg,,Glitter color;;;m12=0";


//each needs 19 bytes
//Spark type is used for popcorn, 1D fireworks, and drip
typedef struct Spark {
  float pos, posX;
  float vel, velX;
  uint16_t col;
  uint8_t colIndex;
} spark;

#define maxNumPopcorn 21 // max 21 on 16 segment ESP8266
/*
*  POPCORN
*  modified from https://github.com/kitesurfer1404/WS2812FX/blob/master/src/custom/Popcorn.h
*/
uint16_t mode_popcorn(void) {
  //allocate segment data
  uint16_t strips = SEGMENT.nrOfVStrips();
  uint16_t dataSize = sizeof(spark) * maxNumPopcorn;
  if (!SEGENV.allocateData(dataSize * strips)) return mode_static(); //allocation failed

  Spark* popcorn = reinterpret_cast<Spark*>(SEGENV.data);

  bool hasCol2 = SEGCOLOR(2);
  if (!SEGMENT.check2) SEGMENT.fill(hasCol2 ? BLACK : SEGCOLOR(1));

  struct virtualStrip {
    static void runStrip(uint16_t stripNr, Spark* popcorn) {
      float gravity = -0.0001 - (SEGMENT.speed/200000.0); // m/s/s
      gravity *= SEGLEN;

      uint8_t numPopcorn = SEGMENT.intensity*maxNumPopcorn/255;
      if (numPopcorn == 0) numPopcorn = 1;

      for(int i = 0; i < numPopcorn; i++) {
        if (popcorn[i].pos >= 0.0f) { // if kernel is active, update its position
          popcorn[i].pos += popcorn[i].vel;
          popcorn[i].vel += gravity;
        } else { // if kernel is inactive, randomly pop it
          if (random8() < 2) { // POP!!!
            popcorn[i].pos = 0.01f;

            uint16_t peakHeight = 128 + random8(128); //0-255
            peakHeight = (peakHeight * (SEGLEN -1)) >> 8;
            popcorn[i].vel = sqrtf(-2.0f * gravity * peakHeight);

            if (SEGMENT.palette)
            {
              popcorn[i].colIndex = random8();
            } else {
              byte col = random8(0, NUM_COLORS);
              if (!SEGCOLOR(2) || !SEGCOLOR(col)) col = 0;
              popcorn[i].colIndex = col;
            }
          }
        }
        if (popcorn[i].pos >= 0.0f) { // draw now active popcorn (either active before or just popped)
          uint32_t col = SEGMENT.color_wheel(popcorn[i].colIndex);
          if (!SEGMENT.palette && popcorn[i].colIndex < NUM_COLORS) col = SEGCOLOR(popcorn[i].colIndex);
          uint16_t ledIndex = popcorn[i].pos;
          if (ledIndex < SEGLEN) SEGMENT.setPixelColor(indexToVStrip(ledIndex, stripNr), col);
        }
      }
    }
  };

  for (int stripNr=0; stripNr<strips; stripNr++)
    virtualStrip::runStrip(stripNr, &popcorn[stripNr * maxNumPopcorn]);

  return FRAMETIME;
}
static const char _data_FX_MODE_POPCORN[] PROGMEM = "Popcorn@!,!,,,,,Overlay;!,!,!;!;;m12=1"; //bar


//values close to 100 produce 5Hz flicker, which looks very candle-y
//Inspired by https://github.com/avanhanegem/ArduinoCandleEffectNeoPixel
//and https://cpldcpu.wordpress.com/2016/01/05/reverse-engineering-a-real-candle/

uint16_t candle(bool multi)
{
  if (multi)
  {
    //allocate segment data
    uint16_t dataSize = (SEGLEN -1) *3; //max. 1365 pixels (ESP8266)
    if (!SEGENV.allocateData(dataSize)) return candle(false); //allocation failed
  }

  //max. flicker range controlled by intensity
  uint8_t valrange = SEGMENT.intensity;
  uint8_t rndval = valrange >> 1; //max 127

  //step (how much to move closer to target per frame) coarsely set by speed
  uint8_t speedFactor = 4;
  if (SEGMENT.speed > 252) { //epilepsy
    speedFactor = 1;
  } else if (SEGMENT.speed > 99) { //regular candle (mode called every ~25 ms, so 4 frames to have a new target every 100ms)
    speedFactor = 2;
  } else if (SEGMENT.speed > 49) { //slower fade
    speedFactor = 3;
  } //else 4 (slowest)

  uint16_t numCandles = (multi) ? SEGLEN : 1;

  for (int i = 0; i < numCandles; i++)
  {
    uint16_t d = 0; //data location

    uint8_t s = SEGENV.aux0, s_target = SEGENV.aux1, fadeStep = SEGENV.step;
    if (i > 0) {
      d = (i-1) *3;
      s = SEGENV.data[d]; s_target = SEGENV.data[d+1]; fadeStep = SEGENV.data[d+2];
    }
    if (fadeStep == 0) { //init vals
      s = 128; s_target = 130 + random8(4); fadeStep = 1;
    }

    bool newTarget = false;
    if (s_target > s) { //fade up
      s = qadd8(s, fadeStep);
      if (s >= s_target) newTarget = true;
    } else {
      s = qsub8(s, fadeStep);
      if (s <= s_target) newTarget = true;
    }

    if (newTarget) {
      s_target = random8(rndval) + random8(rndval); //between 0 and rndval*2 -2 = 252
      if (s_target < (rndval >> 1)) s_target = (rndval >> 1) + random8(rndval);
      uint8_t offset = (255 - valrange);
      s_target += offset;

      uint8_t dif = (s_target > s) ? s_target - s : s - s_target;

      fadeStep = dif >> speedFactor;
      if (fadeStep == 0) fadeStep = 1;
    }

     if (i > 0) {
      SEGMENT.setPixelColor(i, color_blend(SEGCOLOR(1), SEGMENT.color_from_palette(i, true, PALETTE_SOLID_WRAP, 0), s));

      SEGENV.data[d] = s; SEGENV.data[d+1] = s_target; SEGENV.data[d+2] = fadeStep;
    } else {
      for (int j = 0; j < SEGLEN; j++) {
        SEGMENT.setPixelColor(j, color_blend(SEGCOLOR(1), SEGMENT.color_from_palette(j, true, PALETTE_SOLID_WRAP, 0), s));
      }

      SEGENV.aux0 = s; SEGENV.aux1 = s_target; SEGENV.step = fadeStep;
    }
  }

  return FRAMETIME_FIXED;
}


uint16_t mode_candle()
{
  return candle(false);
}
static const char _data_FX_MODE_CANDLE[] PROGMEM = "Candle@!,!;!,!;!;1;sx=96,ix=224,pal=0";


uint16_t mode_candle_multi()
{
  return candle(true);
}
static const char _data_FX_MODE_CANDLE_MULTI[] PROGMEM = "Candle Multi@!,!;!,!;!;;sx=96,ix=224,pal=0";


/*
/ Fireworks in starburst effect
/ based on the video: https://www.reddit.com/r/arduino/comments/c3sd46/i_made_this_fireworks_effect_for_my_led_strips/
/ Speed sets frequency of new starbursts, intensity is the intensity of the burst
*/
#ifdef ESP8266
  #define STARBURST_MAX_FRAG   8 //52 bytes / star
#else
  #define STARBURST_MAX_FRAG  10 //60 bytes / star
#endif
//each needs 20+STARBURST_MAX_FRAG*4 bytes
typedef struct particle {
  CRGB     color;
  uint32_t birth  =0;
  uint32_t last   =0;
  float    vel    =0;
  uint16_t pos    =-1;
  float    fragment[STARBURST_MAX_FRAG];
} star;

uint16_t mode_starburst(void) {
  uint16_t maxData = FAIR_DATA_PER_SEG; //ESP8266: 256 ESP32: 640
  uint8_t segs = strip.getActiveSegmentsNum();
  if (segs <= (strip.getMaxSegments() /2)) maxData *= 2; //ESP8266: 512 if <= 8 segs ESP32: 1280 if <= 16 segs
  if (segs <= (strip.getMaxSegments() /4)) maxData *= 2; //ESP8266: 1024 if <= 4 segs ESP32: 2560 if <= 8 segs
  uint16_t maxStars = maxData / sizeof(star); //ESP8266: max. 4/9/19 stars/seg, ESP32: max. 10/21/42 stars/seg

  uint8_t numStars = 1 + (SEGLEN >> 3);
  if (numStars > maxStars) numStars = maxStars;
  uint16_t dataSize = sizeof(star) * numStars;

  if (!SEGENV.allocateData(dataSize)) return mode_static(); //allocation failed

  uint32_t it = millis();

  star* stars = reinterpret_cast<star*>(SEGENV.data);

  float          maxSpeed                = 375.0f;  // Max velocity
  float          particleIgnition        = 250.0f;  // How long to "flash"
  float          particleFadeTime        = 1500.0f; // Fade out time

  for (int j = 0; j < numStars; j++)
  {
    // speed to adjust chance of a burst, max is nearly always.
    if (random8((144-(SEGMENT.speed >> 1))) == 0 && stars[j].birth == 0)
    {
      // Pick a random color and location.
      uint16_t startPos = random16(SEGLEN-1);
      float multiplier = (float)(random8())/255.0 * 1.0;

      stars[j].color = CRGB(SEGMENT.color_wheel(random8()));
      stars[j].pos = startPos;
      stars[j].vel = maxSpeed * (float)(random8())/255.0 * multiplier;
      stars[j].birth = it;
      stars[j].last = it;
      // more fragments means larger burst effect
      int num = random8(3,6 + (SEGMENT.intensity >> 5));

      for (int i=0; i < STARBURST_MAX_FRAG; i++) {
        if (i < num) stars[j].fragment[i] = startPos;
        else stars[j].fragment[i] = -1;
      }
    }
  }

  if (!SEGMENT.check2) SEGMENT.fill(SEGCOLOR(1));

  for (int j=0; j<numStars; j++)
  {
    if (stars[j].birth != 0) {
      float dt = (it-stars[j].last)/1000.0;

      for (int i=0; i < STARBURST_MAX_FRAG; i++) {
        int var = i >> 1;

        if (stars[j].fragment[i] > 0) {
          //all fragments travel right, will be mirrored on other side
          stars[j].fragment[i] += stars[j].vel * dt * (float)var/3.0;
        }
      }
      stars[j].last = it;
      stars[j].vel -= 3*stars[j].vel*dt;
    }

    CRGB c = stars[j].color;

    // If the star is brand new, it flashes white briefly.
    // Otherwise it just fades over time.
    float fade = 0.0f;
    float age = it-stars[j].birth;

    if (age < particleIgnition) {
      c = CRGB(color_blend(WHITE, RGBW32(c.r,c.g,c.b,0), 254.5f*((age / particleIgnition))));
    } else {
      // Figure out how much to fade and shrink the star based on
      // its age relative to its lifetime
      if (age > particleIgnition + particleFadeTime) {
        fade = 1.0f;                  // Black hole, all faded out
        stars[j].birth = 0;
        c = CRGB(SEGCOLOR(1));
      } else {
        age -= particleIgnition;
        fade = (age / particleFadeTime);  // Fading star
        byte f = 254.5f*fade;
        c = CRGB(color_blend(RGBW32(c.r,c.g,c.b,0), SEGCOLOR(1), f));
      }
    }

    float particleSize = (1.0f - fade) * 2.0f;

    for (size_t index=0; index < STARBURST_MAX_FRAG*2; index++) {
      bool mirrored = index & 0x1;
      uint8_t i = index >> 1;
      if (stars[j].fragment[i] > 0) {
        float loc = stars[j].fragment[i];
        if (mirrored) loc -= (loc-stars[j].pos)*2;
        int start = loc - particleSize;
        int end = loc + particleSize;
        if (start < 0) start = 0;
        if (start == end) end++;
        if (end > SEGLEN) end = SEGLEN;
        for (int p = start; p < end; p++) {
          SEGMENT.setPixelColor(p, c.r, c.g, c.b);
        }
      }
    }
  }
  return FRAMETIME;
}
#undef STARBURST_MAX_FRAG
static const char _data_FX_MODE_STARBURST[] PROGMEM = "Fireworks Starburst@Chance,Fragments,,,,,Overlay;,!;!;;pal=11,m12=0";


/*
 * Exploding fireworks effect
 * adapted from: http://www.anirama.com/1000leds/1d-fireworks/
 * adapted for 2D WLED by blazoncek (Blaz Kristan (AKA blazoncek))
 */
uint16_t mode_exploding_fireworks(void)
{
  const uint16_t cols = strip.isMatrix ? SEGMENT.virtualWidth() : 1;
  const uint16_t rows = strip.isMatrix ? SEGMENT.virtualHeight() : SEGMENT.virtualLength();

  //allocate segment data
  uint16_t maxData = FAIR_DATA_PER_SEG; //ESP8266: 256 ESP32: 640
  uint8_t segs = strip.getActiveSegmentsNum();
  if (segs <= (strip.getMaxSegments() /2)) maxData *= 2; //ESP8266: 512 if <= 8 segs ESP32: 1280 if <= 16 segs
  if (segs <= (strip.getMaxSegments() /4)) maxData *= 2; //ESP8266: 1024 if <= 4 segs ESP32: 2560 if <= 8 segs
  int maxSparks = maxData / sizeof(spark); //ESP8266: max. 21/42/85 sparks/seg, ESP32: max. 53/106/213 sparks/seg

  uint16_t numSparks = min(2 + ((rows*cols) >> 1), maxSparks);
  uint16_t dataSize = sizeof(spark) * numSparks;
  if (!SEGENV.allocateData(dataSize + sizeof(float))) return mode_static(); //allocation failed
  float *dying_gravity = reinterpret_cast<float*>(SEGENV.data + dataSize);

  if (dataSize != SEGENV.aux1) { //reset to flare if sparks were reallocated (it may be good idea to reset segment if bounds change)
    *dying_gravity = 0.0f;
    SEGENV.aux0 = 0;
    SEGENV.aux1 = dataSize;
  }

  SEGMENT.fade_out(252);

  Spark* sparks = reinterpret_cast<Spark*>(SEGENV.data);
  Spark* flare = sparks; //first spark is flare data

  float gravity = -0.0004f - (SEGMENT.speed/800000.0f); // m/s/s
  gravity *= rows;

  if (SEGENV.aux0 < 2) { //FLARE
    if (SEGENV.aux0 == 0) { //init flare
      flare->pos = 0;
      flare->posX = strip.isMatrix ? random16(2,cols-1) : (SEGMENT.intensity > random8()); // will enable random firing side on 1D
      uint16_t peakHeight = 75 + random8(180); //0-255
      peakHeight = (peakHeight * (rows -1)) >> 8;
      flare->vel = sqrtf(-2.0f * gravity * peakHeight);
      flare->velX = strip.isMatrix ? (random8(8)-4)/32.f : 0; // no X velocity on 1D
      flare->col = 255; //brightness
      SEGENV.aux0 = 1;
    }

    // launch
    if (flare->vel > 12 * gravity) {
      // flare
      if (strip.isMatrix) SEGMENT.setPixelColorXY(int(flare->posX), rows - uint16_t(flare->pos) - 1, flare->col, flare->col, flare->col);
      else                SEGMENT.setPixelColor(int(flare->posX) ? rows - int(flare->pos) - 1 : int(flare->pos), flare->col, flare->col, flare->col);
      flare->pos  += flare->vel;
      flare->posX += flare->velX;
      flare->pos  = constrain(flare->pos, 0, rows-1);
      flare->posX = constrain(flare->posX, 0, cols-strip.isMatrix);
      flare->vel  += gravity;
      flare->col  -= 2;
    } else {
      SEGENV.aux0 = 2;  // ready to explode
    }
  } else if (SEGENV.aux0 < 4) {
    /*
     * Explode!
     *
     * Explosion happens where the flare ended.
     * Size is proportional to the height.
     */
    int nSparks = flare->pos + random8(4);
    nSparks = constrain(nSparks, 1, numSparks);

    // initialize sparks
    if (SEGENV.aux0 == 2) {
      for (int i = 1; i < nSparks; i++) {
        sparks[i].pos  = flare->pos;
        sparks[i].posX = flare->posX;
        sparks[i].vel  = (float(random16(0, 20000)) / 10000.0f) - 0.9f; // from -0.9 to 1.1
        sparks[i].vel *= rows<32 ? 0.5f : 1; // reduce velocity for smaller strips
        sparks[i].velX = strip.isMatrix ? (float(random16(0, 4000)) / 10000.0f) - 0.2f : 0; // from -0.2 to 0.2
        sparks[i].col  = 345;//abs(sparks[i].vel * 750.0); // set colors before scaling velocity to keep them bright
        //sparks[i].col = constrain(sparks[i].col, 0, 345);
        sparks[i].colIndex = random8();
        sparks[i].vel  *= flare->pos/rows; // proportional to height
        sparks[i].velX *= strip.isMatrix ? flare->posX/cols : 0; // proportional to width
        sparks[i].vel  *= -gravity *50;
      }
      //sparks[1].col = 345; // this will be our known spark
      *dying_gravity = gravity/2;
      SEGENV.aux0 = 3;
    }

    if (sparks[1].col > 4) {//&& sparks[1].pos > 0) { // as long as our known spark is lit, work with all the sparks
      for (int i = 1; i < nSparks; i++) {
        sparks[i].pos  += sparks[i].vel;
        sparks[i].posX += sparks[i].velX;
        sparks[i].vel  += *dying_gravity;
        sparks[i].velX += strip.isMatrix ? *dying_gravity : 0;
        if (sparks[i].col > 3) sparks[i].col -= 4;

        if (sparks[i].pos > 0 && sparks[i].pos < rows) {
          if (strip.isMatrix && !(sparks[i].posX >= 0 && sparks[i].posX < cols)) continue;
          uint16_t prog = sparks[i].col;
          uint32_t spColor = (SEGMENT.palette) ? SEGMENT.color_wheel(sparks[i].colIndex) : SEGCOLOR(0);
          CRGB c = CRGB::Black; //HeatColor(sparks[i].col);
          if (prog > 300) { //fade from white to spark color
            c = CRGB(color_blend(spColor, WHITE, (prog - 300)*5));
          } else if (prog > 45) { //fade from spark color to black
            c = CRGB(color_blend(BLACK, spColor, prog - 45));
            uint8_t cooling = (300 - prog) >> 5;
            c.g = qsub8(c.g, cooling);
            c.b = qsub8(c.b, cooling * 2);
          }
          if (strip.isMatrix) SEGMENT.setPixelColorXY(int(sparks[i].posX), rows - int(sparks[i].pos) - 1, c.red, c.green, c.blue);
          else                SEGMENT.setPixelColor(int(sparks[i].posX) ? rows - int(sparks[i].pos) - 1 : int(sparks[i].pos), c.red, c.green, c.blue);
        }
      }
      SEGMENT.blur(16);
      *dying_gravity *= .8f; // as sparks burn out they fall slower
    } else {
      SEGENV.aux0 = 6 + random8(10); //wait for this many frames
    }
  } else {
    SEGENV.aux0--;
    if (SEGENV.aux0 < 4) {
      SEGENV.aux0 = 0; //back to flare
    }
  }

  return FRAMETIME;
}
#undef MAX_SPARKS
static const char _data_FX_MODE_EXPLODING_FIREWORKS[] PROGMEM = "Fireworks 1D@Gravity,Firing side;!,!;!;12;pal=11,ix=128";


/*
 * Drip Effect
 * ported of: https://www.youtube.com/watch?v=sru2fXh4r7k
 */
uint16_t mode_drip(void)
{
  //allocate segment data
  uint16_t strips = SEGMENT.nrOfVStrips();
  const int maxNumDrops = 4;
  uint16_t dataSize = sizeof(spark) * maxNumDrops;
  if (!SEGENV.allocateData(dataSize * strips)) return mode_static(); //allocation failed
  Spark* drops = reinterpret_cast<Spark*>(SEGENV.data);

  if (!SEGMENT.check2) SEGMENT.fill(SEGCOLOR(1));

  struct virtualStrip {
    static void runStrip(uint16_t stripNr, Spark* drops) {

      uint8_t numDrops = 1 + (SEGMENT.intensity >> 6); // 255>>6 = 3

      float gravity = -0.0005 - (SEGMENT.speed/50000.0);
      gravity *= SEGLEN-1;
      int sourcedrop = 12;

      for (int j=0;j<numDrops;j++) {
        if (drops[j].colIndex == 0) { //init
          drops[j].pos = SEGLEN-1;    // start at end
          drops[j].vel = 0;           // speed
          drops[j].col = sourcedrop;  // brightness
          drops[j].colIndex = 1;      // drop state (0 init, 1 forming, 2 falling, 5 bouncing)
        }

        SEGMENT.setPixelColor(indexToVStrip(SEGLEN-1, stripNr), color_blend(BLACK,SEGCOLOR(0), sourcedrop));// water source
        if (drops[j].colIndex==1) {
          if (drops[j].col>255) drops[j].col=255;
          SEGMENT.setPixelColor(indexToVStrip(uint16_t(drops[j].pos), stripNr), color_blend(BLACK,SEGCOLOR(0),drops[j].col));

          drops[j].col += map(SEGMENT.speed, 0, 255, 1, 6); // swelling

          if (random8() < drops[j].col/10) {               // random drop
            drops[j].colIndex=2;               //fall
            drops[j].col=255;
          }
        }
        if (drops[j].colIndex > 1) {           // falling
          if (drops[j].pos > 0) {              // fall until end of segment
            drops[j].pos += drops[j].vel;
            if (drops[j].pos < 0) drops[j].pos = 0;
            drops[j].vel += gravity;           // gravity is negative

            for (int i=1;i<7-drops[j].colIndex;i++) { // some minor math so we don't expand bouncing droplets
              uint16_t pos = constrain(uint16_t(drops[j].pos) +i, 0, SEGLEN-1); //this is BAD, returns a pos >= SEGLEN occasionally
              SEGMENT.setPixelColor(indexToVStrip(pos, stripNr), color_blend(BLACK,SEGCOLOR(0),drops[j].col/i)); //spread pixel with fade while falling
            }

            if (drops[j].colIndex > 2) {       // during bounce, some water is on the floor
              SEGMENT.setPixelColor(indexToVStrip(0, stripNr), color_blend(SEGCOLOR(0),BLACK,drops[j].col));
            }
          } else {                             // we hit bottom
            if (drops[j].colIndex > 2) {       // already hit once, so back to forming
              drops[j].colIndex = 0;
              drops[j].col = sourcedrop;

            } else {

              if (drops[j].colIndex==2) {      // init bounce
                drops[j].vel = -drops[j].vel/4;// reverse velocity with damping
                drops[j].pos += drops[j].vel;
              }
              drops[j].col = sourcedrop*2;
              drops[j].colIndex = 5;           // bouncing
            }
          }
        }
      }
    }
  };

  for (int stripNr=0; stripNr<strips; stripNr++)
    virtualStrip::runStrip(stripNr, &drops[stripNr*maxNumDrops]);

  return FRAMETIME;
}
static const char _data_FX_MODE_DRIP[] PROGMEM = "Drip@Gravity,# of drips,,,,,Overlay;!,!;!;;m12=1"; //bar


/*
 * Tetris or Stacking (falling bricks) Effect
 * by Blaz Kristan (AKA blazoncek) (https://github.com/blazoncek, https://blaz.at/home)
 */
//20 bytes
typedef struct Tetris {
  float    pos;
  float    speed;
  uint8_t  col;   // color index
  uint16_t brick; // brick size in pixels
  uint16_t stack; // stack size in pixels
  uint32_t step;  // 2D-fication of SEGENV.step (state)
} tetris;

uint16_t mode_tetrix(void) {
  uint16_t strips = SEGMENT.nrOfVStrips(); // allow running on virtual strips (columns in 2D segment)
  uint16_t dataSize = sizeof(tetris);
  if (!SEGENV.allocateData(dataSize * strips)) return mode_static(); //allocation failed
  Tetris* drops = reinterpret_cast<Tetris*>(SEGENV.data);

  //if (SEGENV.call == 0) SEGMENT.fill(SEGCOLOR(1));  // will fill entire segment (1D or 2D), then use drop->step = 0 below

  // virtualStrip idea by @ewowi (Ewoud Wijma)
  // requires virtual strip # to be embedded into upper 16 bits of index in setPixelcolor()
  // the following functions will not work on virtual strips: fill(), fade_out(), fadeToBlack(), blur()
  struct virtualStrip {
    static void runStrip(size_t stripNr, Tetris *drop) {
      // initialize dropping on first call or segment full
      if (SEGENV.call == 0) {
        drop->stack = 0;                  // reset brick stack size
        drop->step = millis() + 2000;     // start by fading out strip
        if (SEGMENT.check1) drop->col = 0;// use only one color from palette
      }

      if (drop->step == 0) {              // init brick
        // speed calcualtion: a single brick should reach bottom of strip in X seconds
        // if the speed is set to 1 this should take 5s and at 255 it should take 0.25s
        // as this is dependant on SEGLEN it should be taken into account and the fact that effect runs every FRAMETIME s
        int speed = SEGMENT.speed ? SEGMENT.speed : random8(1,255);
        speed = map(speed, 1, 255, 5000, 250); // time taken for full (SEGLEN) drop
        drop->speed = float(SEGLEN * FRAMETIME) / float(speed); // set speed
        drop->pos   = SEGLEN;             // start at end of segment (no need to subtract 1)
        if (!SEGMENT.check1) drop->col = random8(0,15)<<4;   // limit color choices so there is enough HUE gap
        drop->step  = 1;                  // drop state (0 init, 1 forming, 2 falling)
        drop->brick = (SEGMENT.intensity ? (SEGMENT.intensity>>5)+1 : random8(1,5)) * (1+(SEGLEN>>6));  // size of brick
      }

      if (drop->step == 1) {              // forming
        if (random8()>>6) {               // random drop
          drop->step = 2;                 // fall
        }
      }

      if (drop->step == 2) {              // falling
        if (drop->pos > drop->stack) {    // fall until top of stack
          drop->pos -= drop->speed;       // may add gravity as: speed += gravity
          if (int(drop->pos) < int(drop->stack)) drop->pos = drop->stack;
          for (int i=int(drop->pos); i<SEGLEN; i++) {
            uint32_t col = i<int(drop->pos)+drop->brick ? SEGMENT.color_from_palette(drop->col, false, false, 0) : SEGCOLOR(1);
            SEGMENT.setPixelColor(indexToVStrip(i, stripNr), col);
          }
        } else {                          // we hit bottom
          drop->step = 0;                 // proceed with next brick, go back to init
          drop->stack += drop->brick;     // increase the stack size
          if (drop->stack >= SEGLEN) drop->step = millis() + 2000; // fade out stack
        }
      }

      if (drop->step > 2) {               // fade strip
        drop->brick = 0;                  // reset brick size (no more growing)
        if (drop->step > millis()) {
          // allow fading of virtual strip
          for (int i=0; i<SEGLEN; i++) SEGMENT.blendPixelColor(indexToVStrip(i, stripNr), SEGCOLOR(1), 25); // 10% blend
        } else {
          drop->stack = 0;                // reset brick stack size
          drop->step = 0;                 // proceed with next brick
          if (SEGMENT.check1) drop->col += 8;   // gradually increase palette index
        }
      }
    }
  };

  for (int stripNr=0; stripNr<strips; stripNr++)
    virtualStrip::runStrip(stripNr, &drops[stripNr]);

  return FRAMETIME;
}
static const char _data_FX_MODE_TETRIX[] PROGMEM = "Tetrix@!,Width,,,,One color;!,!;!;;sx=0,ix=0,pal=11,m12=1";


/*
/ Plasma Effect
/ adapted from https://github.com/atuline/FastLED-Demos/blob/master/plasma/plasma.ino
*/
uint16_t mode_plasma(void) {
  // initialize phases on start
  if (SEGENV.call == 0) {
    SEGENV.aux0 = random8(0,2);  // add a bit of randomness
  }
  uint8_t thisPhase = beatsin8(6+SEGENV.aux0,-64,64);
  uint8_t thatPhase = beatsin8(7+SEGENV.aux0,-64,64);

  for (int i = 0; i < SEGLEN; i++) {   // For each of the LED's in the strand, set color &  brightness based on a wave as follows:
    uint8_t colorIndex = cubicwave8((i*(2+ 3*(SEGMENT.speed >> 5))+thisPhase) & 0xFF)/2   // factor=23 // Create a wave and add a phase change and add another wave with its own phase change.
                             + cos8((i*(1+ 2*(SEGMENT.speed >> 5))+thatPhase) & 0xFF)/2;  // factor=15 // Hey, you can even change the frequencies if you wish.
    uint8_t thisBright = qsub8(colorIndex, beatsin8(7,0, (128 - (SEGMENT.intensity>>1))));
    //CRGB color = ColorFromPalette(SEGPALETTE, colorIndex, thisBright, LINEARBLEND);
    //SEGMENT.setPixelColor(i, color.red, color.green, color.blue);
    SEGMENT.setPixelColor(i, SEGMENT.color_from_palette(colorIndex, false, PALETTE_SOLID_WRAP, 0, thisBright));
  }

  return FRAMETIME;
}
static const char _data_FX_MODE_PLASMA[] PROGMEM = "Plasma@Phase,!;!;!";


/*
 * Percentage display
 * Intesity values from 0-100 turn on the leds.
 */
uint16_t mode_percent(void) {

  uint8_t percent = SEGMENT.intensity;
  percent = constrain(percent, 0, 200);
  uint16_t active_leds = (percent < 100) ? SEGLEN * percent / 100.0
                                         : SEGLEN * (200 - percent) / 100.0;

  uint8_t size = (1 + ((SEGMENT.speed * SEGLEN) >> 11));
  if (SEGMENT.speed == 255) size = 255;

  if (percent <= 100) {
    for (int i = 0; i < SEGLEN; i++) {
    	if (i < SEGENV.aux1) {
        if (SEGMENT.check1)
          SEGMENT.setPixelColor(i, SEGMENT.color_from_palette(map(percent,0,100,0,255), false, false, 0));
        else
          SEGMENT.setPixelColor(i, SEGMENT.color_from_palette(i, true, PALETTE_SOLID_WRAP, 0));
    	}
    	else {
        SEGMENT.setPixelColor(i, SEGCOLOR(1));
    	}
    }
  } else {
    for (int i = 0; i < SEGLEN; i++) {
    	if (i < (SEGLEN - SEGENV.aux1)) {
        SEGMENT.setPixelColor(i, SEGCOLOR(1));
    	}
    	else {
        if (SEGMENT.check1)
          SEGMENT.setPixelColor(i, SEGMENT.color_from_palette(map(percent,100,200,255,0), false, false, 0));
        else
          SEGMENT.setPixelColor(i, SEGMENT.color_from_palette(i, true, PALETTE_SOLID_WRAP, 0));
    	}
    }
  }

  if(active_leds > SEGENV.aux1) {  // smooth transition to the target value
    SEGENV.aux1 += size;
    if (SEGENV.aux1 > active_leds) SEGENV.aux1 = active_leds;
  } else if (active_leds < SEGENV.aux1) {
    if (SEGENV.aux1 > size) SEGENV.aux1 -= size; else SEGENV.aux1 = 0;
    if (SEGENV.aux1 < active_leds) SEGENV.aux1 = active_leds;
  }

 	return FRAMETIME;
}
static const char _data_FX_MODE_PERCENT[] PROGMEM = "Percent@,% of fill,,,,One color;!,!;!";


/*
 * Modulates the brightness similar to a heartbeat
 * (unimplemented?) tries to draw an ECG aproximation on a 2D matrix
 */
uint16_t mode_heartbeat(void) {
  uint8_t bpm = 40 + (SEGMENT.speed >> 3);
  uint32_t msPerBeat = (60000L / bpm);
  uint32_t secondBeat = (msPerBeat / 3);
  uint32_t bri_lower = SEGENV.aux1;
  unsigned long beatTimer = strip.now - SEGENV.step;

  bri_lower = bri_lower * 2042 / (2048 + SEGMENT.intensity);
  SEGENV.aux1 = bri_lower;

  if ((beatTimer > secondBeat) && !SEGENV.aux0) { // time for the second beat?
    SEGENV.aux1 = UINT16_MAX; //3/4 bri
    SEGENV.aux0 = 1;
  }
  if (beatTimer > msPerBeat) { // time to reset the beat timer?
    SEGENV.aux1 = UINT16_MAX; //full bri
    SEGENV.aux0 = 0;
    SEGENV.step = strip.now;
  }

  for (int i = 0; i < SEGLEN; i++) {
    SEGMENT.setPixelColor(i, color_blend(SEGMENT.color_from_palette(i, true, PALETTE_SOLID_WRAP, 0), SEGCOLOR(1), 255 - (SEGENV.aux1 >> 8)));
  }

  return FRAMETIME;
}
static const char _data_FX_MODE_HEARTBEAT[] PROGMEM = "Heartbeat@!,!;!,!;!;;m12=1";


//  "Pacifica"
//  Gentle, blue-green ocean waves.
//  December 2019, Mark Kriegsman and Mary Corey March.
//  For Dan.
//
//
// In this animation, there are four "layers" of waves of light.
//
// Each layer moves independently, and each is scaled separately.
//
// All four wave layers are added together on top of each other, and then
// another filter is applied that adds "whitecaps" of brightness where the
// waves line up with each other more.  Finally, another pass is taken
// over the led array to 'deepen' (dim) the blues and greens.
//
// The speed and scale and motion each layer varies slowly within independent
// hand-chosen ranges, which is why the code has a lot of low-speed 'beatsin8' functions
// with a lot of oddly specific numeric ranges.
//
// These three custom blue-green color palettes were inspired by the colors found in
// the waters off the southern coast of California, https://goo.gl/maps/QQgd97jjHesHZVxQ7
//
// Modified for WLED, based on https://github.com/FastLED/FastLED/blob/master/examples/Pacifica/Pacifica.ino
//
// Add one layer of waves into the led array
CRGB pacifica_one_layer(uint16_t i, CRGBPalette16& p, uint16_t cistart, uint16_t wavescale, uint8_t bri, uint16_t ioff)
{
  uint16_t ci = cistart;
  uint16_t waveangle = ioff;
  uint16_t wavescale_half = (wavescale >> 1) + 20;

  waveangle += ((120 + SEGMENT.intensity) * i); //original 250 * i
  uint16_t s16 = sin16(waveangle) + 32768;
  uint16_t cs = scale16(s16, wavescale_half) + wavescale_half;
  ci += (cs * i);
  uint16_t sindex16 = sin16(ci) + 32768;
  uint8_t sindex8 = scale16(sindex16, 240);
  return ColorFromPalette(p, sindex8, bri, LINEARBLEND);
}

uint16_t mode_pacifica()
{
  uint32_t nowOld = strip.now;

  CRGBPalette16 pacifica_palette_1 =
    { 0x000507, 0x000409, 0x00030B, 0x00030D, 0x000210, 0x000212, 0x000114, 0x000117,
      0x000019, 0x00001C, 0x000026, 0x000031, 0x00003B, 0x000046, 0x14554B, 0x28AA50 };
  CRGBPalette16 pacifica_palette_2 =
    { 0x000507, 0x000409, 0x00030B, 0x00030D, 0x000210, 0x000212, 0x000114, 0x000117,
      0x000019, 0x00001C, 0x000026, 0x000031, 0x00003B, 0x000046, 0x0C5F52, 0x19BE5F };
  CRGBPalette16 pacifica_palette_3 =
    { 0x000208, 0x00030E, 0x000514, 0x00061A, 0x000820, 0x000927, 0x000B2D, 0x000C33,
      0x000E39, 0x001040, 0x001450, 0x001860, 0x001C70, 0x002080, 0x1040BF, 0x2060FF };

  if (SEGMENT.palette) {
    pacifica_palette_1 = SEGPALETTE;
    pacifica_palette_2 = SEGPALETTE;
    pacifica_palette_3 = SEGPALETTE;
  }

  // Increment the four "color index start" counters, one for each wave layer.
  // Each is incremented at a different speed, and the speeds vary over time.
  uint16_t sCIStart1 = SEGENV.aux0, sCIStart2 = SEGENV.aux1, sCIStart3 = SEGENV.step, sCIStart4 = SEGENV.step >> 16;
  uint32_t deltams = (FRAMETIME >> 2) + ((FRAMETIME * SEGMENT.speed) >> 7);
  uint64_t deltat = (strip.now >> 2) + ((strip.now * SEGMENT.speed) >> 7);
  strip.now = deltat;

  uint16_t speedfactor1 = beatsin16(3, 179, 269);
  uint16_t speedfactor2 = beatsin16(4, 179, 269);
  uint32_t deltams1 = (deltams * speedfactor1) / 256;
  uint32_t deltams2 = (deltams * speedfactor2) / 256;
  uint32_t deltams21 = (deltams1 + deltams2) / 2;
  sCIStart1 += (deltams1 * beatsin88(1011,10,13));
  sCIStart2 -= (deltams21 * beatsin88(777,8,11));
  sCIStart3 -= (deltams1 * beatsin88(501,5,7));
  sCIStart4 -= (deltams2 * beatsin88(257,4,6));
  SEGENV.aux0 = sCIStart1; SEGENV.aux1 = sCIStart2;
  SEGENV.step = sCIStart4; SEGENV.step = (SEGENV.step << 16) + sCIStart3;

  // Clear out the LED array to a dim background blue-green
  //SEGMENT.fill(132618);

  uint8_t basethreshold = beatsin8( 9, 55, 65);
  uint8_t wave = beat8( 7 );

  for (int i = 0; i < SEGLEN; i++) {
    CRGB c = CRGB(2, 6, 10);
    // Render each of four layers, with different scales and speeds, that vary over time
    c += pacifica_one_layer(i, pacifica_palette_1, sCIStart1, beatsin16(3, 11 * 256, 14 * 256), beatsin8(10, 70, 130), 0-beat16(301));
    c += pacifica_one_layer(i, pacifica_palette_2, sCIStart2, beatsin16(4,  6 * 256,  9 * 256), beatsin8(17, 40,  80),   beat16(401));
    c += pacifica_one_layer(i, pacifica_palette_3, sCIStart3,                         6 * 256 , beatsin8(9, 10,38)   , 0-beat16(503));
    c += pacifica_one_layer(i, pacifica_palette_3, sCIStart4,                         5 * 256 , beatsin8(8, 10,28)   ,   beat16(601));

    // Add extra 'white' to areas where the four layers of light have lined up brightly
    uint8_t threshold = scale8( sin8( wave), 20) + basethreshold;
    wave += 7;
    uint8_t l = c.getAverageLight();
    if (l > threshold) {
      uint8_t overage = l - threshold;
      uint8_t overage2 = qadd8(overage, overage);
      c += CRGB(overage, overage2, qadd8(overage2, overage2));
    }

    //deepen the blues and greens
    c.blue  = scale8(c.blue,  145);
    c.green = scale8(c.green, 200);
    c |= CRGB( 2, 5, 7);

    SEGMENT.setPixelColor(i, c.red, c.green, c.blue);
  }

  strip.now = nowOld;
  return FRAMETIME;
}
static const char _data_FX_MODE_PACIFICA[] PROGMEM = "Pacifica@!,Angle;;!;;pal=51";


/*
 * Mode simulates a gradual sunrise
 */
uint16_t mode_sunrise() {
  //speed 0 - static sun
  //speed 1 - 60: sunrise time in minutes
  //speed 60 - 120 : sunset time in minutes - 60;
  //speed above: "breathing" rise and set
  if (SEGENV.call == 0 || SEGMENT.speed != SEGENV.aux0) {
    SEGENV.step = millis(); //save starting time, millis() because now can change from sync
    SEGENV.aux0 = SEGMENT.speed;
  }

  SEGMENT.fill(BLACK);
  uint16_t stage = 0xFFFF;

  uint32_t s10SinceStart = (millis() - SEGENV.step) /100; //tenths of seconds

  if (SEGMENT.speed > 120) { //quick sunrise and sunset
    uint16_t counter = (strip.now >> 1) * (((SEGMENT.speed -120) >> 1) +1);
    stage = triwave16(counter);
  } else if (SEGMENT.speed) { //sunrise
    uint8_t durMins = SEGMENT.speed;
    if (durMins > 60) durMins -= 60;
    uint32_t s10Target = durMins * 600;
    if (s10SinceStart > s10Target) s10SinceStart = s10Target;
    stage = map(s10SinceStart, 0, s10Target, 0, 0xFFFF);
    if (SEGMENT.speed > 60) stage = 0xFFFF - stage; //sunset
  }

  for (int i = 0; i <= SEGLEN/2; i++)
  {
    //default palette is Fire
    uint32_t c = SEGMENT.color_from_palette(0, false, true, 255); //background

    uint16_t wave = triwave16((i * stage) / SEGLEN);

    wave = (wave >> 8) + ((wave * SEGMENT.intensity) >> 15);

    if (wave > 240) { //clipped, full white sun
      c = SEGMENT.color_from_palette( 240, false, true, 255);
    } else { //transition
      c = SEGMENT.color_from_palette(wave, false, true, 255);
    }
    SEGMENT.setPixelColor(i, c);
    SEGMENT.setPixelColor(SEGLEN - i - 1, c);
  }

  return FRAMETIME;
}
static const char _data_FX_MODE_SUNRISE[] PROGMEM = "Sunrise@Time [min],Width;;!;;sx=60";


/*
 * Effects by Andrew Tuline
 */
uint16_t phased_base(uint8_t moder) {                  // We're making sine waves here. By Andrew Tuline.

  uint8_t allfreq = 16;                                          // Base frequency.
  float *phase = reinterpret_cast<float*>(&SEGENV.step);         // Phase change value gets calculated (float fits into unsigned long).
  uint8_t cutOff = (255-SEGMENT.intensity);                      // You can change the number of pixels.  AKA INTENSITY (was 192).
  uint8_t modVal = 5;//SEGMENT.fft1/8+1;                         // You can change the modulus. AKA FFT1 (was 5).

  uint8_t index = strip.now/64;                                  // Set color rotation speed
  *phase += SEGMENT.speed/32.0;                                  // You can change the speed of the wave. AKA SPEED (was .4)

  for (int i = 0; i < SEGLEN; i++) {
    if (moder == 1) modVal = (inoise8(i*10 + i*10) /16);         // Let's randomize our mod length with some Perlin noise.
    uint16_t val = (i+1) * allfreq;                              // This sets the frequency of the waves. The +1 makes sure that led 0 is used.
    if (modVal == 0) modVal = 1;
    val += *phase * (i % modVal +1) /2;                          // This sets the varying phase change of the waves. By Andrew Tuline.
    uint8_t b = cubicwave8(val);                                 // Now we make an 8 bit sinewave.
    b = (b > cutOff) ? (b - cutOff) : 0;                         // A ternary operator to cutoff the light.
    SEGMENT.setPixelColor(i, color_blend(SEGCOLOR(1), SEGMENT.color_from_palette(index, false, false, 0), b));
    index += 256 / SEGLEN;
    if (SEGLEN > 256) index ++;                                  // Correction for segments longer than 256 LEDs
  }

  return FRAMETIME;
}


uint16_t mode_phased(void) {
  return phased_base(0);
}
static const char _data_FX_MODE_PHASED[] PROGMEM = "Phased@!,!;!,!;!";


uint16_t mode_phased_noise(void) {
  return phased_base(1);
}
static const char _data_FX_MODE_PHASEDNOISE[] PROGMEM = "Phased Noise@!,!;!,!;!";


uint16_t mode_twinkleup(void) {                 // A very short twinkle routine with fade-in and dual controls. By Andrew Tuline.
  random16_set_seed(535);                       // The randomizer needs to be re-set each time through the loop in order for the same 'random' numbers to be the same each time through.

  for (int i = 0; i<SEGLEN; i++) {
    uint8_t ranstart = random8();               // The starting value (aka brightness) for each pixel. Must be consistent each time through the loop for this to work.
    uint8_t pixBri = sin8(ranstart + 16 * strip.now/(256-SEGMENT.speed));
    if (random8() > SEGMENT.intensity) pixBri = 0;
    SEGMENT.setPixelColor(i, color_blend(SEGCOLOR(1), SEGMENT.color_from_palette(random8()+strip.now/100, false, PALETTE_SOLID_WRAP, 0), pixBri));
  }

  return FRAMETIME;
}
static const char _data_FX_MODE_TWINKLEUP[] PROGMEM = "Twinkleup@!,Intensity;!,!;!;;m12=0";


// Peaceful noise that's slow and with gradually changing palettes. Does not support WLED palettes or default colours or controls.
uint16_t mode_noisepal(void) {                                    // Slow noise palette by Andrew Tuline.
  uint16_t scale = 15 + (SEGMENT.intensity >> 2); //default was 30
  //#define scale 30

  uint16_t dataSize = sizeof(CRGBPalette16) * 2; //allocate space for 2 Palettes (2 * 16 * 3 = 96 bytes)
  if (!SEGENV.allocateData(dataSize)) return mode_static(); //allocation failed

  CRGBPalette16* palettes = reinterpret_cast<CRGBPalette16*>(SEGENV.data);

  uint16_t changePaletteMs = 4000 + SEGMENT.speed *10; //between 4 - 6.5sec
  if (millis() - SEGENV.step > changePaletteMs)
  {
    SEGENV.step = millis();

    uint8_t baseI = random8();
    palettes[1] = CRGBPalette16(CHSV(baseI+random8(64), 255, random8(128,255)), CHSV(baseI+128, 255, random8(128,255)), CHSV(baseI+random8(92), 192, random8(128,255)), CHSV(baseI+random8(92), 255, random8(128,255)));
  }

  CRGB color;

  //EVERY_N_MILLIS(10) { //(don't have to time this, effect function is only called every 24ms)
  nblendPaletteTowardPalette(palettes[0], palettes[1], 48);               // Blend towards the target palette over 48 iterations.

  if (SEGMENT.palette > 0) palettes[0] = SEGPALETTE;

  for (int i = 0; i < SEGLEN; i++) {
    uint8_t index = inoise8(i*scale, SEGENV.aux0+i*scale);                // Get a value from the noise function. I'm using both x and y axis.
    color = ColorFromPalette(palettes[0], index, 255, LINEARBLEND);       // Use the my own palette.
    SEGMENT.setPixelColor(i, color.red, color.green, color.blue);
  }

  SEGENV.aux0 += beatsin8(10,1,4);                                        // Moving along the distance. Vary it a bit with a sine wave.

  return FRAMETIME;
}
static const char _data_FX_MODE_NOISEPAL[] PROGMEM = "Noise Pal@!,Scale;;!";


// Sine waves that have controllable phase change speed, frequency and cutoff. By Andrew Tuline.
// SEGMENT.speed ->Speed, SEGMENT.intensity -> Frequency (SEGMENT.fft1 -> Color change, SEGMENT.fft2 -> PWM cutoff)
//
uint16_t mode_sinewave(void) {             // Adjustable sinewave. By Andrew Tuline
  //#define qsuba(x, b)  ((x>b)?x-b:0)               // Analog Unsigned subtraction macro. if result <0, then => 0

  uint16_t colorIndex = strip.now /32;//(256 - SEGMENT.fft1);  // Amount of colour change.

  SEGENV.step += SEGMENT.speed/16;                   // Speed of animation.
  uint16_t freq = SEGMENT.intensity/4;//SEGMENT.fft2/8;                       // Frequency of the signal.

  for (int i=0; i<SEGLEN; i++) {                   // For each of the LED's in the strand, set a brightness based on a wave as follows:
    int pixBri = cubicwave8((i*freq)+SEGENV.step);//qsuba(cubicwave8((i*freq)+SEGENV.step), (255-SEGMENT.intensity)); // qsub sets a minimum value called thiscutoff. If < thiscutoff, then bright = 0. Otherwise, bright = 128 (as defined in qsub)..
    //setPixCol(i, i*colorIndex/255, pixBri);
    SEGMENT.setPixelColor(i, color_blend(SEGCOLOR(1), SEGMENT.color_from_palette(i*colorIndex/255, false, PALETTE_SOLID_WRAP, 0), pixBri));
  }

  return FRAMETIME;
}
static const char _data_FX_MODE_SINEWAVE[] PROGMEM = "Sine";


/*
 * Best of both worlds from Palette and Spot effects. By Aircoookie
 */
uint16_t mode_flow(void)
{
  uint16_t counter = 0;
  if (SEGMENT.speed != 0)
  {
    counter = strip.now * ((SEGMENT.speed >> 2) +1);
    counter = counter >> 8;
  }

  uint16_t maxZones = SEGLEN / 6; //only looks good if each zone has at least 6 LEDs
  uint16_t zones = (SEGMENT.intensity * maxZones) >> 8;
  if (zones & 0x01) zones++; //zones must be even
  if (zones < 2) zones = 2;
  uint16_t zoneLen = SEGLEN / zones;
  uint16_t offset = (SEGLEN - zones * zoneLen) >> 1;

  SEGMENT.fill(SEGMENT.color_from_palette(-counter, false, true, 255));

  for (int z = 0; z < zones; z++)
  {
    uint16_t pos = offset + z * zoneLen;
    for (int i = 0; i < zoneLen; i++)
    {
      uint8_t colorIndex = (i * 255 / zoneLen) - counter;
      uint16_t led = (z & 0x01) ? i : (zoneLen -1) -i;
      if (SEGMENT.reverse) led = (zoneLen -1) -led;
      SEGMENT.setPixelColor(pos + led, SEGMENT.color_from_palette(colorIndex, false, true, 255));
    }
  }

  return FRAMETIME;
}
static const char _data_FX_MODE_FLOW[] PROGMEM = "Flow@!,Zones;;!;;m12=1"; //vertical


/*
 * Dots waving around in a sine/pendulum motion.
 * Little pixel birds flying in a circle. By Aircoookie
 */
uint16_t mode_chunchun(void)
{
  SEGMENT.fade_out(254); // add a bit of trail
  uint16_t counter = strip.now * (6 + (SEGMENT.speed >> 4));
  uint16_t numBirds = 2 + (SEGLEN >> 3);  // 2 + 1/8 of a segment
  uint16_t span = (SEGMENT.intensity << 8) / numBirds;

  for (int i = 0; i < numBirds; i++)
  {
    counter -= span;
    uint16_t megumin = sin16(counter) + 0x8000;
    uint16_t bird = uint32_t(megumin * SEGLEN) >> 16;
    uint32_t c = SEGMENT.color_from_palette((i * 255)/ numBirds, false, false, 0);  // no palette wrapping
    bird = constrain(bird, 0, SEGLEN-1);
    SEGMENT.setPixelColor(bird, c);
  }
  return FRAMETIME;
}
static const char _data_FX_MODE_CHUNCHUN[] PROGMEM = "Chunchun@!,Gap size;!,!;!";


//13 bytes
typedef struct Spotlight {
  float speed;
  uint8_t colorIdx;
  int16_t position;
  unsigned long lastUpdateTime;
  uint8_t width;
  uint8_t type;
} spotlight;

#define SPOT_TYPE_SOLID       0
#define SPOT_TYPE_GRADIENT    1
#define SPOT_TYPE_2X_GRADIENT 2
#define SPOT_TYPE_2X_DOT      3
#define SPOT_TYPE_3X_DOT      4
#define SPOT_TYPE_4X_DOT      5
#define SPOT_TYPES_COUNT      6
#ifdef ESP8266
  #define SPOT_MAX_COUNT 17          //Number of simultaneous waves
#else
  #define SPOT_MAX_COUNT 49          //Number of simultaneous waves
#endif

/*
 * Spotlights moving back and forth that cast dancing shadows.
 * Shine this through tree branches/leaves or other close-up objects that cast
 * interesting shadows onto a ceiling or tarp.
 *
 * By Steve Pomeroy @xxv
 */
uint16_t mode_dancing_shadows(void)
{
  uint8_t numSpotlights = map(SEGMENT.intensity, 0, 255, 2, SPOT_MAX_COUNT);  // 49 on 32 segment ESP32, 17 on 16 segment ESP8266
  bool initialize = SEGENV.aux0 != numSpotlights;
  SEGENV.aux0 = numSpotlights;

  uint16_t dataSize = sizeof(spotlight) * numSpotlights;
  if (!SEGENV.allocateData(dataSize)) return mode_static(); //allocation failed
  Spotlight* spotlights = reinterpret_cast<Spotlight*>(SEGENV.data);

  SEGMENT.fill(BLACK);

  unsigned long time = millis();
  bool respawn = false;

  for (size_t i = 0; i < numSpotlights; i++) {
    if (!initialize) {
      // advance the position of the spotlight
      int16_t delta = (float)(time - spotlights[i].lastUpdateTime) *
                  (spotlights[i].speed * ((1.0 + SEGMENT.speed)/100.0));

      if (abs(delta) >= 1) {
        spotlights[i].position += delta;
        spotlights[i].lastUpdateTime = time;
      }

      respawn = (spotlights[i].speed > 0.0 && spotlights[i].position > (SEGLEN + 2))
             || (spotlights[i].speed < 0.0 && spotlights[i].position < -(spotlights[i].width + 2));
    }

    if (initialize || respawn) {
      spotlights[i].colorIdx = random8();
      spotlights[i].width = random8(1, 10);

      spotlights[i].speed = 1.0/random8(4, 50);

      if (initialize) {
        spotlights[i].position = random16(SEGLEN);
        spotlights[i].speed *= random8(2) ? 1.0 : -1.0;
      } else {
        if (random8(2)) {
          spotlights[i].position = SEGLEN + spotlights[i].width;
          spotlights[i].speed *= -1.0;
        }else {
          spotlights[i].position = -spotlights[i].width;
        }
      }

      spotlights[i].lastUpdateTime = time;
      spotlights[i].type = random8(SPOT_TYPES_COUNT);
    }

    uint32_t color = SEGMENT.color_from_palette(spotlights[i].colorIdx, false, false, 0);
    int start = spotlights[i].position;

    if (spotlights[i].width <= 1) {
      if (start >= 0 && start < SEGLEN) {
        SEGMENT.blendPixelColor(start, color, 128);
      }
    } else {
      switch (spotlights[i].type) {
        case SPOT_TYPE_SOLID:
          for (size_t j = 0; j < spotlights[i].width; j++) {
            if ((start + j) >= 0 && (start + j) < SEGLEN) {
              SEGMENT.blendPixelColor(start + j, color, 128);
            }
          }
        break;

        case SPOT_TYPE_GRADIENT:
          for (size_t j = 0; j < spotlights[i].width; j++) {
            if ((start + j) >= 0 && (start + j) < SEGLEN) {
              SEGMENT.blendPixelColor(start + j, color, cubicwave8(map(j, 0, spotlights[i].width - 1, 0, 255)));
            }
          }
        break;

        case SPOT_TYPE_2X_GRADIENT:
          for (size_t j = 0; j < spotlights[i].width; j++) {
            if ((start + j) >= 0 && (start + j) < SEGLEN) {
              SEGMENT.blendPixelColor(start + j, color, cubicwave8(2 * map(j, 0, spotlights[i].width - 1, 0, 255)));
            }
          }
        break;

        case SPOT_TYPE_2X_DOT:
          for (size_t j = 0; j < spotlights[i].width; j += 2) {
            if ((start + j) >= 0 && (start + j) < SEGLEN) {
              SEGMENT.blendPixelColor(start + j, color, 128);
            }
          }
        break;

        case SPOT_TYPE_3X_DOT:
          for (size_t j = 0; j < spotlights[i].width; j += 3) {
            if ((start + j) >= 0 && (start + j) < SEGLEN) {
              SEGMENT.blendPixelColor(start + j, color, 128);
            }
          }
        break;

        case SPOT_TYPE_4X_DOT:
          for (size_t j = 0; j < spotlights[i].width; j += 4) {
            if ((start + j) >= 0 && (start + j) < SEGLEN) {
              SEGMENT.blendPixelColor(start + j, color, 128);
            }
          }
        break;
      }
    }
  }

  return FRAMETIME;
}
static const char _data_FX_MODE_DANCING_SHADOWS[] PROGMEM = "Dancing Shadows@!,# of shadows;!;!";


/*
  Imitates a washing machine, rotating same waves forward, then pause, then backward.
  By Stefan Seegel
*/
uint16_t mode_washing_machine(void) {
  float speed = tristate_square8(strip.now >> 7, 90, 15);
  float quot  = 32.0f - ((float)SEGMENT.speed / 16.0f);
  speed /= quot;

  SEGENV.step += (speed * 128.0f);

  for (int i=0; i<SEGLEN; i++) {
    uint8_t col = sin8(((SEGMENT.intensity / 25 + 1) * 255 * i / SEGLEN) + (SEGENV.step >> 7));
    SEGMENT.setPixelColor(i, SEGMENT.color_from_palette(col, false, PALETTE_SOLID_WRAP, 3));
  }

  return FRAMETIME;
}
static const char _data_FX_MODE_WASHING_MACHINE[] PROGMEM = "Washing Machine@!,!;;!";


/*
  Blends random colors across palette
  Modified, originally by Mark Kriegsman https://gist.github.com/kriegsman/1f7ccbbfa492a73c015e
*/
uint16_t mode_blends(void) {
  uint16_t pixelLen = SEGLEN > UINT8_MAX ? UINT8_MAX : SEGLEN;
  uint16_t dataSize = sizeof(uint32_t) * (pixelLen + 1);  // max segment length of 56 pixels on 16 segment ESP8266
  if (!SEGENV.allocateData(dataSize)) return mode_static(); //allocation failed
  uint32_t* pixels = reinterpret_cast<uint32_t*>(SEGENV.data);
  uint8_t blendSpeed = map(SEGMENT.intensity, 0, UINT8_MAX, 10, 128);
  uint8_t shift = (strip.now * ((SEGMENT.speed >> 3) +1)) >> 8;

  for (int i = 0; i < pixelLen; i++) {
    pixels[i] = color_blend(pixels[i], SEGMENT.color_from_palette(shift + quadwave8((i + 1) * 16), false, PALETTE_SOLID_WRAP, 255), blendSpeed);
    shift += 3;
  }

  uint16_t offset = 0;
  for (int i = 0; i < SEGLEN; i++) {
    SEGMENT.setPixelColor(i, pixels[offset++]);
    if (offset > pixelLen) offset = 0;
  }

  return FRAMETIME;
}
static const char _data_FX_MODE_BLENDS[] PROGMEM = "Blends@Shift speed,Blend speed;;!";


/*
  TV Simulator
  Modified and adapted to WLED by Def3nder, based on "Fake TV Light for Engineers" by Phillip Burgess https://learn.adafruit.com/fake-tv-light-for-engineers/arduino-sketch
*/
//43 bytes
typedef struct TvSim {
  uint32_t totalTime = 0;
  uint32_t fadeTime  = 0;
  uint32_t startTime = 0;
  uint32_t elapsed   = 0;
  uint32_t pixelNum  = 0;
  uint16_t sliderValues = 0;
  uint32_t sceeneStart    = 0;
  uint32_t sceeneDuration = 0;
  uint16_t sceeneColorHue = 0;
  uint8_t  sceeneColorSat = 0;
  uint8_t  sceeneColorBri = 0;
  uint8_t  actualColorR = 0;
  uint8_t  actualColorG = 0;
  uint8_t  actualColorB = 0;
  uint16_t pr = 0; // Prev R, G, B
  uint16_t pg = 0;
  uint16_t pb = 0;
} tvSim;

uint16_t mode_tv_simulator(void) {
  uint16_t nr, ng, nb, r, g, b, i, hue;
  uint8_t  sat, bri, j;

  if (!SEGENV.allocateData(sizeof(tvSim))) return mode_static(); //allocation failed
  TvSim* tvSimulator = reinterpret_cast<TvSim*>(SEGENV.data);

  uint8_t colorSpeed     = map(SEGMENT.speed,     0, UINT8_MAX,  1, 20);
  uint8_t colorIntensity = map(SEGMENT.intensity, 0, UINT8_MAX, 10, 30);

  i = SEGMENT.speed << 8 | SEGMENT.intensity;
  if (i != tvSimulator->sliderValues) {
    tvSimulator->sliderValues = i;
    SEGENV.aux1 = 0;
  }

    // create a new sceene
    if (((millis() - tvSimulator->sceeneStart) >= tvSimulator->sceeneDuration) || SEGENV.aux1 == 0) {
      tvSimulator->sceeneStart    = millis();                                               // remember the start of the new sceene
      tvSimulator->sceeneDuration = random16(60* 250* colorSpeed, 60* 750 * colorSpeed);    // duration of a "movie sceene" which has similar colors (5 to 15 minutes with max speed slider)
      tvSimulator->sceeneColorHue = random16(   0, 768);                                    // random start color-tone for the sceene
      tvSimulator->sceeneColorSat = random8 ( 100, 130 + colorIntensity);                   // random start color-saturation for the sceene
      tvSimulator->sceeneColorBri = random8 ( 200, 240);                                    // random start color-brightness for the sceene
      SEGENV.aux1 = 1;
      SEGENV.aux0 = 0;
    }

    // slightly change the color-tone in this sceene
    if ( SEGENV.aux0 == 0) {
      // hue change in both directions
      j = random8(4 * colorIntensity);
      hue = (random8() < 128) ? ((j < tvSimulator->sceeneColorHue)       ? tvSimulator->sceeneColorHue - j : 767 - tvSimulator->sceeneColorHue - j) :  // negative
                                ((j + tvSimulator->sceeneColorHue) < 767 ? tvSimulator->sceeneColorHue + j : tvSimulator->sceeneColorHue + j - 767) ;  // positive

      // saturation
      j = random8(2 * colorIntensity);
      sat = (tvSimulator->sceeneColorSat - j) < 0 ? 0 : tvSimulator->sceeneColorSat - j;

      // brightness
      j = random8(100);
      bri = (tvSimulator->sceeneColorBri - j) < 0 ? 0 : tvSimulator->sceeneColorBri - j;

      // calculate R,G,B from HSV
      // Source: https://blog.adafruit.com/2012/03/14/constant-brightness-hsb-to-rgb-algorithm/
      { // just to create a local scope for  the variables
        uint8_t temp[5], n = (hue >> 8) % 3;
        uint8_t x = ((((hue & 255) * sat) >> 8) * bri) >> 8;
        uint8_t s = (  (256 - sat) * bri) >> 8;
        temp[0] = temp[3] =       s;
        temp[1] = temp[4] =   x + s;
        temp[2] =           bri - x;
        tvSimulator->actualColorR = temp[n + 2];
        tvSimulator->actualColorG = temp[n + 1];
        tvSimulator->actualColorB = temp[n    ];
      }
    }
    // Apply gamma correction, further expand to 16/16/16
    nr = (uint8_t)gamma8(tvSimulator->actualColorR) * 257; // New R/G/B
    ng = (uint8_t)gamma8(tvSimulator->actualColorG) * 257;
    nb = (uint8_t)gamma8(tvSimulator->actualColorB) * 257;

  if (SEGENV.aux0 == 0) {  // initialize next iteration
    SEGENV.aux0 = 1;

    // randomize total duration and fade duration for the actual color
    tvSimulator->totalTime = random16(250, 2500);                   // Semi-random pixel-to-pixel time
    tvSimulator->fadeTime  = random16(0, tvSimulator->totalTime);   // Pixel-to-pixel transition time
    if (random8(10) < 3) tvSimulator->fadeTime = 0;                 // Force scene cut 30% of time

    tvSimulator->startTime = millis();
  } // end of initialization

  // how much time is elapsed ?
  tvSimulator->elapsed = millis() - tvSimulator->startTime;

  // fade from prev volor to next color
  if (tvSimulator->elapsed < tvSimulator->fadeTime) {
    r = map(tvSimulator->elapsed, 0, tvSimulator->fadeTime, tvSimulator->pr, nr);
    g = map(tvSimulator->elapsed, 0, tvSimulator->fadeTime, tvSimulator->pg, ng);
    b = map(tvSimulator->elapsed, 0, tvSimulator->fadeTime, tvSimulator->pb, nb);
  } else { // Avoid divide-by-zero in map()
    r = nr;
    g = ng;
    b = nb;
  }

  // set strip color
  for (i = 0; i < SEGLEN; i++) {
    SEGMENT.setPixelColor(i, r >> 8, g >> 8, b >> 8);  // Quantize to 8-bit
  }

  // if total duration has passed, remember last color and restart the loop
  if ( tvSimulator->elapsed >= tvSimulator->totalTime) {
    tvSimulator->pr = nr; // Prev RGB = new RGB
    tvSimulator->pg = ng;
    tvSimulator->pb = nb;
    SEGENV.aux0 = 0;
  }

  return FRAMETIME;
}
static const char _data_FX_MODE_TV_SIMULATOR[] PROGMEM = "TV Simulator@!,!;;";


/*
  Aurora effect
*/

//CONFIG
#ifdef ESP8266
  #define W_MAX_COUNT  9          //Number of simultaneous waves
#else
  #define W_MAX_COUNT 20          //Number of simultaneous waves
#endif
#define W_MAX_SPEED 6             //Higher number, higher speed
#define W_WIDTH_FACTOR 6          //Higher number, smaller waves

//24 bytes
class AuroraWave {
  private:
    uint16_t ttl;
    CRGB basecolor;
    float basealpha;
    uint16_t age;
    uint16_t width;
    float center;
    bool goingleft;
    float speed_factor;
    bool alive = true;

  public:
    void init(uint32_t segment_length, CRGB color) {
      ttl = random(500, 1501);
      basecolor = color;
      basealpha = random(60, 101) / (float)100;
      age = 0;
      width = random(segment_length / 20, segment_length / W_WIDTH_FACTOR); //half of width to make math easier
      if (!width) width = 1;
      center = random(101) / (float)100 * segment_length;
      goingleft = random(0, 2) == 0;
      speed_factor = (random(10, 31) / (float)100 * W_MAX_SPEED / 255);
      alive = true;
    }

    CRGB getColorForLED(int ledIndex) {
      if(ledIndex < center - width || ledIndex > center + width) return 0; //Position out of range of this wave

      CRGB rgb;

      //Offset of this led from center of wave
      //The further away from the center, the dimmer the LED
      float offset = ledIndex - center;
      if (offset < 0) offset = -offset;
      float offsetFactor = offset / width;

      //The age of the wave determines it brightness.
      //At half its maximum age it will be the brightest.
      float ageFactor = 0.1;
      if((float)age / ttl < 0.5) {
        ageFactor = (float)age / (ttl / 2);
      } else {
        ageFactor = (float)(ttl - age) / ((float)ttl * 0.5);
      }

      //Calculate color based on above factors and basealpha value
      float factor = (1 - offsetFactor) * ageFactor * basealpha;
      rgb.r = basecolor.r * factor;
      rgb.g = basecolor.g * factor;
      rgb.b = basecolor.b * factor;

      return rgb;
    };

    //Change position and age of wave
    //Determine if its sill "alive"
    void update(uint32_t segment_length, uint32_t speed) {
      if(goingleft) {
        center -= speed_factor * speed;
      } else {
        center += speed_factor * speed;
      }

      age++;

      if(age > ttl) {
        alive = false;
      } else {
        if(goingleft) {
          if(center + width < 0) {
            alive = false;
          }
        } else {
          if(center - width > segment_length) {
            alive = false;
          }
        }
      }
    };

    bool stillAlive() {
      return alive;
    };
};

uint16_t mode_aurora(void) {
  //aux1 = Wavecount
  //aux2 = Intensity in last loop

  AuroraWave* waves;

//TODO: I am not sure this is a correct way of handling memory allocation since if it fails on 1st run
// it will display static effect but on second run it may crash ESP since data will be nullptr

  if(SEGENV.aux0 != SEGMENT.intensity || SEGENV.call == 0) {
    //Intensity slider changed or first call
    SEGENV.aux1 = map(SEGMENT.intensity, 0, 255, 2, W_MAX_COUNT);
    SEGENV.aux0 = SEGMENT.intensity;

    if(!SEGENV.allocateData(sizeof(AuroraWave) * SEGENV.aux1)) { // 26 on 32 segment ESP32, 9 on 16 segment ESP8266
      return mode_static(); //allocation failed
    }

    waves = reinterpret_cast<AuroraWave*>(SEGENV.data);

    for (int i = 0; i < SEGENV.aux1; i++) {
      waves[i].init(SEGLEN, CRGB(SEGMENT.color_from_palette(random8(), false, false, random(0, 3))));
    }
  } else {
    waves = reinterpret_cast<AuroraWave*>(SEGENV.data);
  }

  for (int i = 0; i < SEGENV.aux1; i++) {
    //Update values of wave
    waves[i].update(SEGLEN, SEGMENT.speed);

    if(!(waves[i].stillAlive())) {
      //If a wave dies, reinitialize it starts over.
      waves[i].init(SEGLEN, CRGB(SEGMENT.color_from_palette(random8(), false, false, random(0, 3))));
    }
  }

  uint8_t backlight = 1; //dimmer backlight if less active colors
  if (SEGCOLOR(0)) backlight++;
  if (SEGCOLOR(1)) backlight++;
  if (SEGCOLOR(2)) backlight++;
  //Loop through LEDs to determine color
  for (int i = 0; i < SEGLEN; i++) {
    CRGB mixedRgb = CRGB(backlight, backlight, backlight);

    //For each LED we must check each wave if it is "active" at this position.
    //If there are multiple waves active on a LED we multiply their values.
    for (int  j = 0; j < SEGENV.aux1; j++) {
      CRGB rgb = waves[j].getColorForLED(i);

      if(rgb != CRGB(0)) {
        mixedRgb += rgb;
      }
    }

    SEGMENT.setPixelColor(i, mixedRgb[0], mixedRgb[1], mixedRgb[2]);
  }

  return FRAMETIME;
}
static const char _data_FX_MODE_AURORA[] PROGMEM = "Aurora@!,!;1,2,3;!;;sx=24,pal=50";

// WLED-SR effects

/////////////////////////
//     Perlin Move     //
/////////////////////////
// 16 bit perlinmove. Use Perlin Noise instead of sinewaves for movement. By Andrew Tuline.
// Controls are speed, # of pixels, faderate.
uint16_t mode_perlinmove(void) {

  SEGMENT.fade_out(255-SEGMENT.custom1);
  for (int i = 0; i < SEGMENT.intensity/16 + 1; i++) {
    uint16_t locn = inoise16(millis()*128/(260-SEGMENT.speed)+i*15000, millis()*128/(260-SEGMENT.speed)); // Get a new pixel location from moving noise.
    uint16_t pixloc = map(locn, 50*256, 192*256, 0, SEGLEN-1);                                            // Map that to the length of the strand, and ensure we don't go over.
    SEGMENT.setPixelColor(pixloc, SEGMENT.color_from_palette(pixloc%255, false, PALETTE_SOLID_WRAP, 0));
  }

  return FRAMETIME;
} // mode_perlinmove()
static const char _data_FX_MODE_PERLINMOVE[] PROGMEM = "Perlin Move@!,# of pixels,Fade rate;!,!;!";


/////////////////////////
//     Waveins         //
/////////////////////////
// Uses beatsin8() + phase shifting. By: Andrew Tuline
uint16_t mode_wavesins(void) {

  for (int i = 0; i < SEGLEN; i++) {
    uint8_t bri = sin8(millis()/4 + i * SEGMENT.intensity);
    uint8_t index = beatsin8(SEGMENT.speed, SEGMENT.custom1, SEGMENT.custom1+SEGMENT.custom2, 0, i * (SEGMENT.custom3<<3)); // custom3 is reduced resolution slider
    //SEGMENT.setPixelColor(i, ColorFromPalette(SEGPALETTE, index, bri, LINEARBLEND));
    SEGMENT.setPixelColor(i, SEGMENT.color_from_palette(index, false, PALETTE_SOLID_WRAP, 0, bri));
  }

  return FRAMETIME;
} // mode_waveins()
static const char _data_FX_MODE_WAVESINS[] PROGMEM = "Wavesins@!,Brightness variation,Starting color,Range of colors,Color variation;!;!";


//////////////////////////////
//     Flow Stripe          //
//////////////////////////////
// By: ldirko  https://editor.soulmatelights.com/gallery/392-flow-led-stripe , modifed by: Andrew Tuline
uint16_t mode_FlowStripe(void) {

  const uint16_t hl = SEGLEN * 10 / 13;
  uint8_t hue = millis() / (SEGMENT.speed+1);
  uint32_t t = millis() / (SEGMENT.intensity/8+1);

  for (int i = 0; i < SEGLEN; i++) {
    int c = (abs(i - hl) / hl) * 127;
    c = sin8(c);
    c = sin8(c / 2 + t);
    byte b = sin8(c + t/8);
    SEGMENT.setPixelColor(i, CHSV(b + hue, 255, 255));
  }

  return FRAMETIME;
} // mode_FlowStripe()
static const char _data_FX_MODE_FLOWSTRIPE[] PROGMEM = "Flow Stripe@Hue speed,Effect speed;;";


#ifndef WLED_DISABLE_2D
///////////////////////////////////////////////////////////////////////////////
//***************************  2D routines  ***********************************
#define XY(x,y) SEGMENT.XY(x,y)


// Black hole
uint16_t mode_2DBlackHole(void) {            // By: Stepko https://editor.soulmatelights.com/gallery/1012 , Modified by: Andrew Tuline
  if (!strip.isMatrix) return mode_static(); // not a 2D set-up

  const uint16_t cols = SEGMENT.virtualWidth();
  const uint16_t rows = SEGMENT.virtualHeight();
  uint16_t x, y;

  // initialize on first call
  if (SEGENV.call == 0) {
    SEGMENT.setUpLeds();
    SEGMENT.fill(BLACK);
  }

  SEGMENT.fadeToBlackBy(16 + (SEGMENT.speed>>3)); // create fading trails
  float t = (float)(millis())/128;              // timebase
  // outer stars
  for (size_t i = 0; i < 8; i++) {
    x = beatsin8(SEGMENT.custom1>>3,   0, cols - 1, 0, ((i % 2) ? 128 : 0) + t * i);
    y = beatsin8(SEGMENT.intensity>>3, 0, rows - 1, 0, ((i % 2) ? 192 : 64) + t * i);
    SEGMENT.addPixelColorXY(x, y, CHSV(i*32, 255, 255));
  }
  // inner stars
  for (size_t i = 0; i < 4; i++) {
    x = beatsin8(SEGMENT.custom2>>3, cols/4, cols - 1 - cols/4, 0, ((i % 2) ? 128 : 0) + t * i);
    y = beatsin8(SEGMENT.custom3   , rows/4, rows - 1 - rows/4, 0, ((i % 2) ? 192 : 64) + t * i);
    SEGMENT.addPixelColorXY(x, y, CHSV(i*32, 255, 255));
  }
  // central white dot
  SEGMENT.setPixelColorXY(cols/2, rows/2, CHSV(0, 0, 255));
  // blur everything a bit
  SEGMENT.blur(16);

  return FRAMETIME;
} // mode_2DBlackHole()
static const char _data_FX_MODE_2DBLACKHOLE[] PROGMEM = "Black Hole@Fade rate,Outer Y freq.,Outer X freq.,Inner X freq.,Inner Y freq.;;;2";


////////////////////////////
//     2D Colored Bursts  //
////////////////////////////
uint16_t mode_2DColoredBursts() {              // By: ldirko   https://editor.soulmatelights.com/gallery/819-colored-bursts , modified by: Andrew Tuline
  if (!strip.isMatrix) return mode_static(); // not a 2D set-up

  const uint16_t cols = SEGMENT.virtualWidth();
  const uint16_t rows = SEGMENT.virtualHeight();

  if (SEGENV.call == 0) {
    SEGMENT.setUpLeds();
    SEGMENT.fill(BLACK);
    SEGENV.aux0 = 0; // start with red hue
  }

  bool dot = SEGMENT.check3;
  bool grad = SEGMENT.check1;

  byte numLines = SEGMENT.intensity/16 + 1;

  SEGENV.aux0++;  // hue
  SEGMENT.fadeToBlackBy(40);
  for (size_t i = 0; i < numLines; i++) {
    byte x1 = beatsin8(2 + SEGMENT.speed/16, 0, (cols - 1));
    byte x2 = beatsin8(1 + SEGMENT.speed/16, 0, (cols - 1));
    byte y1 = beatsin8(5 + SEGMENT.speed/16, 0, (rows - 1), 0, i * 24);
    byte y2 = beatsin8(3 + SEGMENT.speed/16, 0, (rows - 1), 0, i * 48 + 64);
    CRGB color = ColorFromPalette(SEGPALETTE, i * 255 / numLines + (SEGENV.aux0&0xFF), 255, LINEARBLEND);

    byte xsteps = abs8(x1 - y1) + 1;
    byte ysteps = abs8(x2 - y2) + 1;
    byte steps = xsteps >= ysteps ? xsteps : ysteps;
    //Draw gradient line
    for (size_t i = 1; i <= steps; i++) {
      uint8_t rate = i * 255 / steps;
      byte dx = lerp8by8(x1, y1, rate);
      byte dy = lerp8by8(x2, y2, rate);
      //SEGMENT.setPixelColorXY(dx, dy, grad ? color.nscale8_video(255-rate) : color); // use addPixelColorXY for different look
      SEGMENT.addPixelColorXY(dx, dy, color); // use setPixelColorXY for different look
      if (grad) SEGMENT.fadePixelColorXY(dx, dy, rate);
    }

    if (dot) { //add white point at the ends of line
      SEGMENT.setPixelColorXY(x1, x2, WHITE);
      SEGMENT.setPixelColorXY(y1, y2, DARKSLATEGRAY);
    }
  }
  if (SEGMENT.custom3) SEGMENT.blur(SEGMENT.custom3/2);

  return FRAMETIME;
} // mode_2DColoredBursts()
static const char _data_FX_MODE_2DCOLOREDBURSTS[] PROGMEM = "Colored Bursts@Speed,# of lines,,,Blur,Gradient,,Dots;;!;2;c3=16";


/////////////////////
//      2D DNA     //
/////////////////////
uint16_t mode_2Ddna(void) {         // dna originally by by ldirko at https://pastebin.com/pCkkkzcs. Updated by Preyy. WLED conversion by Andrew Tuline.
  if (!strip.isMatrix) return mode_static(); // not a 2D set-up

  const uint16_t cols = SEGMENT.virtualWidth();
  const uint16_t rows = SEGMENT.virtualHeight();

  if (SEGENV.call == 0) {
    SEGMENT.setUpLeds();
    SEGMENT.fill(BLACK);
  }

  SEGMENT.fadeToBlackBy(64);

  for (int i = 0; i < cols; i++) {
    SEGMENT.setPixelColorXY(i, beatsin8(SEGMENT.speed/8, 0, rows-1, 0, i*4    ), ColorFromPalette(SEGPALETTE, i*5+millis()/17, beatsin8(5, 55, 255, 0, i*10), LINEARBLEND));
    SEGMENT.setPixelColorXY(i, beatsin8(SEGMENT.speed/8, 0, rows-1, 0, i*4+128), ColorFromPalette(SEGPALETTE, i*5+128+millis()/17, beatsin8(5, 55, 255, 0, i*10+128), LINEARBLEND));
  }
  SEGMENT.blur(SEGMENT.intensity>>3);

  return FRAMETIME;
} // mode_2Ddna()
static const char _data_FX_MODE_2DDNA[] PROGMEM = "DNA@Scroll speed,Blur;;!;2";


/////////////////////////
//     2D DNA Spiral   //
/////////////////////////
uint16_t mode_2DDNASpiral() {               // By: ldirko  https://editor.soulmatelights.com/gallery/810 , modified by: Andrew Tuline
  if (!strip.isMatrix) return mode_static(); // not a 2D set-up

  const uint16_t cols = SEGMENT.virtualWidth();
  const uint16_t rows = SEGMENT.virtualHeight();

  if (SEGENV.call == 0) {
    SEGMENT.setUpLeds();
    SEGMENT.fill(BLACK);
  }

  uint8_t speeds = SEGMENT.speed/2 + 1;
  uint8_t freq = SEGMENT.intensity/8;

  uint32_t ms = millis() / 20;
  SEGMENT.fadeToBlackBy(135);

  for (int i = 0; i < rows; i++) {
    uint16_t x  = beatsin8(speeds, 0, cols - 1, 0, i * freq) + beatsin8(speeds - 7, 0, cols - 1, 0, i * freq + 128);
    uint16_t x1 = beatsin8(speeds, 0, cols - 1, 0, 128 + i * freq) + beatsin8(speeds - 7, 0, cols - 1, 0, 128 + 64 + i * freq);
    uint8_t hue = (i * 128 / rows) + ms;
    // skip every 4th row every now and then (fade it more)
    if ((i + ms / 8) & 3) {
      // draw a gradient line between x and x1
      x = x / 2; x1 = x1 / 2;
      uint8_t steps = abs8(x - x1) + 1;
      for (size_t k = 1; k <= steps; k++) {
        uint8_t rate = k * 255 / steps;
        uint8_t dx = lerp8by8(x, x1, rate);
        //SEGMENT.setPixelColorXY(dx, i, ColorFromPalette(SEGPALETTE, hue, 255, LINEARBLEND).nscale8_video(rate));
        SEGMENT.addPixelColorXY(dx, i, ColorFromPalette(SEGPALETTE, hue, 255, LINEARBLEND)); // use setPixelColorXY for different look
        SEGMENT.fadePixelColorXY(dx, i, rate);
      }
      SEGMENT.setPixelColorXY(x, i, DARKSLATEGRAY);
      SEGMENT.setPixelColorXY(x1, i, WHITE);
    }
  }

  return FRAMETIME;
} // mode_2DDNASpiral()
static const char _data_FX_MODE_2DDNASPIRAL[] PROGMEM = "DNA Spiral@Scroll speed,Y frequency;;!;2";


/////////////////////////
//     2D Drift        //
/////////////////////////
uint16_t mode_2DDrift() {              // By: Stepko   https://editor.soulmatelights.com/gallery/884-drift , Modified by: Andrew Tuline
  if (!strip.isMatrix) return mode_static(); // not a 2D set-up

  const uint16_t cols = SEGMENT.virtualWidth();
  const uint16_t rows = SEGMENT.virtualHeight();

  if (SEGENV.call == 0) {
    SEGMENT.setUpLeds();
    SEGMENT.fill(BLACK);
  }

  SEGMENT.fadeToBlackBy(128);

  const uint16_t maxDim = MAX(cols, rows)/2;
  unsigned long t = millis() / (32 - (SEGMENT.speed>>3));
  for (float i = 1; i < maxDim; i += 0.25) {
    float angle = radians(t * (maxDim - i));
    uint16_t myX = (cols>>1) + (uint16_t)(sin_t(angle) * i) + (cols%2);
    uint16_t myY = (rows>>1) + (uint16_t)(cos_t(angle) * i) + (rows%2);
    SEGMENT.setPixelColorXY(myX, myY, ColorFromPalette(SEGPALETTE, (i * 20) + (t / 20), 255, LINEARBLEND));
  }
  SEGMENT.blur(SEGMENT.intensity>>3);

  return FRAMETIME;
} // mode_2DDrift()
static const char _data_FX_MODE_2DDRIFT[] PROGMEM = "Drift@Rotation speed,Blur amount;;!;2";


//////////////////////////
//     2D Firenoise     //
//////////////////////////
uint16_t mode_2Dfirenoise(void) {               // firenoise2d. By Andrew Tuline. Yet another short routine.
  if (!strip.isMatrix) return mode_static(); // not a 2D set-up

  const uint16_t cols = SEGMENT.virtualWidth();
  const uint16_t rows = SEGMENT.virtualHeight();

  if (SEGENV.call == 0) {
    SEGMENT.setUpLeds();
    SEGMENT.fill(BLACK);
  }

  uint16_t xscale = SEGMENT.intensity*4;
  uint32_t yscale = SEGMENT.speed*8;
  uint8_t indexx = 0;

  SEGPALETTE = CRGBPalette16( CRGB(0,0,0), CRGB(0,0,0), CRGB(0,0,0), CRGB(0,0,0),
                              CRGB::Red, CRGB::Red, CRGB::Red, CRGB::DarkOrange,
                              CRGB::DarkOrange,CRGB::DarkOrange, CRGB::Orange, CRGB::Orange,
                              CRGB::Yellow, CRGB::Orange, CRGB::Yellow, CRGB::Yellow);

  for (int j=0; j < cols; j++) {
    for (int i=0; i < rows; i++) {
      indexx = inoise8(j*yscale*rows/255, i*xscale+millis()/4);                                           // We're moving along our Perlin map.
      SEGMENT.setPixelColorXY(j, i, ColorFromPalette(SEGPALETTE, min(i*(indexx)>>4, 255), i*255/cols, LINEARBLEND)); // With that value, look up the 8 bit colour palette value and assign it to the current LED.
    } // for i
  } // for j

  return FRAMETIME;
} // mode_2Dfirenoise()
static const char _data_FX_MODE_2DFIRENOISE[] PROGMEM = "Firenoise@X scale,Y scale;;!;2";


//////////////////////////////
//     2D Frizzles          //
//////////////////////////////
uint16_t mode_2DFrizzles(void) {                 // By: Stepko https://editor.soulmatelights.com/gallery/640-color-frizzles , Modified by: Andrew Tuline
  if (!strip.isMatrix) return mode_static(); // not a 2D set-up

  const uint16_t cols = SEGMENT.virtualWidth();
  const uint16_t rows = SEGMENT.virtualHeight();

  if (SEGENV.call == 0) {
    SEGMENT.setUpLeds();
    SEGMENT.fill(BLACK);
  }

  SEGMENT.fadeToBlackBy(16);
  for (size_t i = 8; i > 0; i--) {
    SEGMENT.addPixelColorXY(beatsin8(SEGMENT.speed/8 + i, 0, cols - 1),
                            beatsin8(SEGMENT.intensity/8 - i, 0, rows - 1),
                            ColorFromPalette(SEGPALETTE, beatsin8(12, 0, 255), 255, LINEARBLEND));
  }
  SEGMENT.blur(SEGMENT.custom1>>3);

  return FRAMETIME;
} // mode_2DFrizzles()
static const char _data_FX_MODE_2DFRIZZLES[] PROGMEM = "Frizzles@X frequency,Y frequency,Blur;;!;2";


///////////////////////////////////////////
//   2D Cellular Automata Game of life   //
///////////////////////////////////////////
typedef struct ColorCount {
  CRGB color;
  int8_t count;
} colorCount;

uint16_t mode_2Dgameoflife(void) { // Written by Ewoud Wijma, inspired by https://natureofcode.com/book/chapter-7-cellular-automata/ and https://github.com/DougHaber/nlife-color
  if (!strip.isMatrix) return mode_static(); // not a 2D set-up

  const uint16_t cols = SEGMENT.virtualWidth();
  const uint16_t rows = SEGMENT.virtualHeight();
  const uint16_t dataSize = sizeof(CRGB) * SEGMENT.length();  // using width*height prevents reallocation if mirroring is enabled
  const uint16_t crcBufferLen = 2; //(SEGMENT.width() + SEGMENT.height())*71/100; // roughly sqrt(2)/2 for better repetition detection (Ewowi)

  if (!SEGENV.allocateData(dataSize + sizeof(uint16_t)*crcBufferLen)) return mode_static(); //allocation failed
  CRGB *prevLeds = reinterpret_cast<CRGB*>(SEGENV.data);
  uint16_t *crcBuffer = reinterpret_cast<uint16_t*>(SEGENV.data + dataSize); 

  CRGB backgroundColor = SEGCOLOR(1);

  if (SEGENV.call == 0) SEGMENT.setUpLeds();

  if (SEGENV.call == 0 || strip.now - SEGMENT.step > 3000) {
    SEGENV.step = strip.now;
    SEGENV.aux0 = 0;
    random16_set_seed(millis()>>2); //seed the random generator

    //give the leds random state and colors (based on intensity, colors from palette or all posible colors are chosen)
    for (int x = 0; x < cols; x++) for (int y = 0; y < rows; y++) {
      uint8_t state = random8()%2;
      if (state == 0)
        SEGMENT.setPixelColorXY(x,y, backgroundColor);
      else
        SEGMENT.setPixelColorXY(x,y, SEGMENT.color_from_palette(random8(), false, PALETTE_SOLID_WRAP, 255));
    }

    for (int y = 0; y < rows; y++) for (int x = 0; x < cols; x++) prevLeds[XY(x,y)] = CRGB::Black;
    memset(crcBuffer, 0, sizeof(uint16_t)*crcBufferLen);
  } else if (strip.now - SEGENV.step < FRAMETIME_FIXED * (uint32_t)map(SEGMENT.speed,0,255,64,4)) {
    // update only when appropriate time passes (in 42 FPS slots)
    return FRAMETIME;
  }

  //copy previous leds (save previous generation)
  //NOTE: using lossy getPixelColor() is a benefit as endlessly repeating patterns will eventually fade out causing a reset
  for (int x = 0; x < cols; x++) for (int y = 0; y < rows; y++) prevLeds[XY(x,y)] = SEGMENT.getPixelColorXY(x,y);

  //calculate new leds
  for (int x = 0; x < cols; x++) for (int y = 0; y < rows; y++) {

    colorCount colorsCount[9]; // count the different colors in the 3*3 matrix
    for (int i=0; i<9; i++) colorsCount[i] = {backgroundColor, 0}; // init colorsCount

    // iterate through neighbors and count them and their different colors
    int neighbors = 0;
    for (int i = -1; i <= 1; i++) for (int j = -1; j <= 1; j++) { // iterate through 3*3 matrix
      if (i==0 && j==0) continue; // ignore itself
      // wrap around segment
      int16_t xx = x+i, yy = y+j;
      if (x+i < 0) xx = cols-1; else if (x+i >= cols) xx = 0;
      if (y+j < 0) yy = rows-1; else if (y+j >= rows) yy = 0;

      uint16_t xy = XY(xx, yy); // previous cell xy to check
      // count different neighbours and colors
      if (prevLeds[xy] != backgroundColor) {
        neighbors++;
        bool colorFound = false;
        int k;
        for (k=0; k<9 && colorsCount[i].count != 0; k++)
          if (colorsCount[k].color == prevLeds[xy]) {
            colorsCount[k].count++;
            colorFound = true;
          }
        if (!colorFound) colorsCount[k] = {prevLeds[xy], 1}; //add new color found in the array
      }
    } // i,j

    // Rules of Life
    uint32_t col = prevLeds[XY(x,y)];
    uint32_t bgc = RGBW32(backgroundColor.r, backgroundColor.g, backgroundColor.b, 0);
    if      ((col != bgc) && (neighbors <  2)) SEGMENT.setPixelColorXY(x,y, bgc); // Loneliness
    else if ((col != bgc) && (neighbors >  3)) SEGMENT.setPixelColorXY(x,y, bgc); // Overpopulation
    else if ((col == bgc) && (neighbors == 3)) {                                  // Reproduction
      // find dominant color and assign it to a cell
      colorCount dominantColorCount = {backgroundColor, 0};
      for (int i=0; i<9 && colorsCount[i].count != 0; i++)
        if (colorsCount[i].count > dominantColorCount.count) dominantColorCount = colorsCount[i];
      // assign the dominant color w/ a bit of randomness to avoid "gliders"
      if (dominantColorCount.count > 0 && random8(128)) SEGMENT.setPixelColorXY(x,y, dominantColorCount.color);
    } else if ((col == bgc) && (neighbors == 2) && !random8(128)) {               // Mutation
      SEGMENT.setPixelColorXY(x,y, SEGMENT.color_from_palette(random8(), false, PALETTE_SOLID_WRAP, 255));
    }
    // else do nothing!
  } //x,y

  // calculate CRC16 of leds
  uint16_t crc = crc16((const unsigned char*)prevLeds, dataSize);
  // check if we had same CRC and reset if needed
  bool repetition = false;
  for (int i=0; i<crcBufferLen && !repetition; i++) repetition = (crc == crcBuffer[i]); // (Ewowi)
  // same CRC would mean image did not change or was repeating itself
  if (!repetition) SEGENV.step = strip.now; //if no repetition avoid reset
  // remember CRCs across frames
  crcBuffer[SEGENV.aux0] = crc;
  ++SEGENV.aux0 %= crcBufferLen;

  return FRAMETIME;
} // mode_2Dgameoflife()
static const char _data_FX_MODE_2DGAMEOFLIFE[] PROGMEM = "Game Of Life@!;!,!;!;2";


/////////////////////////
//     2D Hiphotic     //
/////////////////////////
uint16_t mode_2DHiphotic() {                        //  By: ldirko  https://editor.soulmatelights.com/gallery/810 , Modified by: Andrew Tuline
  if (!strip.isMatrix) return mode_static(); // not a 2D set-up

  const uint16_t cols = SEGMENT.virtualWidth();
  const uint16_t rows = SEGMENT.virtualHeight();
  const uint32_t a = strip.now / ((SEGMENT.custom3>>1)+1);

  for (int x = 0; x < cols; x++) {
    for (int y = 0; y < rows; y++) {
      SEGMENT.setPixelColorXY(x, y, SEGMENT.color_from_palette(sin8(cos8(x * SEGMENT.speed/16 + a / 3) + sin8(y * SEGMENT.intensity/16 + a / 4) + a), false, PALETTE_SOLID_WRAP, 0));
    }
  }

  return FRAMETIME;
} // mode_2DHiphotic()
static const char _data_FX_MODE_2DHIPHOTIC[] PROGMEM = "Hiphotic@X scale,Y scale,,,Speed;!;!;2";


/////////////////////////
//     2D Julia        //
/////////////////////////
// Sliders are:
// intensity = Maximum number of iterations per pixel.
// Custom1 = Location of X centerpoint
// Custom2 = Location of Y centerpoint
// Custom3 = Size of the area (small value = smaller area)
typedef struct Julia {
  float xcen;
  float ycen;
  float xymag;
} julia;

uint16_t mode_2DJulia(void) {                           // An animated Julia set by Andrew Tuline.
  if (!strip.isMatrix) return mode_static(); // not a 2D set-up

  const uint16_t cols = SEGMENT.virtualWidth();
  const uint16_t rows = SEGMENT.virtualHeight();

  if (!SEGENV.allocateData(sizeof(julia))) return mode_static();
  Julia* julias = reinterpret_cast<Julia*>(SEGENV.data);

  float reAl;
  float imAg;

  if (SEGENV.call == 0) {           // Reset the center if we've just re-started this animation.
    julias->xcen = 0.;
    julias->ycen = 0.;
    julias->xymag = 1.0;

    SEGMENT.custom1 = 128;              // Make sure the location widgets are centered to start.
    SEGMENT.custom2 = 128;
    SEGMENT.custom3 = 16;
    SEGMENT.intensity = 24;
  }

  julias->xcen  = julias->xcen  + (float)(SEGMENT.custom1 - 128)/100000.f;
  julias->ycen  = julias->ycen  + (float)(SEGMENT.custom2 - 128)/100000.f;
  julias->xymag = julias->xymag + (float)((SEGMENT.custom3 - 16)<<3)/100000.f; // reduced resolution slider
  if (julias->xymag < 0.01f) julias->xymag = 0.01f;
  if (julias->xymag > 1.0f) julias->xymag = 1.0f;

  float xmin = julias->xcen - julias->xymag;
  float xmax = julias->xcen + julias->xymag;
  float ymin = julias->ycen - julias->xymag;
  float ymax = julias->ycen + julias->xymag;

  // Whole set should be within -1.2,1.2 to -.8 to 1.
  xmin = constrain(xmin, -1.2f, 1.2f);
  xmax = constrain(xmax, -1.2f, 1.2f);
  ymin = constrain(ymin, -0.8f, 1.0f);
  ymax = constrain(ymax, -0.8f, 1.0f);

  float dx;                       // Delta x is mapped to the matrix size.
  float dy;                       // Delta y is mapped to the matrix size.

  int maxIterations = 15;         // How many iterations per pixel before we give up. Make it 8 bits to match our range of colours.
  float maxCalc = 16.0;           // How big is each calculation allowed to be before we give up.

  maxIterations = SEGMENT.intensity/2;


  // Resize section on the fly for some animaton.
  reAl = -0.94299f;               // PixelBlaze example
  imAg = 0.3162f;

  reAl += sin_t((float)millis()/305.f)/20.f;
  imAg += sin_t((float)millis()/405.f)/20.f;

  dx = (xmax - xmin) / (cols);     // Scale the delta x and y values to our matrix size.
  dy = (ymax - ymin) / (rows);

  // Start y
  float y = ymin;
  for (int j = 0; j < rows; j++) {

    // Start x
    float x = xmin;
    for (int i = 0; i < cols; i++) {

      // Now we test, as we iterate z = z^2 + c does z tend towards infinity?
      float a = x;
      float b = y;
      int iter = 0;

      while (iter < maxIterations) {    // Here we determine whether or not we're out of bounds.
        float aa = a * a;
        float bb = b * b;
        float len = aa + bb;
        if (len > maxCalc) {            // |z| = sqrt(a^2+b^2) OR z^2 = a^2+b^2 to save on having to perform a square root.
          break;  // Bail
        }

       // This operation corresponds to z -> z^2+c where z=a+ib c=(x,y). Remember to use 'foil'.
        b = 2*a*b + imAg;
        a = aa - bb + reAl;
        iter++;
      } // while

      // We color each pixel based on how long it takes to get to infinity, or black if it never gets there.
      if (iter == maxIterations) {
        SEGMENT.setPixelColorXY(i, j, 0);
      } else {
        SEGMENT.setPixelColorXY(i, j, SEGMENT.color_from_palette(iter*255/maxIterations, false, PALETTE_SOLID_WRAP, 0));
      }
      x += dx;
    }
    y += dy;
  }
//  SEGMENT.blur(64);

  return FRAMETIME;
} // mode_2DJulia()
static const char _data_FX_MODE_2DJULIA[] PROGMEM = "Julia@,Max iterations per pixel,X center,Y center,Area size;!;!;2;ix=24,c1=128,c2=128,c3=16";


//////////////////////////////
//     2D Lissajous         //
//////////////////////////////
uint16_t mode_2DLissajous(void) {            // By: Andrew Tuline
  if (!strip.isMatrix) return mode_static(); // not a 2D set-up

  const uint16_t cols = SEGMENT.virtualWidth();
  const uint16_t rows = SEGMENT.virtualHeight();

  SEGMENT.fadeToBlackBy(SEGMENT.intensity);

  //for (int i=0; i < 4*(cols+rows); i ++) {
  for (int i=0; i < 256; i ++) {
    //float xlocn = float(sin8(now/4+i*(SEGMENT.speed>>5))) / 255.0f;
    //float ylocn = float(cos8(now/4+i*2)) / 255.0f;
    uint8_t xlocn = sin8(millis()/4+i*(SEGMENT.speed>>5));
    uint8_t ylocn = cos8(millis()/4+i*2);
    xlocn = map(xlocn,0,255,0,cols-1);
    ylocn = map(ylocn,0,255,0,rows-1);
    SEGMENT.setPixelColorXY(xlocn, ylocn, SEGMENT.color_from_palette(millis()/100+i, false, PALETTE_SOLID_WRAP, 0));
  }

  return FRAMETIME;
} // mode_2DLissajous()
static const char _data_FX_MODE_2DLISSAJOUS[] PROGMEM = "Lissajous@X frequency,Fade rate;!;!;2";


///////////////////////
//    2D Matrix      //
///////////////////////
uint16_t mode_2Dmatrix(void) {                  // Matrix2D. By Jeremy Williams. Adapted by Andrew Tuline & improved by merkisoft and ewowi.
  if (!strip.isMatrix) return mode_static(); // not a 2D set-up

  const uint16_t cols = SEGMENT.virtualWidth();
  const uint16_t rows = SEGMENT.virtualHeight();

  if (SEGENV.call == 0) {
    SEGMENT.setUpLeds();
    SEGMENT.fill(BLACK);
  }

  uint8_t fade = map(SEGMENT.custom1, 0, 255, 50, 250);    // equals trail size
  uint8_t speed = (256-SEGMENT.speed) >> map(MIN(rows, 150), 0, 150, 0, 3);    // slower speeds for small displays

  CRGB spawnColor;
  CRGB trailColor;
  if (SEGMENT.check1) {
    spawnColor = SEGCOLOR(0);
    trailColor = SEGCOLOR(1);
  } else {
    spawnColor = CRGB(175,255,175);
    trailColor = CRGB(27,130,39);
  }

  if (strip.now - SEGENV.step >= speed) {
    SEGENV.step = strip.now;
    for (int row=rows-1; row>=0; row--) {
      for (int col=0; col<cols; col++) {
        CRGB pix = SEGMENT.getPixelColorXY(col, row);
        if (pix == spawnColor) {
          SEGMENT.setPixelColorXY(col, row, trailColor);  // create trail
          if (row < rows-1) SEGMENT.setPixelColorXY(col, row+1, spawnColor);
        } else {
          // fade other pixels
          SEGMENT.setPixelColorXY(col, row, pix.nscale8(fade));
        }
      }
    }

    // check for empty screen to ensure code spawn
    bool emptyScreen = true;
    for (int x=0; x<cols; x++) for (int y=0; y<rows; y++) {
      if (SEGMENT.getPixelColorXY(x,y)) {
        emptyScreen = false;
        break;
      }
    }

    // spawn new falling code
    if (random8() < SEGMENT.intensity || emptyScreen) {
      uint8_t spawnX = random8(cols);
      SEGMENT.setPixelColorXY(spawnX, 0, spawnColor);
    }
  } // if millis

  return FRAMETIME;
} // mode_2Dmatrix()
static const char _data_FX_MODE_2DMATRIX[] PROGMEM = "Matrix@!,Spawning rate,Trail,,,Custom color;Spawn,Trail;;2";


/////////////////////////
//     2D Metaballs    //
/////////////////////////
uint16_t mode_2Dmetaballs(void) {   // Metaballs by Stefan Petrick. Cannot have one of the dimensions be 2 or less. Adapted by Andrew Tuline.
  if (!strip.isMatrix) return mode_static(); // not a 2D set-up

  const uint16_t cols = SEGMENT.virtualWidth();
  const uint16_t rows = SEGMENT.virtualHeight();

  float speed = 0.25f * (1+(SEGMENT.speed>>6));

  // get some 2 random moving points
  uint8_t x2 = map(inoise8(strip.now * speed, 25355, 685), 0, 255, 0, cols-1);
  uint8_t y2 = map(inoise8(strip.now * speed, 355, 11685), 0, 255, 0, rows-1);

  uint8_t x3 = map(inoise8(strip.now * speed, 55355, 6685), 0, 255, 0, cols-1);
  uint8_t y3 = map(inoise8(strip.now * speed, 25355, 22685), 0, 255, 0, rows-1);

  // and one Lissajou function
  uint8_t x1 = beatsin8(23 * speed, 0, cols-1);
  uint8_t y1 = beatsin8(28 * speed, 0, rows-1);

  for (int y = 0; y < rows; y++) {
    for (int x = 0; x < cols; x++) {
      // calculate distances of the 3 points from actual pixel
      // and add them together with weightening
      uint16_t dx = abs(x - x1);
      uint16_t dy = abs(y - y1);
      uint16_t dist = 2 * sqrt16((dx * dx) + (dy * dy));

      dx = abs(x - x2);
      dy = abs(y - y2);
      dist += sqrt16((dx * dx) + (dy * dy));

      dx = abs(x - x3);
      dy = abs(y - y3);
      dist += sqrt16((dx * dx) + (dy * dy));

      // inverse result
      byte color = dist ? 1000 / dist : 255;

      // map color between thresholds
      if (color > 0 and color < 60) {
        SEGMENT.setPixelColorXY(x, y, SEGMENT.color_from_palette(map(color * 9, 9, 531, 0, 255), false, PALETTE_SOLID_WRAP, 0));
      } else {
        SEGMENT.setPixelColorXY(x, y, SEGMENT.color_from_palette(0, false, PALETTE_SOLID_WRAP, 0));
      }
      // show the 3 points, too
      SEGMENT.setPixelColorXY(x1, y1, WHITE);
      SEGMENT.setPixelColorXY(x2, y2, WHITE);
      SEGMENT.setPixelColorXY(x3, y3, WHITE);
    }
  }

  return FRAMETIME;
} // mode_2Dmetaballs()
static const char _data_FX_MODE_2DMETABALLS[] PROGMEM = "Metaballs@!;;!;2";


//////////////////////
//    2D Noise      //
//////////////////////
uint16_t mode_2Dnoise(void) {                  // By Andrew Tuline
  if (!strip.isMatrix) return mode_static(); // not a 2D set-up

  const uint16_t cols = SEGMENT.virtualWidth();
  const uint16_t rows = SEGMENT.virtualHeight();

  const uint16_t scale  = SEGMENT.intensity+2;

  for (int y = 0; y < rows; y++) {
    for (int x = 0; x < cols; x++) {
      uint8_t pixelHue8 = inoise8(x * scale, y * scale, millis() / (16 - SEGMENT.speed/16));
      SEGMENT.setPixelColorXY(x, y, ColorFromPalette(SEGPALETTE, pixelHue8));
    }
  }

  return FRAMETIME;
} // mode_2Dnoise()
static const char _data_FX_MODE_2DNOISE[] PROGMEM = "Noise2D@!,Scale;;!;2";


//////////////////////////////
//     2D Plasma Ball       //
//////////////////////////////
uint16_t mode_2DPlasmaball(void) {                   // By: Stepko https://editor.soulmatelights.com/gallery/659-plasm-ball , Modified by: Andrew Tuline
  if (!strip.isMatrix) return mode_static(); // not a 2D set-up

  const uint16_t cols = SEGMENT.virtualWidth();
  const uint16_t rows = SEGMENT.virtualHeight();

  if (SEGENV.call == 0) {
    SEGMENT.setUpLeds();
    SEGMENT.fill(BLACK);
  }

  SEGMENT.fadeToBlackBy(SEGMENT.custom1>>2);

  float t = millis() / (33 - SEGMENT.speed/8);
  for (int i = 0; i < cols; i++) {
    uint16_t thisVal = inoise8(i * 30, t, t);
    uint16_t thisMax = map(thisVal, 0, 255, 0, cols-1);
    for (int j = 0; j < rows; j++) {
      uint16_t thisVal_ = inoise8(t, j * 30, t);
      uint16_t thisMax_ = map(thisVal_, 0, 255, 0, rows-1);
      uint16_t x = (i + thisMax_ - cols / 2);
      uint16_t y = (j + thisMax - cols / 2);
      uint16_t cx = (i + thisMax_);
      uint16_t cy = (j + thisMax);

      SEGMENT.addPixelColorXY(i, j, ((x - y > -2) && (x - y < 2)) ||
                                    ((cols - 1 - x - y) > -2 && (cols - 1 - x - y < 2)) ||
                                    (cols - cx == 0) ||
                                    (cols - 1 - cx == 0) ||
                                    ((rows - cy == 0) ||
                                    (rows - 1 - cy == 0)) ? ColorFromPalette(SEGPALETTE, beat8(5), thisVal, LINEARBLEND) : CRGB::Black);
    }
  }
  SEGMENT.blur(SEGMENT.custom2>>5);

  return FRAMETIME;
} // mode_2DPlasmaball()
static const char _data_FX_MODE_2DPLASMABALL[] PROGMEM = "Plasma Ball@Speed,,Fade,Blur;;!;2";


////////////////////////////////
//  2D Polar Lights           //
////////////////////////////////
//static float fmap(const float x, const float in_min, const float in_max, const float out_min, const float out_max) {
//  return (out_max - out_min) * (x - in_min) / (in_max - in_min) + out_min;
//}
uint16_t mode_2DPolarLights(void) {        // By: Kostyantyn Matviyevskyy  https://editor.soulmatelights.com/gallery/762-polar-lights , Modified by: Andrew Tuline
  if (!strip.isMatrix) return mode_static(); // not a 2D set-up

  const uint16_t cols = SEGMENT.virtualWidth();
  const uint16_t rows = SEGMENT.virtualHeight();

  CRGBPalette16 auroraPalette  = {0x000000, 0x003300, 0x006600, 0x009900, 0x00cc00, 0x00ff00, 0x33ff00, 0x66ff00, 0x99ff00, 0xccff00, 0xffff00, 0xffcc00, 0xff9900, 0xff6600, 0xff3300, 0xff0000};

  if (SEGENV.call == 0) {
    SEGMENT.setUpLeds();
    SEGMENT.fill(BLACK);
    SEGENV.step = 0;
  }

  float adjustHeight = (float)map(rows, 8, 32, 28, 12); // maybe use mapf() ???
  uint16_t adjScale = map(cols, 8, 64, 310, 63);
/*
  if (SEGENV.aux1 != SEGMENT.custom1/12) {   // Hacky palette rotation. We need that black.
    SEGENV.aux1 = SEGMENT.custom1/12;
    for (int i = 0; i < 16; i++) {
      long ilk;
      ilk = (long)currentPalette[i].r << 16;
      ilk += (long)currentPalette[i].g << 8;
      ilk += (long)currentPalette[i].b;
      ilk = (ilk << SEGENV.aux1) | (ilk >> (24 - SEGENV.aux1));
      currentPalette[i].r = ilk >> 16;
      currentPalette[i].g = ilk >> 8;
      currentPalette[i].b = ilk;
    }
  }
*/
  uint16_t _scale = map(SEGMENT.intensity, 0, 255, 30, adjScale);
  byte _speed = map(SEGMENT.speed, 0, 255, 128, 16);

  for (int x = 0; x < cols; x++) {
    for (int y = 0; y < rows; y++) {
      SEGENV.step++;
      SEGMENT.setPixelColorXY(x, y, ColorFromPalette(auroraPalette,
                                      qsub8(
                                        inoise8((SEGENV.step%2) + x * _scale, y * 16 + SEGENV.step % 16, SEGENV.step / _speed),
                                        fabsf((float)rows / 2.0f - (float)y) * adjustHeight)));
    }
  }

  return FRAMETIME;
} // mode_2DPolarLights()
static const char _data_FX_MODE_2DPOLARLIGHTS[] PROGMEM = "Polar Lights@!,Scale;;;2";


/////////////////////////
//     2D Pulser       //
/////////////////////////
uint16_t mode_2DPulser(void) {                       // By: ldirko   https://editor.soulmatelights.com/gallery/878-pulse-test , modifed by: Andrew Tuline
  if (!strip.isMatrix) return mode_static(); // not a 2D set-up

  const uint16_t cols = SEGMENT.virtualWidth();
  const uint16_t rows = SEGMENT.virtualHeight();

  if (SEGENV.call == 0) {
    SEGMENT.setUpLeds();
    SEGMENT.fill(BLACK);
  }

  SEGMENT.fadeToBlackBy(8 - (SEGMENT.intensity>>5));

  uint32_t a = strip.now / (18 - SEGMENT.speed / 16);
  uint16_t x = (a / 14) % cols;
  uint16_t y = map((sin8(a * 5) + sin8(a * 4) + sin8(a * 2)), 0, 765, rows-1, 0);
  SEGMENT.setPixelColorXY(x, y, ColorFromPalette(SEGPALETTE, map(y, 0, rows-1, 0, 255), 255, LINEARBLEND));

  SEGMENT.blur(1 + (SEGMENT.intensity>>4));

  return FRAMETIME;
} // mode_2DPulser()
static const char _data_FX_MODE_2DPULSER[] PROGMEM = "Pulser@!,Blur;;!;2";


/////////////////////////
//     2D Sindots      //
/////////////////////////
uint16_t mode_2DSindots(void) {                             // By: ldirko   https://editor.soulmatelights.com/gallery/597-sin-dots , modified by: Andrew Tuline
  if (!strip.isMatrix) return mode_static(); // not a 2D set-up

  const uint16_t cols = SEGMENT.virtualWidth();
  const uint16_t rows = SEGMENT.virtualHeight();

  if (SEGENV.call == 0) {
    SEGMENT.setUpLeds();
    SEGMENT.fill(BLACK);
  }

  SEGMENT.fadeToBlackBy(SEGMENT.custom1>>3);

  byte t1 = millis() / (257 - SEGMENT.speed); // 20;
  byte t2 = sin8(t1) / 4 * 2;
  for (int i = 0; i < 13; i++) {
    byte x = sin8(t1 + i * SEGMENT.intensity/8)*(cols-1)/255;  // max index now 255x15/255=15!
    byte y = sin8(t2 + i * SEGMENT.intensity/8)*(rows-1)/255;  // max index now 255x15/255=15!
    SEGMENT.setPixelColorXY(x, y, ColorFromPalette(SEGPALETTE, i * 255 / 13, 255, LINEARBLEND));
  }
  SEGMENT.blur(SEGMENT.custom2>>3);

  return FRAMETIME;
} // mode_2DSindots()
static const char _data_FX_MODE_2DSINDOTS[] PROGMEM = "Sindots@!,Dot distance,Fade rate,Blur;;!;2";


//////////////////////////////
//     2D Squared Swirl     //
//////////////////////////////
// custom3 affects the blur amount.
uint16_t mode_2Dsquaredswirl(void) {            // By: Mark Kriegsman. https://gist.github.com/kriegsman/368b316c55221134b160
                                                          // Modifed by: Andrew Tuline
  if (!strip.isMatrix) return mode_static(); // not a 2D set-up

  const uint16_t cols = SEGMENT.virtualWidth();
  const uint16_t rows = SEGMENT.virtualHeight();

  if (SEGENV.call == 0) {
    SEGMENT.setUpLeds();
    SEGMENT.fill(BLACK);
  }

  const uint8_t kBorderWidth = 2;

  SEGMENT.fadeToBlackBy(24);

  uint8_t blurAmount = SEGMENT.custom3>>1; // reduced resolution slider
  SEGMENT.blur(blurAmount);

  // Use two out-of-sync sine waves
  uint8_t i = beatsin8(19, kBorderWidth, cols-kBorderWidth);
  uint8_t j = beatsin8(22, kBorderWidth, cols-kBorderWidth);
  uint8_t k = beatsin8(17, kBorderWidth, cols-kBorderWidth);
  uint8_t m = beatsin8(18, kBorderWidth, rows-kBorderWidth);
  uint8_t n = beatsin8(15, kBorderWidth, rows-kBorderWidth);
  uint8_t p = beatsin8(20, kBorderWidth, rows-kBorderWidth);

  uint16_t ms = millis();

  SEGMENT.addPixelColorXY(i, m, ColorFromPalette(SEGPALETTE, ms/29, 255, LINEARBLEND));
  SEGMENT.addPixelColorXY(j, n, ColorFromPalette(SEGPALETTE, ms/41, 255, LINEARBLEND));
  SEGMENT.addPixelColorXY(k, p, ColorFromPalette(SEGPALETTE, ms/73, 255, LINEARBLEND));

  return FRAMETIME;
} // mode_2Dsquaredswirl()
static const char _data_FX_MODE_2DSQUAREDSWIRL[] PROGMEM = "Squared Swirl@,,,,Blur;;!;2";


//////////////////////////////
//     2D Sun Radiation     //
//////////////////////////////
uint16_t mode_2DSunradiation(void) {                   // By: ldirko https://editor.soulmatelights.com/gallery/599-sun-radiation  , modified by: Andrew Tuline
  if (!strip.isMatrix) return mode_static(); // not a 2D set-up

  const uint16_t cols = SEGMENT.virtualWidth();
  const uint16_t rows = SEGMENT.virtualHeight();

  if (!SEGENV.allocateData(sizeof(byte)*(cols+2)*(rows+2))) return mode_static(); //allocation failed
  byte *bump = reinterpret_cast<byte*>(SEGENV.data);

  if (SEGENV.call == 0) {
    SEGMENT.setUpLeds();
    SEGMENT.fill(BLACK);
  }

  unsigned long t = millis() / 4;
  int index = 0;
  uint8_t someVal = SEGMENT.speed/4;             // Was 25.
  for (int j = 0; j < (rows + 2); j++) {
    for (int i = 0; i < (cols + 2); i++) {
      byte col = (inoise8_raw(i * someVal, j * someVal, t)) / 2;
      bump[index++] = col;
    }
  }

  int yindex = cols + 3;
  int16_t vly = -(rows / 2 + 1);
  for (int y = 0; y < rows; y++) {
    ++vly;
    int16_t vlx = -(cols / 2 + 1);
    for (int x = 0; x < cols; x++) {
      ++vlx;
      int8_t nx = bump[x + yindex + 1] - bump[x + yindex - 1];
      int8_t ny = bump[x + yindex + (cols + 2)] - bump[x + yindex - (cols + 2)];
      byte difx = abs8(vlx * 7 - nx);
      byte dify = abs8(vly * 7 - ny);
      int temp = difx * difx + dify * dify;
      int col = 255 - temp / 8; //8 its a size of effect
      if (col < 0) col = 0;
      SEGMENT.setPixelColorXY(x, y, HeatColor(col / (3.0f-(float)(SEGMENT.intensity)/128.f)));
    }
    yindex += (cols + 2);
  }

  return FRAMETIME;
} // mode_2DSunradiation()
static const char _data_FX_MODE_2DSUNRADIATION[] PROGMEM = "Sun Radiation@Variance,Brightness;;;2";


/////////////////////////
//     2D Tartan       //
/////////////////////////
uint16_t mode_2Dtartan(void) {          // By: Elliott Kember  https://editor.soulmatelights.com/gallery/3-tartan , Modified by: Andrew Tuline
  if (!strip.isMatrix) return mode_static(); // not a 2D set-up

  const uint16_t cols = SEGMENT.virtualWidth();
  const uint16_t rows = SEGMENT.virtualHeight();

  if (SEGENV.call == 0) {
    SEGMENT.setUpLeds();
    SEGMENT.fill(BLACK);
  }

  uint8_t hue;
  int offsetX = beatsin16(3, -360, 360);
  int offsetY = beatsin16(2, -360, 360);

  for (int x = 0; x < cols; x++) {
    for (int y = 0; y < rows; y++) {
      hue = x * beatsin16(10, 1, 10) + offsetY;
      SEGMENT.setPixelColorXY(x, y, ColorFromPalette(SEGPALETTE, hue, sin8(x * SEGMENT.speed + offsetX) * sin8(x * SEGMENT.speed + offsetX) / 255, LINEARBLEND));
      hue = y * 3 + offsetX;
      SEGMENT.addPixelColorXY(x, y, ColorFromPalette(SEGPALETTE, hue, sin8(y * SEGMENT.intensity + offsetY) * sin8(y * SEGMENT.intensity + offsetY) / 255, LINEARBLEND));
    }
  }

  return FRAMETIME;
} // mode_2DTartan()
static const char _data_FX_MODE_2DTARTAN[] PROGMEM = "Tartan@X scale,Y scale;;!;2";


/////////////////////////
//     2D spaceships   //
/////////////////////////
uint16_t mode_2Dspaceships(void) {    //// Space ships by stepko (c)05.02.21 [https://editor.soulmatelights.com/gallery/639-space-ships], adapted by Blaz Kristan (AKA blazoncek)
  if (!strip.isMatrix) return mode_static(); // not a 2D set-up

  const uint16_t cols = SEGMENT.virtualWidth();
  const uint16_t rows = SEGMENT.virtualHeight();

  if (SEGENV.call == 0) {
    SEGMENT.setUpLeds();
    SEGMENT.fill(BLACK);
  }

  uint32_t tb = strip.now >> 12;  // every ~4s
  if (tb > SEGENV.step) {
    int8_t dir = ++SEGENV.aux0;
    dir  += (int)random8(3)-1;
    if      (dir > 7) SEGENV.aux0 = 0;
    else if (dir < 0) SEGENV.aux0 = 7;
    else              SEGENV.aux0 = dir;
    SEGENV.step = tb + random8(4);
  }

  SEGMENT.fadeToBlackBy(map(SEGMENT.speed, 0, 255, 248, 16));
  SEGMENT.move(SEGENV.aux0, 1);

  for (size_t i = 0; i < 8; i++) {
    byte x = beatsin8(12 + i, 2, cols - 3);
    byte y = beatsin8(15 + i, 2, rows - 3);
    CRGB color = ColorFromPalette(SEGPALETTE, beatsin8(12 + i, 0, 255), 255);
    SEGMENT.addPixelColorXY(x, y, color);
    if (cols > 24 || rows > 24) {
      SEGMENT.addPixelColorXY(x+1, y, color);
      SEGMENT.addPixelColorXY(x-1, y, color);
      SEGMENT.addPixelColorXY(x, y+1, color);
      SEGMENT.addPixelColorXY(x, y-1, color);
    }
  }
  SEGMENT.blur(SEGMENT.intensity>>3);

  return FRAMETIME;
}
static const char _data_FX_MODE_2DSPACESHIPS[] PROGMEM = "Spaceships@!,Blur;;!;2";


/////////////////////////
//     2D Crazy Bees   //
/////////////////////////
//// Crazy bees by stepko (c)12.02.21 [https://editor.soulmatelights.com/gallery/651-crazy-bees], adapted by Blaz Kristan (AKA blazoncek)
#define MAX_BEES 5
uint16_t mode_2Dcrazybees(void) {
  if (!strip.isMatrix) return mode_static(); // not a 2D set-up

  const uint16_t cols = SEGMENT.virtualWidth();
  const uint16_t rows = SEGMENT.virtualHeight();

  byte n = MIN(MAX_BEES, (rows * cols) / 256 + 1);

  typedef struct Bee {
    uint8_t posX, posY, aimX, aimY, hue;
    int8_t deltaX, deltaY, signX, signY, error;
    void aimed(uint16_t w, uint16_t h) {
      random16_set_seed(millis());
      aimX = random8(0, w);
      aimY = random8(0, h);
      hue = random8();
      deltaX = abs(aimX - posX);
      deltaY = abs(aimY - posY);
      signX = posX < aimX ? 1 : -1;
      signY = posY < aimY ? 1 : -1;
      error = deltaX - deltaY;
    };
  } bee_t;

  if (!SEGENV.allocateData(sizeof(bee_t)*MAX_BEES)) return mode_static(); //allocation failed
  bee_t *bee = reinterpret_cast<bee_t*>(SEGENV.data);

  if (SEGENV.call == 0) {
    SEGMENT.setUpLeds();
    SEGMENT.fill(BLACK);
    for (size_t i = 0; i < n; i++) {
      bee[i].posX = random8(0, cols);
      bee[i].posY = random8(0, rows);
      bee[i].aimed(cols, rows);
    }
  }

  if (millis() > SEGENV.step) {
    SEGENV.step = millis() + (FRAMETIME * 8 / ((SEGMENT.speed>>5)+1));

    SEGMENT.fadeToBlackBy(32);

    for (size_t i = 0; i < n; i++) {
      SEGMENT.addPixelColorXY(bee[i].aimX + 1, bee[i].aimY, CHSV(bee[i].hue, 255, 255));
      SEGMENT.addPixelColorXY(bee[i].aimX, bee[i].aimY + 1, CHSV(bee[i].hue, 255, 255));
      SEGMENT.addPixelColorXY(bee[i].aimX - 1, bee[i].aimY, CHSV(bee[i].hue, 255, 255));
      SEGMENT.addPixelColorXY(bee[i].aimX, bee[i].aimY - 1, CHSV(bee[i].hue, 255, 255));
      if (bee[i].posX != bee[i].aimX || bee[i].posY != bee[i].aimY) {
        SEGMENT.setPixelColorXY(bee[i].posX, bee[i].posY, CRGB(CHSV(bee[i].hue, 60, 255)));
        int8_t error2 = bee[i].error * 2;
        if (error2 > -bee[i].deltaY) {
          bee[i].error -= bee[i].deltaY;
          bee[i].posX += bee[i].signX;
        }
        if (error2 < bee[i].deltaX) {
          bee[i].error += bee[i].deltaX;
          bee[i].posY += bee[i].signY;
        }
      } else {
        bee[i].aimed(cols, rows);
      }
    }
    SEGMENT.blur(SEGMENT.intensity>>4);
  }
  return FRAMETIME;
}
static const char _data_FX_MODE_2DCRAZYBEES[] PROGMEM = "Crazy Bees@!,Blur;;;2";


/////////////////////////
//     2D Ghost Rider  //
/////////////////////////
//// Ghost Rider by stepko (c)2021 [https://editor.soulmatelights.com/gallery/716-ghost-rider], adapted by Blaz Kristan (AKA blazoncek)
#define LIGHTERS_AM 64  // max lighters (adequate for 32x32 matrix)
uint16_t mode_2Dghostrider(void) {
  if (!strip.isMatrix) return mode_static(); // not a 2D set-up

  const uint16_t cols = SEGMENT.virtualWidth();
  const uint16_t rows = SEGMENT.virtualHeight();

  typedef struct Lighter {
    int16_t  gPosX;
    int16_t  gPosY;
    uint16_t gAngle;
    int8_t   angleSpeed;
    uint16_t lightersPosX[LIGHTERS_AM];
    uint16_t lightersPosY[LIGHTERS_AM];
    uint16_t Angle[LIGHTERS_AM];
    uint16_t time[LIGHTERS_AM];
    bool     reg[LIGHTERS_AM];
    int8_t   Vspeed;
  } lighter_t;

  if (!SEGENV.allocateData(sizeof(lighter_t))) return mode_static(); //allocation failed
  lighter_t *lighter = reinterpret_cast<lighter_t*>(SEGENV.data);

  const size_t maxLighters = min(cols + rows, LIGHTERS_AM);

  if (SEGENV.call == 0) SEGMENT.setUpLeds();
  if (SEGENV.aux0 != cols || SEGENV.aux1 != rows) {
    SEGENV.aux0 = cols;
    SEGENV.aux1 = rows;
    SEGMENT.fill(BLACK);
    random16_set_seed(strip.now);
    lighter->angleSpeed = random8(0,20) - 10;
    lighter->Vspeed = 5;
    lighter->gPosX = (cols/2) * 10;
    lighter->gPosY = (rows/2) * 10;
    for (size_t i = 0; i < maxLighters; i++) {
      lighter->lightersPosX[i] = lighter->gPosX;
      lighter->lightersPosY[i] = lighter->gPosY + i;
      lighter->time[i] = i * 2;
    }
  }

  if (millis() > SEGENV.step) {
    SEGENV.step = millis() + 1024 / (cols+rows);

    SEGMENT.fadeToBlackBy((SEGMENT.speed>>2)+64);

    CRGB color = CRGB::White;
    SEGMENT.wu_pixel(lighter->gPosX * 256 / 10, lighter->gPosY * 256 / 10, color);

    lighter->gPosX += lighter->Vspeed * sin_t(radians(lighter->gAngle));
    lighter->gPosY += lighter->Vspeed * cos_t(radians(lighter->gAngle));
    lighter->gAngle += lighter->angleSpeed;
    if (lighter->gPosX < 0)               lighter->gPosX = (cols - 1) * 10;
    if (lighter->gPosX > (cols - 1) * 10) lighter->gPosX = 0;
    if (lighter->gPosY < 0)               lighter->gPosY = (rows - 1) * 10;
    if (lighter->gPosY > (rows - 1) * 10) lighter->gPosY = 0;
    for (size_t i = 0; i < maxLighters; i++) {
      lighter->time[i] += random8(5, 20);
      if (lighter->time[i] >= 255 ||
        (lighter->lightersPosX[i] <= 0) ||
          (lighter->lightersPosX[i] >= (cols - 1) * 10) ||
          (lighter->lightersPosY[i] <= 0) ||
          (lighter->lightersPosY[i] >= (rows - 1) * 10)) {
        lighter->reg[i] = true;
      }
      if (lighter->reg[i]) {
        lighter->lightersPosY[i] = lighter->gPosY;
        lighter->lightersPosX[i] = lighter->gPosX;
        lighter->Angle[i] = lighter->gAngle + random(-10, 10);
        lighter->time[i] = 0;
        lighter->reg[i] = false;
      } else {
        lighter->lightersPosX[i] += -7 * sin_t(radians(lighter->Angle[i]));
        lighter->lightersPosY[i] += -7 * cos_t(radians(lighter->Angle[i]));
      }
      SEGMENT.wu_pixel(lighter->lightersPosX[i] * 256 / 10, lighter->lightersPosY[i] * 256 / 10, ColorFromPalette(SEGPALETTE, (256 - lighter->time[i])));
    }
    SEGMENT.blur(SEGMENT.intensity>>3);
  }

  return FRAMETIME;
}
static const char _data_FX_MODE_2DGHOSTRIDER[] PROGMEM = "Ghost Rider@Fade rate,Blur;;!;2";


////////////////////////////
//     2D Floating Blobs  //
////////////////////////////
//// Floating Blobs by stepko (c)2021 [https://editor.soulmatelights.com/gallery/573-blobs], adapted by Blaz Kristan (AKA blazoncek)
#define MAX_BLOBS 8
uint16_t mode_2Dfloatingblobs(void) {
  if (!strip.isMatrix) return mode_static(); // not a 2D set-up

  const uint16_t cols = SEGMENT.virtualWidth();
  const uint16_t rows = SEGMENT.virtualHeight();

  typedef struct Blob {
    float x[MAX_BLOBS], y[MAX_BLOBS];
    float sX[MAX_BLOBS], sY[MAX_BLOBS]; // speed
    float r[MAX_BLOBS];
    bool grow[MAX_BLOBS];
    byte color[MAX_BLOBS];
  } blob_t;

  uint8_t Amount = (SEGMENT.intensity>>5) + 1; // NOTE: be sure to update MAX_BLOBS if you change this

  if (!SEGENV.allocateData(sizeof(blob_t))) return mode_static(); //allocation failed
  blob_t *blob = reinterpret_cast<blob_t*>(SEGENV.data);

  if (SEGENV.call == 0) SEGMENT.setUpLeds();
  if (SEGENV.aux0 != cols || SEGENV.aux1 != rows) {
    SEGENV.aux0 = cols; // re-initialise if virtual size changes
    SEGENV.aux1 = rows;
    SEGMENT.fill(BLACK);
    for (size_t i = 0; i < MAX_BLOBS; i++) {
      blob->r[i]  = random8(1, cols>8 ? (cols/4) : 2);
      blob->sX[i] = (float) random8(3, cols) / (float)(256 - SEGMENT.speed); // speed x
      blob->sY[i] = (float) random8(3, rows) / (float)(256 - SEGMENT.speed); // speed y
      blob->x[i]  = random8(0, cols-1);
      blob->y[i]  = random8(0, rows-1);
      blob->color[i] = random8();
      blob->grow[i]  = (blob->r[i] < 1.f);
      if (blob->sX[i] == 0) blob->sX[i] = 1;
      if (blob->sY[i] == 0) blob->sY[i] = 1;
    }
  }

  SEGMENT.fadeToBlackBy(20);

  // Bounce balls around
  for (size_t i = 0; i < Amount; i++) {
    if (SEGENV.step < millis()) blob->color[i] = add8(blob->color[i], 4); // slowly change color
    // change radius if needed
    if (blob->grow[i]) {
      // enlarge radius until it is >= 4
      blob->r[i] += (fabsf(blob->sX[i]) > fabsf(blob->sY[i]) ? fabsf(blob->sX[i]) : fabsf(blob->sY[i])) * 0.05f;
      if (blob->r[i] >= MIN(cols/4.f,2.f)) {
        blob->grow[i] = false;
      }
    } else {
      // reduce radius until it is < 1
      blob->r[i] -= (fabsf(blob->sX[i]) > fabsf(blob->sY[i]) ? fabsf(blob->sX[i]) : fabsf(blob->sY[i])) * 0.05f;
      if (blob->r[i] < 1.f) {
        blob->grow[i] = true;
      }
    }
    uint32_t c = SEGMENT.color_from_palette(blob->color[i], false, false, 0);
    if (blob->r[i] > 1.f) SEGMENT.fill_circle(blob->y[i], blob->x[i], roundf(blob->r[i]), c);
    else                  SEGMENT.setPixelColorXY(blob->y[i], blob->x[i], c);
    // move x
    if (blob->x[i] + blob->r[i] >= cols - 1) blob->x[i] += (blob->sX[i] * ((cols - 1 - blob->x[i]) / blob->r[i] + 0.005f));
    else if (blob->x[i] - blob->r[i] <= 0)   blob->x[i] += (blob->sX[i] * (blob->x[i] / blob->r[i] + 0.005f));
    else                                     blob->x[i] += blob->sX[i];
    // move y
    if (blob->y[i] + blob->r[i] >= rows - 1) blob->y[i] += (blob->sY[i] * ((rows - 1 - blob->y[i]) / blob->r[i] + 0.005f));
    else if (blob->y[i] - blob->r[i] <= 0)   blob->y[i] += (blob->sY[i] * (blob->y[i] / blob->r[i] + 0.005f));
    else                                     blob->y[i] += blob->sY[i];
    // bounce x
    if (blob->x[i] < 0.01f) {
      blob->sX[i] = (float)random8(3, cols) / (256 - SEGMENT.speed);
      blob->x[i]  = 0.01f;
    } else if (blob->x[i] > (float)cols - 1.01f) {
      blob->sX[i] = (float)random8(3, cols) / (256 - SEGMENT.speed);
      blob->sX[i] = -blob->sX[i];
      blob->x[i]  = (float)cols - 1.01f;
    }
    // bounce y
    if (blob->y[i] < 0.01f) {
      blob->sY[i] = (float)random8(3, rows) / (256 - SEGMENT.speed);
      blob->y[i]  = 0.01f;
    } else if (blob->y[i] > (float)rows - 1.01f) {
      blob->sY[i] = (float)random8(3, rows) / (256 - SEGMENT.speed);
      blob->sY[i] = -blob->sY[i];
      blob->y[i]  = (float)rows - 1.01f;
    }
  }
  SEGMENT.blur(SEGMENT.custom1>>2);

  if (SEGENV.step < millis()) SEGENV.step = millis() + 2000; // change colors every 2 seconds

  return FRAMETIME;
}
#undef MAX_BLOBS
static const char _data_FX_MODE_2DBLOBS[] PROGMEM = "Blobs@!,# blobs,Blur;!;!;2;c1=8";


////////////////////////////
//     2D Scrolling text  //
////////////////////////////
uint16_t mode_2Dscrollingtext(void) {
  if (!strip.isMatrix) return mode_static(); // not a 2D set-up

  const uint16_t cols = SEGMENT.virtualWidth();
  const uint16_t rows = SEGMENT.virtualHeight();

  int letterWidth;
  int letterHeight;
  switch (map(SEGMENT.custom2, 0, 255, 1, 5)) {
    default:
    case 1: letterWidth = 4; letterHeight =  6; break;
    case 2: letterWidth = 5; letterHeight =  8; break;
    case 3: letterWidth = 6; letterHeight =  8; break;
    case 4: letterWidth = 7; letterHeight =  9; break;
    case 5: letterWidth = 5; letterHeight = 12; break;
  }
  const int yoffset = map(SEGMENT.intensity, 0, 255, -rows/2, rows/2) + (rows-letterHeight)/2;
  char text[33] = {'\0'};
  if (SEGMENT.name) for (size_t i=0,j=0; i<strlen(SEGMENT.name); i++) if (SEGMENT.name[i]>31 && SEGMENT.name[i]<128) text[j++] = SEGMENT.name[i];

  if (!strlen(text) || !strncmp_P(text,PSTR("#DATE"),5) || !strncmp_P(text,PSTR("#DDMM"),5) || !strncmp_P(text,PSTR("#MMDD"),5) || !strncmp_P(text,PSTR("#TIME"),5) || !strncmp_P(text,PSTR("#HHMM"),5)) { // fallback if empty segment name: display date and time
    char sec[5];
    byte AmPmHour = hour(localTime);
    boolean isitAM = true;
    if (useAMPM) {
      if (AmPmHour > 11) { AmPmHour -= 12; isitAM = false; }
      if (AmPmHour == 0) { AmPmHour  = 12; }
    }
    if (useAMPM) sprintf_P(sec, PSTR(" %2s"), (isitAM ? "AM" : "PM"));
    else         sprintf_P(sec, PSTR(":%02d"), second(localTime));
    if      (!strncmp_P(text,PSTR("#DATE"),5)) sprintf_P(text, PSTR("%d.%d.%d"), day(localTime), month(localTime), year(localTime));
    else if (!strncmp_P(text,PSTR("#DDMM"),5)) sprintf_P(text, PSTR("%d.%d"), day(localTime), month(localTime));
    else if (!strncmp_P(text,PSTR("#MMDD"),5)) sprintf_P(text, PSTR("%d/%d"), month(localTime), day(localTime));
    else if (!strncmp_P(text,PSTR("#TIME"),5)) sprintf_P(text, PSTR("%2d:%02d%s"), AmPmHour, minute(localTime), sec);
    else if (!strncmp_P(text,PSTR("#HHMM"),5)) sprintf_P(text, PSTR("%2d:%02d"), AmPmHour, minute(localTime));
    else sprintf_P(text, PSTR("%s %d, %d %2d:%02d%s"), monthShortStr(month(localTime)), day(localTime), year(localTime), AmPmHour, minute(localTime), sec);
  }
  const int numberOfLetters = strlen(text);

  if (SEGENV.step < millis()) {
    if ((numberOfLetters * letterWidth) > cols) ++SEGENV.aux0 %= (numberOfLetters * letterWidth) + cols;      // offset
    else                                          SEGENV.aux0  = (cols + (numberOfLetters * letterWidth))/2;
    ++SEGENV.aux1 &= 0xFF; // color shift
    SEGENV.step = millis() + map(SEGMENT.speed, 0, 255, 10*FRAMETIME_FIXED, 2*FRAMETIME_FIXED);
    if (!SEGMENT.check2) {
      for (int y = 0; y < rows; y++) for (int x = 0; x < cols; x++ )
        SEGMENT.blendPixelColorXY(x, y, SEGCOLOR(1), 255 - (SEGMENT.custom1>>1));
    }
  }
  for (int i = 0; i < numberOfLetters; i++) {
    if (int(cols) - int(SEGENV.aux0) + letterWidth*(i+1) < 0) continue; // don't draw characters off-screen
    uint32_t col1 = SEGMENT.color_from_palette(SEGENV.aux1, false, PALETTE_SOLID_WRAP, 0);
    uint32_t col2 = BLACK;
    if (SEGMENT.check1 && SEGMENT.palette == 0) {
      col1 = SEGCOLOR(0);
      col2 = SEGCOLOR(2);
    }
    SEGMENT.drawCharacter(text[i], int(cols) - int(SEGENV.aux0) + letterWidth*i, yoffset, letterWidth, letterHeight, col1, col2);
  }

  return FRAMETIME;
}
static const char _data_FX_MODE_2DSCROLLTEXT[] PROGMEM = "Scrolling Text@!,Y Offset,Trail,Font size,,Gradient,Overlay;!,!,Gradient;!;2;ix=128,c1=0,rev=0,mi=0,rY=0,mY=0";


////////////////////////////
//     2D Drift Rose      //
////////////////////////////
//// Drift Rose by stepko (c)2021 [https://editor.soulmatelights.com/gallery/1369-drift-rose-pattern], adapted by Blaz Kristan (AKA blazoncek)
uint16_t mode_2Ddriftrose(void) {
  if (!strip.isMatrix) return mode_static(); // not a 2D set-up

  const uint16_t cols = SEGMENT.virtualWidth();
  const uint16_t rows = SEGMENT.virtualHeight();

  const float CX = (cols-cols%2)/2.f - .5f;
  const float CY = (rows-rows%2)/2.f - .5f;
  const float L = min(cols, rows) / 2.f;

  if (SEGENV.call == 0) {
    SEGMENT.setUpLeds();
    SEGMENT.fill(BLACK);
  }

  SEGMENT.fadeToBlackBy(32+(SEGMENT.speed>>3));
  for (size_t i = 1; i < 37; i++) {
    uint32_t x = (CX + (sin_t(radians(i * 10)) * (beatsin8(i, 0, L*2)-L))) * 255.f;
    uint32_t y = (CY + (cos_t(radians(i * 10)) * (beatsin8(i, 0, L*2)-L))) * 255.f;
    SEGMENT.wu_pixel(x, y, CHSV(i * 10, 255, 255));
  }
  SEGMENT.blur((SEGMENT.intensity>>4)+1);

  return FRAMETIME;
}
static const char _data_FX_MODE_2DDRIFTROSE[] PROGMEM = "Drift Rose@Fade,Blur;;;2";

#endif // WLED_DISABLE_2D


///////////////////////////////////////////////////////////////////////////////
/********************     audio enhanced routines     ************************/
///////////////////////////////////////////////////////////////////////////////


/* use the following code to pass AudioReactive usermod variables to effect

  uint8_t  *binNum = (uint8_t*)&SEGENV.aux1, *maxVol = (uint8_t*)(&SEGENV.aux1+1); // just in case assignment
  bool      samplePeak = false;
  float     FFT_MajorPeak = 1.0;
  uint8_t  *fftResult = nullptr;
  float    *fftBin = nullptr;
  um_data_t *um_data;
  if (usermods.getUMData(&um_data, USERMOD_ID_AUDIOREACTIVE)) {
    volumeSmth    = *(float*)   um_data->u_data[0];
    volumeRaw     = *(float*)   um_data->u_data[1];
    fftResult     =  (uint8_t*) um_data->u_data[2];
    samplePeak    = *(uint8_t*) um_data->u_data[3];
    FFT_MajorPeak = *(float*)   um_data->u_data[4];
    my_magnitude  = *(float*)   um_data->u_data[5];
    maxVol        =  (uint8_t*) um_data->u_data[6];  // requires UI element (SEGMENT.customX?), changes source element
    binNum        =  (uint8_t*) um_data->u_data[7];  // requires UI element (SEGMENT.customX?), changes source element
    fftBin        =  (float*)   um_data->u_data[8];
  } else {
    // add support for no audio data
    um_data = simulateSound(SEGMENT.soundSim);
  }
*/


// a few constants needed for AudioReactive effects

// for 22Khz sampling
#define MAX_FREQUENCY   11025    // sample frequency / 2 (as per Nyquist criterion)
#define MAX_FREQ_LOG10  4.04238f // log10(MAX_FREQUENCY)

// for 20Khz sampling
//#define MAX_FREQUENCY   10240
//#define MAX_FREQ_LOG10  4.0103f

// for 10Khz sampling
//#define MAX_FREQUENCY   5120
//#define MAX_FREQ_LOG10  3.71f


/////////////////////////////////
//     * Ripple Peak           //
/////////////////////////////////
uint16_t mode_ripplepeak(void) {                // * Ripple peak. By Andrew Tuline.
                                                          // This currently has no controls.
  #define maxsteps 16                                     // Case statement wouldn't allow a variable.

  uint16_t maxRipples = 16;
  uint16_t dataSize = sizeof(Ripple) * maxRipples;
  if (!SEGENV.allocateData(dataSize)) return mode_static(); //allocation failed
  Ripple* ripples = reinterpret_cast<Ripple*>(SEGENV.data);

  um_data_t *um_data;
  if (!usermods.getUMData(&um_data, USERMOD_ID_AUDIOREACTIVE)) {
    // add support for no audio
    um_data = simulateSound(SEGMENT.soundSim);
  }
  uint8_t samplePeak    = *(uint8_t*)um_data->u_data[3];
  #ifdef ESP32
  float   FFT_MajorPeak = *(float*)  um_data->u_data[4];
  #endif
  uint8_t *maxVol       =  (uint8_t*)um_data->u_data[6];
  uint8_t *binNum       =  (uint8_t*)um_data->u_data[7];

  // printUmData();

  if (SEGENV.call == 0) {
    SEGENV.aux0 = 255;
    SEGMENT.custom1 = *binNum;
    SEGMENT.custom2 = *maxVol * 2;
  }

  *binNum = SEGMENT.custom1;                              // Select a bin.
  *maxVol = SEGMENT.custom2 / 2;                          // Our volume comparator.

  SEGMENT.fade_out(240);                                  // Lower frame rate means less effective fading than FastLED
  SEGMENT.fade_out(240);

  for (int i = 0; i < SEGMENT.intensity/16; i++) {   // Limit the number of ripples.
    if (samplePeak) ripples[i].state = 255;

    switch (ripples[i].state) {
      case 254:     // Inactive mode
        break;

      case 255:                                           // Initialize ripple variables.
        ripples[i].pos = random16(SEGLEN);
        #ifdef ESP32
          if (FFT_MajorPeak > 1)                          // log10(0) is "forbidden" (throws exception)
          ripples[i].color = (int)(log10f(FFT_MajorPeak)*128);
          else ripples[i].color = 0;
        #else
          ripples[i].color = random8();
        #endif
        ripples[i].state = 0;
        break;

      case 0:
        SEGMENT.setPixelColor(ripples[i].pos, color_blend(SEGCOLOR(1), SEGMENT.color_from_palette(ripples[i].color, false, PALETTE_SOLID_WRAP, 0), SEGENV.aux0));
        ripples[i].state++;
        break;

      case maxsteps:                                      // At the end of the ripples. 254 is an inactive mode.
        ripples[i].state = 254;
        break;

      default:                                            // Middle of the ripples.
        SEGMENT.setPixelColor((ripples[i].pos + ripples[i].state + SEGLEN) % SEGLEN, color_blend(SEGCOLOR(1), SEGMENT.color_from_palette(ripples[i].color, false, PALETTE_SOLID_WRAP, 0), SEGENV.aux0/ripples[i].state*2));
        SEGMENT.setPixelColor((ripples[i].pos - ripples[i].state + SEGLEN) % SEGLEN, color_blend(SEGCOLOR(1), SEGMENT.color_from_palette(ripples[i].color, false, PALETTE_SOLID_WRAP, 0), SEGENV.aux0/ripples[i].state*2));
        ripples[i].state++;                               // Next step.
        break;
    } // switch step
  } // for i

  return FRAMETIME;
} // mode_ripplepeak()
static const char _data_FX_MODE_RIPPLEPEAK[] PROGMEM = "Ripple Peak@Fade rate,Max # of ripples,Select bin,Volume (min);!,!;!;1v;c2=0,m12=0,si=0"; // Pixel, Beatsin


#ifndef WLED_DISABLE_2D
/////////////////////////
//    * 2D Swirl       //
/////////////////////////
// By: Mark Kriegsman https://gist.github.com/kriegsman/5adca44e14ad025e6d3b , modified by Andrew Tuline
uint16_t mode_2DSwirl(void) {
  if (!strip.isMatrix) return mode_static(); // not a 2D set-up

  const uint16_t cols = SEGMENT.virtualWidth();
  const uint16_t rows = SEGMENT.virtualHeight();

  if (SEGENV.call == 0) {
    SEGMENT.setUpLeds();
    SEGMENT.fill(BLACK);
  }

  const uint8_t borderWidth = 2;

  SEGMENT.blur(SEGMENT.custom1);

  uint8_t  i = beatsin8( 27*SEGMENT.speed/255, borderWidth, cols - borderWidth);
  uint8_t  j = beatsin8( 41*SEGMENT.speed/255, borderWidth, rows - borderWidth);
  uint8_t ni = (cols - 1) - i;
  uint8_t nj = (cols - 1) - j;
  uint16_t ms = millis();

  um_data_t *um_data;
  if (!usermods.getUMData(&um_data, USERMOD_ID_AUDIOREACTIVE)) {
    // add support for no audio
    um_data = simulateSound(SEGMENT.soundSim);
  }
  float   volumeSmth  = *(float*)   um_data->u_data[0]; //ewowi: use instead of sampleAvg???
  int16_t volumeRaw   = *(int16_t*) um_data->u_data[1];

  // printUmData();

  SEGMENT.addPixelColorXY( i, j, ColorFromPalette(SEGPALETTE, (ms / 11 + volumeSmth*4), volumeRaw * SEGMENT.intensity / 64, LINEARBLEND)); //CHSV( ms / 11, 200, 255);
  SEGMENT.addPixelColorXY( j, i, ColorFromPalette(SEGPALETTE, (ms / 13 + volumeSmth*4), volumeRaw * SEGMENT.intensity / 64, LINEARBLEND)); //CHSV( ms / 13, 200, 255);
  SEGMENT.addPixelColorXY(ni,nj, ColorFromPalette(SEGPALETTE, (ms / 17 + volumeSmth*4), volumeRaw * SEGMENT.intensity / 64, LINEARBLEND)); //CHSV( ms / 17, 200, 255);
  SEGMENT.addPixelColorXY(nj,ni, ColorFromPalette(SEGPALETTE, (ms / 29 + volumeSmth*4), volumeRaw * SEGMENT.intensity / 64, LINEARBLEND)); //CHSV( ms / 29, 200, 255);
  SEGMENT.addPixelColorXY( i,nj, ColorFromPalette(SEGPALETTE, (ms / 37 + volumeSmth*4), volumeRaw * SEGMENT.intensity / 64, LINEARBLEND)); //CHSV( ms / 37, 200, 255);
  SEGMENT.addPixelColorXY(ni, j, ColorFromPalette(SEGPALETTE, (ms / 41 + volumeSmth*4), volumeRaw * SEGMENT.intensity / 64, LINEARBLEND)); //CHSV( ms / 41, 200, 255);

  return FRAMETIME;
} // mode_2DSwirl()
static const char _data_FX_MODE_2DSWIRL[] PROGMEM = "Swirl@!,Sensitivity,Blur;,Bg Swirl;!;2v;ix=64,si=0"; // Beatsin // TODO: color 1 unused?


/////////////////////////
//    * 2D Waverly     //
/////////////////////////
// By: Stepko, https://editor.soulmatelights.com/gallery/652-wave , modified by Andrew Tuline
uint16_t mode_2DWaverly(void) {
  if (!strip.isMatrix) return mode_static(); // not a 2D set-up

  const uint16_t cols = SEGMENT.virtualWidth();
  const uint16_t rows = SEGMENT.virtualHeight();

  if (SEGENV.call == 0) {
    SEGMENT.setUpLeds();
    SEGMENT.fill(BLACK);
  }

  um_data_t *um_data;
  if (!usermods.getUMData(&um_data, USERMOD_ID_AUDIOREACTIVE)) {
    // add support for no audio
    um_data = simulateSound(SEGMENT.soundSim);
  }
  float   volumeSmth  = *(float*)   um_data->u_data[0];

  SEGMENT.fadeToBlackBy(SEGMENT.speed);

  long t = millis() / 2;
  for (int i = 0; i < cols; i++) {
    uint16_t thisVal = (1 + SEGMENT.intensity/64) * inoise8(i * 45 , t , t)/2;
    // use audio if available
    if (um_data) {
      thisVal /= 32; // reduce intensity of inoise8()
      thisVal *= volumeSmth;
    }
    uint16_t thisMax = map(thisVal, 0, 512, 0, rows);

    for (int j = 0; j < thisMax; j++) {
      SEGMENT.addPixelColorXY(i, j, ColorFromPalette(SEGPALETTE, map(j, 0, thisMax, 250, 0), 255, LINEARBLEND));
      SEGMENT.addPixelColorXY((cols - 1) - i, (rows - 1) - j, ColorFromPalette(SEGPALETTE, map(j, 0, thisMax, 250, 0), 255, LINEARBLEND));
    }
  }
  SEGMENT.blur(16);

  return FRAMETIME;
} // mode_2DWaverly()
static const char _data_FX_MODE_2DWAVERLY[] PROGMEM = "Waverly@Amplification,Sensitivity;;!;2v;ix=64,si=0"; // Beatsin

#endif // WLED_DISABLE_2D

// float version of map()
static float mapf(float x, float in_min, float in_max, float out_min, float out_max){
  return (x - in_min) * (out_max - out_min) / (in_max - in_min) + out_min;
}

// Gravity struct requited for GRAV* effects
typedef struct Gravity {
  int    topLED;
  int    gravityCounter;
} gravity;

///////////////////////
//   * GRAVCENTER    //
///////////////////////
uint16_t mode_gravcenter(void) {                // Gravcenter. By Andrew Tuline.

  const uint16_t dataSize = sizeof(gravity);
  if (!SEGENV.allocateData(dataSize)) return mode_static(); //allocation failed
  Gravity* gravcen = reinterpret_cast<Gravity*>(SEGENV.data);

  um_data_t *um_data;
  if (!usermods.getUMData(&um_data, USERMOD_ID_AUDIOREACTIVE)) {
    // add support for no audio
    um_data = simulateSound(SEGMENT.soundSim);
  }
  float   volumeSmth  = *(float*)  um_data->u_data[0];

  //SEGMENT.fade_out(240);
  SEGMENT.fade_out(251);  // 30%

  float segmentSampleAvg = volumeSmth * (float)SEGMENT.intensity / 255.0f;
  segmentSampleAvg *= 0.125; // divide by 8, to compensate for later "sensitivty" upscaling

  float mySampleAvg = mapf(segmentSampleAvg*2.0, 0, 32, 0, (float)SEGLEN/2.0); // map to pixels available in current segment
  uint16_t tempsamp = constrain(mySampleAvg, 0, SEGLEN/2);     // Keep the sample from overflowing.
  uint8_t gravity = 8 - SEGMENT.speed/32;

  for (int i=0; i<tempsamp; i++) {
    uint8_t index = inoise8(i*segmentSampleAvg+millis(), 5000+i*segmentSampleAvg);
    SEGMENT.setPixelColor(i+SEGLEN/2, color_blend(SEGCOLOR(1), SEGMENT.color_from_palette(index, false, PALETTE_SOLID_WRAP, 0), segmentSampleAvg*8));
    SEGMENT.setPixelColor(SEGLEN/2-i-1, color_blend(SEGCOLOR(1), SEGMENT.color_from_palette(index, false, PALETTE_SOLID_WRAP, 0), segmentSampleAvg*8));
  }

  if (tempsamp >= gravcen->topLED)
    gravcen->topLED = tempsamp-1;
  else if (gravcen->gravityCounter % gravity == 0)
    gravcen->topLED--;

  if (gravcen->topLED >= 0) {
    SEGMENT.setPixelColor(gravcen->topLED+SEGLEN/2, SEGMENT.color_from_palette(millis(), false, PALETTE_SOLID_WRAP, 0));
    SEGMENT.setPixelColor(SEGLEN/2-1-gravcen->topLED, SEGMENT.color_from_palette(millis(), false, PALETTE_SOLID_WRAP, 0));
  }
  gravcen->gravityCounter = (gravcen->gravityCounter + 1) % gravity;

  return FRAMETIME;
} // mode_gravcenter()
static const char _data_FX_MODE_GRAVCENTER[] PROGMEM = "Gravcenter@Rate of fall,Sensitivity;!,!;!;1v;ix=128,m12=2,si=0"; // Circle, Beatsin


///////////////////////
//   * GRAVCENTRIC   //
///////////////////////
uint16_t mode_gravcentric(void) {                     // Gravcentric. By Andrew Tuline.

  uint16_t dataSize = sizeof(gravity);
  if (!SEGENV.allocateData(dataSize)) return mode_static();     //allocation failed
  Gravity* gravcen = reinterpret_cast<Gravity*>(SEGENV.data);

  um_data_t *um_data;
  if (!usermods.getUMData(&um_data, USERMOD_ID_AUDIOREACTIVE)) {
    // add support for no audio
    um_data = simulateSound(SEGMENT.soundSim);
  }
  float   volumeSmth  = *(float*)  um_data->u_data[0];

  // printUmData();

  //SEGMENT.fade_out(240);
  //SEGMENT.fade_out(240); // twice? really?
  SEGMENT.fade_out(253);  // 50%

  float segmentSampleAvg = volumeSmth * (float)SEGMENT.intensity / 255.0;
  segmentSampleAvg *= 0.125f; // divide by 8, to compensate for later "sensitivty" upscaling

  float mySampleAvg = mapf(segmentSampleAvg*2.0, 0.0f, 32.0f, 0.0f, (float)SEGLEN/2.0); // map to pixels availeable in current segment
  int tempsamp = constrain(mySampleAvg, 0, SEGLEN/2);     // Keep the sample from overflowing.
  uint8_t gravity = 8 - SEGMENT.speed/32;

  for (int i=0; i<tempsamp; i++) {
    uint8_t index = segmentSampleAvg*24+millis()/200;
    SEGMENT.setPixelColor(i+SEGLEN/2, SEGMENT.color_from_palette(index, false, PALETTE_SOLID_WRAP, 0));
    SEGMENT.setPixelColor(SEGLEN/2-1-i, SEGMENT.color_from_palette(index, false, PALETTE_SOLID_WRAP, 0));
  }

  if (tempsamp >= gravcen->topLED)
    gravcen->topLED = tempsamp-1;
  else if (gravcen->gravityCounter % gravity == 0)
    gravcen->topLED--;

  if (gravcen->topLED >= 0) {
    SEGMENT.setPixelColor(gravcen->topLED+SEGLEN/2, CRGB::Gray);
    SEGMENT.setPixelColor(SEGLEN/2-1-gravcen->topLED, CRGB::Gray);
  }
  gravcen->gravityCounter = (gravcen->gravityCounter + 1) % gravity;

  return FRAMETIME;
} // mode_gravcentric()
static const char _data_FX_MODE_GRAVCENTRIC[] PROGMEM = "Gravcentric@Rate of fall,Sensitivity;!,!;!;1v;ix=128,m12=3,si=0"; // Corner, Beatsin


///////////////////////
//   * GRAVIMETER    //
///////////////////////
uint16_t mode_gravimeter(void) {                // Gravmeter. By Andrew Tuline.

  uint16_t dataSize = sizeof(gravity);
  if (!SEGENV.allocateData(dataSize)) return mode_static(); //allocation failed
  Gravity* gravcen = reinterpret_cast<Gravity*>(SEGENV.data);

  um_data_t *um_data;
  if (!usermods.getUMData(&um_data, USERMOD_ID_AUDIOREACTIVE)) {
    // add support for no audio
    um_data = simulateSound(SEGMENT.soundSim);
  }
  float   volumeSmth  = *(float*)  um_data->u_data[0];

  //SEGMENT.fade_out(240);
  SEGMENT.fade_out(249);  // 25%

  float segmentSampleAvg = volumeSmth * (float)SEGMENT.intensity / 255.0;
  segmentSampleAvg *= 0.25; // divide by 4, to compensate for later "sensitivty" upscaling

  float mySampleAvg = mapf(segmentSampleAvg*2.0, 0, 64, 0, (SEGLEN-1)); // map to pixels availeable in current segment
  int tempsamp = constrain(mySampleAvg,0,SEGLEN-1);       // Keep the sample from overflowing.
  uint8_t gravity = 8 - SEGMENT.speed/32;

  for (int i=0; i<tempsamp; i++) {
    uint8_t index = inoise8(i*segmentSampleAvg+millis(), 5000+i*segmentSampleAvg);
    SEGMENT.setPixelColor(i, color_blend(SEGCOLOR(1), SEGMENT.color_from_palette(index, false, PALETTE_SOLID_WRAP, 0), segmentSampleAvg*8));
  }

  if (tempsamp >= gravcen->topLED)
    gravcen->topLED = tempsamp;
  else if (gravcen->gravityCounter % gravity == 0)
    gravcen->topLED--;

  if (gravcen->topLED > 0) {
    SEGMENT.setPixelColor(gravcen->topLED, SEGMENT.color_from_palette(millis(), false, PALETTE_SOLID_WRAP, 0));
  }
  gravcen->gravityCounter = (gravcen->gravityCounter + 1) % gravity;

  return FRAMETIME;
} // mode_gravimeter()
static const char _data_FX_MODE_GRAVIMETER[] PROGMEM = "Gravimeter@Rate of fall,Sensitivity;!,!;!;1v;ix=128,m12=2,si=0"; // Circle, Beatsin


//////////////////////
//   * JUGGLES      //
//////////////////////
uint16_t mode_juggles(void) {                   // Juggles. By Andrew Tuline.
  um_data_t *um_data;
  if (!usermods.getUMData(&um_data, USERMOD_ID_AUDIOREACTIVE)) {
    // add support for no audio
    um_data = simulateSound(SEGMENT.soundSim);
  }
  float   volumeSmth   = *(float*)  um_data->u_data[0];

  SEGMENT.fade_out(224); // 6.25%
  uint16_t my_sampleAgc = fmax(fmin(volumeSmth, 255.0), 0);

  for (size_t i=0; i<SEGMENT.intensity/32+1U; i++) {
    SEGMENT.setPixelColor(beatsin16(SEGMENT.speed/4+i*2,0,SEGLEN-1), color_blend(SEGCOLOR(1), SEGMENT.color_from_palette(millis()/4+i*2, false, PALETTE_SOLID_WRAP, 0), my_sampleAgc));
  }

  return FRAMETIME;
} // mode_juggles()
static const char _data_FX_MODE_JUGGLES[] PROGMEM = "Juggles@!,# of balls;!,!;!;1v;m12=0,si=0"; // Pixels, Beatsin


//////////////////////
//   * MATRIPIX     //
//////////////////////
uint16_t mode_matripix(void) {                  // Matripix. By Andrew Tuline.
  // even with 1D effect we have to take logic for 2D segments for allocation as fill_solid() fills whole segment

  um_data_t *um_data;
  if (!usermods.getUMData(&um_data, USERMOD_ID_AUDIOREACTIVE)) {
    // add support for no audio
    um_data = simulateSound(SEGMENT.soundSim);
  }
  int16_t volumeRaw    = *(int16_t*)um_data->u_data[1];

  if (SEGENV.call == 0) {
    SEGMENT.setUpLeds();
    SEGMENT.fill(BLACK);
  }

  uint8_t secondHand = micros()/(256-SEGMENT.speed)/500 % 16;
  if(SEGENV.aux0 != secondHand) {
    SEGENV.aux0 = secondHand;

    int pixBri = volumeRaw * SEGMENT.intensity / 64;
    for (int i=0; i<SEGLEN-1; i++) SEGMENT.setPixelColor(i, SEGMENT.getPixelColor(i+1)); // shift left
    SEGMENT.setPixelColor(SEGLEN-1, color_blend(SEGCOLOR(1), SEGMENT.color_from_palette(millis(), false, PALETTE_SOLID_WRAP, 0), pixBri));
  }

  return FRAMETIME;
} // mode_matripix()
static const char _data_FX_MODE_MATRIPIX[] PROGMEM = "Matripix@!,Brightness;!,!;!;1v;ix=64,m12=2,si=1"; //,rev=1,mi=1,rY=1,mY=1 Circle, WeWillRockYou, reverseX


//////////////////////
//   * MIDNOISE     //
//////////////////////
uint16_t mode_midnoise(void) {                  // Midnoise. By Andrew Tuline.
// Changing xdist to SEGENV.aux0 and ydist to SEGENV.aux1.

  um_data_t *um_data;
  if (!usermods.getUMData(&um_data, USERMOD_ID_AUDIOREACTIVE)) {
    // add support for no audio
    um_data = simulateSound(SEGMENT.soundSim);
  }
  float   volumeSmth   = *(float*)  um_data->u_data[0];

  SEGMENT.fade_out(SEGMENT.speed);
  SEGMENT.fade_out(SEGMENT.speed);

  float tmpSound2 = volumeSmth * (float)SEGMENT.intensity / 256.0;  // Too sensitive.
  tmpSound2 *= (float)SEGMENT.intensity / 128.0;              // Reduce sensitity/length.

  int maxLen = mapf(tmpSound2, 0, 127, 0, SEGLEN/2);
  if (maxLen >SEGLEN/2) maxLen = SEGLEN/2;

  for (int i=(SEGLEN/2-maxLen); i<(SEGLEN/2+maxLen); i++) {
    uint8_t index = inoise8(i*volumeSmth+SEGENV.aux0, SEGENV.aux1+i*volumeSmth);  // Get a value from the noise function. I'm using both x and y axis.
    SEGMENT.setPixelColor(i, SEGMENT.color_from_palette(index, false, PALETTE_SOLID_WRAP, 0));
  }

  SEGENV.aux0=SEGENV.aux0+beatsin8(5,0,10);
  SEGENV.aux1=SEGENV.aux1+beatsin8(4,0,10);

  return FRAMETIME;
} // mode_midnoise()
static const char _data_FX_MODE_MIDNOISE[] PROGMEM = "Midnoise@Fade rate,Max. length;!,!;!;1v;ix=128,m12=1,si=0"; // Bar, Beatsin


//////////////////////
//   * NOISEFIRE    //
//////////////////////
// I am the god of hellfire. . . Volume (only) reactive fire routine. Oh, look how short this is.
uint16_t mode_noisefire(void) {                 // Noisefire. By Andrew Tuline.
  CRGBPalette16 myPal = CRGBPalette16(CHSV(0,255,2),    CHSV(0,255,4),    CHSV(0,255,8), CHSV(0, 255, 8),  // Fire palette definition. Lower value = darker.
                                      CHSV(0, 255, 16), CRGB::Red,        CRGB::Red,     CRGB::Red,
                                      CRGB::DarkOrange, CRGB::DarkOrange, CRGB::Orange,  CRGB::Orange,
                                      CRGB::Yellow,     CRGB::Orange,     CRGB::Yellow,  CRGB::Yellow);

  um_data_t *um_data;
  if (!usermods.getUMData(&um_data, USERMOD_ID_AUDIOREACTIVE)) {
    // add support for no audio
    um_data = simulateSound(SEGMENT.soundSim);
  }
  float   volumeSmth   = *(float*)  um_data->u_data[0];

  if (SEGENV.call == 0) SEGMENT.fill(BLACK);

  for (int i = 0; i < SEGLEN; i++) {
    uint16_t index = inoise8(i*SEGMENT.speed/64,millis()*SEGMENT.speed/64*SEGLEN/255);  // X location is constant, but we move along the Y at the rate of millis(). By Andrew Tuline.
    index = (255 - i*256/SEGLEN) * index/(256-SEGMENT.intensity);                       // Now we need to scale index so that it gets blacker as we get close to one of the ends.
                                                                                        // This is a simple y=mx+b equation that's been scaled. index/128 is another scaling.

    CRGB color = ColorFromPalette(myPal, index, volumeSmth*2, LINEARBLEND);     // Use the my own palette.
    SEGMENT.setPixelColor(i, color);
  }

  return FRAMETIME;
} // mode_noisefire()
static const char _data_FX_MODE_NOISEFIRE[] PROGMEM = "Noisefire@!,!;;;1v;m12=2,si=0"; // Circle, Beatsin


///////////////////////
//   * Noisemeter    //
///////////////////////
uint16_t mode_noisemeter(void) {                // Noisemeter. By Andrew Tuline.

  um_data_t *um_data;
  if (!usermods.getUMData(&um_data, USERMOD_ID_AUDIOREACTIVE)) {
    // add support for no audio
    um_data = simulateSound(SEGMENT.soundSim);
  }
  float   volumeSmth   = *(float*)  um_data->u_data[0];
  int16_t volumeRaw    = *(int16_t*)um_data->u_data[1];

  //uint8_t fadeRate = map(SEGMENT.speed,0,255,224,255);
  uint8_t fadeRate = map(SEGMENT.speed,0,255,200,254);
  SEGMENT.fade_out(fadeRate);

  float tmpSound2 = volumeRaw * 2.0 * (float)SEGMENT.intensity / 255.0;
  int maxLen = mapf(tmpSound2, 0, 255, 0, SEGLEN); // map to pixels availeable in current segment              // Still a bit too sensitive.
  if (maxLen <0) maxLen = 0;
  if (maxLen >SEGLEN) maxLen = SEGLEN;

  for (int i=0; i<maxLen; i++) {                                    // The louder the sound, the wider the soundbar. By Andrew Tuline.
    uint8_t index = inoise8(i*volumeSmth+SEGENV.aux0, SEGENV.aux1+i*volumeSmth);  // Get a value from the noise function. I'm using both x and y axis.
    SEGMENT.setPixelColor(i, SEGMENT.color_from_palette(index, false, PALETTE_SOLID_WRAP, 0));
  }

  SEGENV.aux0+=beatsin8(5,0,10);
  SEGENV.aux1+=beatsin8(4,0,10);

  return FRAMETIME;
} // mode_noisemeter()
static const char _data_FX_MODE_NOISEMETER[] PROGMEM = "Noisemeter@Fade rate,Width;!,!;!;1v;ix=128,m12=2,si=0"; // Circle, Beatsin


//////////////////////
//   * PIXELWAVE    //
//////////////////////
uint16_t mode_pixelwave(void) {                 // Pixelwave. By Andrew Tuline.
  // even with 1D effect we have to take logic for 2D segments for allocation as fill_solid() fills whole segment

  if (SEGENV.call == 0) {
    SEGMENT.setUpLeds();
    SEGMENT.fill(BLACK);
  }

  um_data_t *um_data;
  if (!usermods.getUMData(&um_data, USERMOD_ID_AUDIOREACTIVE)) {
    // add support for no audio
    um_data = simulateSound(SEGMENT.soundSim);
  }
  int16_t volumeRaw    = *(int16_t*)um_data->u_data[1];

  uint8_t secondHand = micros()/(256-SEGMENT.speed)/500+1 % 16;
  if (SEGENV.aux0 != secondHand) {
    SEGENV.aux0 = secondHand;

    int pixBri = volumeRaw * SEGMENT.intensity / 64;

    SEGMENT.setPixelColor(SEGLEN/2, color_blend(SEGCOLOR(1), SEGMENT.color_from_palette(millis(), false, PALETTE_SOLID_WRAP, 0), pixBri));
    for (int i = SEGLEN - 1; i > SEGLEN/2; i--)   SEGMENT.setPixelColor(i, SEGMENT.getPixelColor(i-1)); //move to the left
    for (int i = 0; i < SEGLEN/2; i++)            SEGMENT.setPixelColor(i, SEGMENT.getPixelColor(i+1)); // move to the right
  }

  return FRAMETIME;
} // mode_pixelwave()
static const char _data_FX_MODE_PIXELWAVE[] PROGMEM = "Pixelwave@!,Sensitivity;!,!;!;1v;ix=64,m12=2,si=0"; // Circle, Beatsin


//////////////////////
//   * PLASMOID     //
//////////////////////
typedef struct Plasphase {
  int16_t    thisphase;
  int16_t    thatphase;
} plasphase;

uint16_t mode_plasmoid(void) {                  // Plasmoid. By Andrew Tuline.
  // even with 1D effect we have to take logic for 2D segments for allocation as fill_solid() fills whole segment
  if (!SEGENV.allocateData(sizeof(plasphase))) return mode_static(); //allocation failed
  Plasphase* plasmoip = reinterpret_cast<Plasphase*>(SEGENV.data);

  um_data_t *um_data;
  if (!usermods.getUMData(&um_data, USERMOD_ID_AUDIOREACTIVE)) {
    // add support for no audio
    um_data = simulateSound(SEGMENT.soundSim);
  }
  float   volumeSmth   = *(float*)  um_data->u_data[0];

  SEGMENT.fadeToBlackBy(32);

  plasmoip->thisphase += beatsin8(6,-4,4);                          // You can change direction and speed individually.
  plasmoip->thatphase += beatsin8(7,-4,4);                          // Two phase values to make a complex pattern. By Andrew Tuline.

  for (int i=0; i<SEGLEN; i++) {                          // For each of the LED's in the strand, set a brightness based on a wave as follows.
    // updated, similar to "plasma" effect - softhack007
    uint8_t thisbright = cubicwave8(((i*(1 + (3*SEGMENT.speed/32)))+plasmoip->thisphase) & 0xFF)/2;
    thisbright += cos8(((i*(97 +(5*SEGMENT.speed/32)))+plasmoip->thatphase) & 0xFF)/2; // Let's munge the brightness a bit and animate it all with the phases.

    uint8_t colorIndex=thisbright;
    if (volumeSmth * SEGMENT.intensity / 64 < thisbright) {thisbright = 0;}

    SEGMENT.addPixelColor(i, color_blend(SEGCOLOR(1), SEGMENT.color_from_palette(colorIndex, false, PALETTE_SOLID_WRAP, 0), thisbright));
  }

  return FRAMETIME;
} // mode_plasmoid()
static const char _data_FX_MODE_PLASMOID[] PROGMEM = "Plasmoid@Phase,# of pixels;!,!;!;1v;sx=128,ix=128,m12=0,si=0"; // Pixels, Beatsin


///////////////////////
//   * PUDDLEPEAK    //
///////////////////////
// Andrew's crappy peak detector. If I were 40+ years younger, I'd learn signal processing.
uint16_t mode_puddlepeak(void) {                // Puddlepeak. By Andrew Tuline.

  uint16_t size = 0;
  uint8_t fadeVal = map(SEGMENT.speed,0,255, 224, 254);
  uint16_t pos = random(SEGLEN);                          // Set a random starting position.

  um_data_t *um_data;
  if (!usermods.getUMData(&um_data, USERMOD_ID_AUDIOREACTIVE)) {
    // add support for no audio
    um_data = simulateSound(SEGMENT.soundSim);
  }
  uint8_t samplePeak = *(uint8_t*)um_data->u_data[3];
  uint8_t *maxVol    =  (uint8_t*)um_data->u_data[6];
  uint8_t *binNum    =  (uint8_t*)um_data->u_data[7];
  float   volumeSmth   = *(float*)  um_data->u_data[0];

  if (SEGENV.call == 0) {
    SEGMENT.custom1 = *binNum;
    SEGMENT.custom2 = *maxVol * 2;
  }

  *binNum = SEGMENT.custom1;                              // Select a bin.
  *maxVol = SEGMENT.custom2 / 2;                          // Our volume comparator.

  SEGMENT.fade_out(fadeVal);

  if (samplePeak == 1) {
    size = volumeSmth * SEGMENT.intensity /256 /4 + 1;    // Determine size of the flash based on the volume.
    if (pos+size>= SEGLEN) size = SEGLEN - pos;
  }

  for (int i=0; i<size; i++) {                            // Flash the LED's.
    SEGMENT.setPixelColor(pos+i, SEGMENT.color_from_palette(millis(), false, PALETTE_SOLID_WRAP, 0));
  }

  return FRAMETIME;
} // mode_puddlepeak()
static const char _data_FX_MODE_PUDDLEPEAK[] PROGMEM = "Puddlepeak@Fade rate,Puddle size,Select bin,Volume (min);!,!;!;1v;c2=0,m12=0,si=0"; // Pixels, Beatsin


//////////////////////
//   * PUDDLES      //
//////////////////////
uint16_t mode_puddles(void) {                   // Puddles. By Andrew Tuline.
  uint16_t size = 0;
  uint8_t fadeVal = map(SEGMENT.speed, 0, 255, 224, 254);
  uint16_t pos = random16(SEGLEN);                        // Set a random starting position.

  SEGMENT.fade_out(fadeVal);

  um_data_t *um_data;
  if (!usermods.getUMData(&um_data, USERMOD_ID_AUDIOREACTIVE)) {
    // add support for no audio
    um_data = simulateSound(SEGMENT.soundSim);
  }
  int16_t volumeRaw    = *(int16_t*)um_data->u_data[1];

  if (volumeRaw > 1) {
    size = volumeRaw * SEGMENT.intensity /256 /8 + 1;        // Determine size of the flash based on the volume.
    if (pos+size >= SEGLEN) size = SEGLEN - pos;
  }

  for (int i=0; i<size; i++) {                          // Flash the LED's.
    SEGMENT.setPixelColor(pos+i, SEGMENT.color_from_palette(millis(), false, PALETTE_SOLID_WRAP, 0));
  }

  return FRAMETIME;
} // mode_puddles()
static const char _data_FX_MODE_PUDDLES[] PROGMEM = "Puddles@Fade rate,Puddle size;!,!;!;1v;m12=0,si=0"; // Pixels, Beatsin


//////////////////////
//     * PIXELS     //
//////////////////////
uint16_t mode_pixels(void) {                    // Pixels. By Andrew Tuline.

  if (!SEGENV.allocateData(32*sizeof(uint8_t))) return mode_static(); //allocation failed
  uint8_t *myVals = reinterpret_cast<uint8_t*>(SEGENV.data); // Used to store a pile of samples because WLED frame rate and WLED sample rate are not synchronized. Frame rate is too low.

  um_data_t *um_data;
  if (!usermods.getUMData(&um_data, USERMOD_ID_AUDIOREACTIVE)) {
    um_data = simulateSound(SEGMENT.soundSim);
  }
  float   volumeSmth   = *(float*)  um_data->u_data[0];

  myVals[millis()%32] = volumeSmth;    // filling values semi randomly

  SEGMENT.fade_out(64+(SEGMENT.speed>>1));

  for (int i=0; i <SEGMENT.intensity/8; i++) {
    uint16_t segLoc = random16(SEGLEN);                    // 16 bit for larger strands of LED's.
    SEGMENT.setPixelColor(segLoc, color_blend(SEGCOLOR(1), SEGMENT.color_from_palette(myVals[i%32]+i*4, false, PALETTE_SOLID_WRAP, 0), volumeSmth));
  }

  return FRAMETIME;
} // mode_pixels()
static const char _data_FX_MODE_PIXELS[] PROGMEM = "Pixels@Fade rate,# of pixels;!,!;!;1v;m12=0,si=0"; // Pixels, Beatsin


///////////////////////////////
//     BEGIN FFT ROUTINES    //
///////////////////////////////


//////////////////////
//    ** Blurz      //
//////////////////////
uint16_t mode_blurz(void) {                    // Blurz. By Andrew Tuline.
  // even with 1D effect we have to take logic for 2D segments for allocation as fill_solid() fills whole segment

  um_data_t *um_data;
  if (!usermods.getUMData(&um_data, USERMOD_ID_AUDIOREACTIVE)) {
    // add support for no audio
    um_data = simulateSound(SEGMENT.soundSim);
  }
  uint8_t *fftResult = (uint8_t*)um_data->u_data[2];

  if (SEGENV.call == 0) {
    SEGMENT.fill(BLACK);
    SEGENV.aux0 = 0;
  }

  int fadeoutDelay = (256 - SEGMENT.speed) / 32;
  if ((fadeoutDelay <= 1 ) || ((SEGENV.call % fadeoutDelay) == 0)) SEGMENT.fade_out(SEGMENT.speed);

  SEGENV.step += FRAMETIME;
  if (SEGENV.step > SPEED_FORMULA_L) {
    uint16_t segLoc = random16(SEGLEN);
    SEGMENT.setPixelColor(segLoc, color_blend(SEGCOLOR(1), SEGMENT.color_from_palette(2*fftResult[SEGENV.aux0%16]*240/(SEGLEN-1), false, PALETTE_SOLID_WRAP, 0), 2*fftResult[SEGENV.aux0%16]));
    ++(SEGENV.aux0) %= 16; // make sure it doesn't cross 16

    SEGENV.step = 1;
    SEGMENT.blur(SEGMENT.intensity);
  }

  return FRAMETIME;
} // mode_blurz()
static const char _data_FX_MODE_BLURZ[] PROGMEM = "Blurz@Fade rate,Blur;!,Color mix;!;1f;m12=0,si=0"; // Pixels, Beatsin


/////////////////////////
//   ** DJLight        //
/////////////////////////
uint16_t mode_DJLight(void) {                   // Written by ??? Adapted by Will Tatam.
  const int mid = SEGLEN / 2;

  um_data_t *um_data;
  if (!usermods.getUMData(&um_data, USERMOD_ID_AUDIOREACTIVE)) {
    // add support for no audio
    um_data = simulateSound(SEGMENT.soundSim);
  }
  uint8_t *fftResult = (uint8_t*)um_data->u_data[2];

  if (SEGENV.call == 0) {
    SEGMENT.setUpLeds();
    SEGMENT.fill(BLACK);
  }

  uint8_t secondHand = micros()/(256-SEGMENT.speed)/500+1 % 64;
  if (SEGENV.aux0 != secondHand) {                        // Triggered millis timing.
    SEGENV.aux0 = secondHand;

    CRGB color = CRGB(fftResult[15]/2, fftResult[5]/2, fftResult[0]/2); // 16-> 15 as 16 is out of bounds
    SEGMENT.setPixelColor(mid, color.fadeToBlackBy(map(fftResult[4], 0, 255, 255, 4)));     // TODO - Update

    for (int i = SEGLEN - 1; i > mid; i--)   SEGMENT.setPixelColor(i, SEGMENT.getPixelColor(i-1)); // move to the left
    for (int i = 0; i < mid; i++)            SEGMENT.setPixelColor(i, SEGMENT.getPixelColor(i+1)); // move to the right
  }

  return FRAMETIME;
} // mode_DJLight()
static const char _data_FX_MODE_DJLIGHT[] PROGMEM = "DJ Light@Speed;;;1f;m12=2,si=0"; // Circle, Beatsin


////////////////////
//   ** Freqmap   //
////////////////////
uint16_t mode_freqmap(void) {                   // Map FFT_MajorPeak to SEGLEN. Would be better if a higher framerate.
  // Start frequency = 60 Hz and log10(60) = 1.78
  // End frequency = MAX_FREQUENCY in Hz and lo10(MAX_FREQUENCY) = MAX_FREQ_LOG10

  um_data_t *um_data;
  if (!usermods.getUMData(&um_data, USERMOD_ID_AUDIOREACTIVE)) {
    // add support for no audio
    um_data = simulateSound(SEGMENT.soundSim);
  }
  float FFT_MajorPeak = *(float*)um_data->u_data[4];
  float my_magnitude  = *(float*)um_data->u_data[5] / 4.0f;
  if (FFT_MajorPeak < 1) FFT_MajorPeak = 1;                                         // log10(0) is "forbidden" (throws exception)

  if (SEGENV.call == 0) SEGMENT.fill(BLACK);
  int fadeoutDelay = (256 - SEGMENT.speed) / 32;
  if ((fadeoutDelay <= 1 ) || ((SEGENV.call % fadeoutDelay) == 0)) SEGMENT.fade_out(SEGMENT.speed);

  int locn = (log10f((float)FFT_MajorPeak) - 1.78f) * (float)SEGLEN/(MAX_FREQ_LOG10 - 1.78f);  // log10 frequency range is from 1.78 to 3.71. Let's scale to SEGLEN.
  if (locn < 1) locn = 0; // avoid underflow

  if (locn >=SEGLEN) locn = SEGLEN-1;
  uint16_t pixCol = (log10f(FFT_MajorPeak) - 1.78f) * 255.0f/(MAX_FREQ_LOG10 - 1.78f);   // Scale log10 of frequency values to the 255 colour index.
  if (FFT_MajorPeak < 61.0f) pixCol = 0;                                                 // handle underflow

  uint16_t bright = (int)my_magnitude;

  SEGMENT.setPixelColor(locn, color_blend(SEGCOLOR(1), SEGMENT.color_from_palette(SEGMENT.intensity+pixCol, false, PALETTE_SOLID_WRAP, 0), bright));

  return FRAMETIME;
} // mode_freqmap()
static const char _data_FX_MODE_FREQMAP[] PROGMEM = "Freqmap@Fade rate,Starting color;!,!;!;1f;m12=0,si=0"; // Pixels, Beatsin


///////////////////////
//   ** Freqmatrix   //
///////////////////////
uint16_t mode_freqmatrix(void) {                // Freqmatrix. By Andreas Pleschung.
  um_data_t *um_data;
  if (!usermods.getUMData(&um_data, USERMOD_ID_AUDIOREACTIVE)) {
    // add support for no audio
    um_data = simulateSound(SEGMENT.soundSim);
  }
  float FFT_MajorPeak = *(float*)um_data->u_data[4];
  float volumeSmth    = *(float*)um_data->u_data[0];

  if (SEGENV.call == 0) {
    SEGMENT.setUpLeds();
    SEGMENT.fill(BLACK);
  }

  uint8_t secondHand = micros()/(256-SEGMENT.speed)/500 % 16;
  if(SEGENV.aux0 != secondHand) {
    SEGENV.aux0 = secondHand;

    uint8_t sensitivity = map(SEGMENT.custom3, 0, 31, 1, 10); // reduced resolution slider
    int pixVal = (volumeSmth * SEGMENT.intensity * sensitivity) / 256.0f;
    if (pixVal > 255) pixVal = 255;

    float intensity = map(pixVal, 0, 255, 0, 100) / 100.0f;  // make a brightness from the last avg

    CRGB color = CRGB::Black;

    if (FFT_MajorPeak > MAX_FREQUENCY) FFT_MajorPeak = 1;
    // MajorPeak holds the freq. value which is most abundant in the last sample.
    // With our sampling rate of 10240Hz we have a usable freq range from roughtly 80Hz to 10240/2 Hz
    // we will treat everything with less than 65Hz as 0

    if (FFT_MajorPeak < 80) {
      color = CRGB::Black;
    } else {
      int upperLimit = 80 + 42 * SEGMENT.custom2;
      int lowerLimit = 80 + 3 * SEGMENT.custom1;
      uint8_t i =  lowerLimit!=upperLimit ? map(FFT_MajorPeak, lowerLimit, upperLimit, 0, 255) : FFT_MajorPeak;  // may under/overflow - so we enforce uint8_t
      uint16_t b = 255 * intensity;
      if (b > 255) b = 255;
      color = CHSV(i, 240, (uint8_t)b); // implicit conversion to RGB supplied by FastLED
    }

    // shift the pixels one pixel up
    SEGMENT.setPixelColor(0, color);
    for (int i = SEGLEN - 1; i > 0; i--) SEGMENT.setPixelColor(i, SEGMENT.getPixelColor(i-1)); //move to the left
  }

  return FRAMETIME;
} // mode_freqmatrix()
static const char _data_FX_MODE_FREQMATRIX[] PROGMEM = "Freqmatrix@Time delay,Sound effect,Low bin,High bin,Sensivity;;;1f;m12=3,si=0"; // Corner, Beatsin


//////////////////////
//   ** Freqpixels  //
//////////////////////
// Start frequency = 60 Hz and log10(60) = 1.78
// End frequency = 5120 Hz and lo10(5120) = 3.71
//  SEGMENT.speed select faderate
//  SEGMENT.intensity select colour index
uint16_t mode_freqpixels(void) {                // Freqpixel. By Andrew Tuline.
  um_data_t *um_data;
  if (!usermods.getUMData(&um_data, USERMOD_ID_AUDIOREACTIVE)) {
    // add support for no audio
    um_data = simulateSound(SEGMENT.soundSim);
  }
  float FFT_MajorPeak = *(float*)um_data->u_data[4];
  float my_magnitude  = *(float*)um_data->u_data[5] / 16.0f;
  if (FFT_MajorPeak < 1) FFT_MajorPeak = 1;                                         // log10(0) is "forbidden" (throws exception)

  uint16_t fadeRate = 2*SEGMENT.speed - SEGMENT.speed*SEGMENT.speed/255;    // Get to 255 as quick as you can.

  if (SEGENV.call == 0) SEGMENT.fill(BLACK);
  int fadeoutDelay = (256 - SEGMENT.speed) / 64;
  if ((fadeoutDelay <= 1 ) || ((SEGENV.call % fadeoutDelay) == 0)) SEGMENT.fade_out(fadeRate);

  for (int i=0; i < SEGMENT.intensity/32+1; i++) {
    uint16_t locn = random16(0,SEGLEN);
    uint8_t pixCol = (log10f(FFT_MajorPeak) - 1.78f) * 255.0f/(MAX_FREQ_LOG10 - 1.78f);  // Scale log10 of frequency values to the 255 colour index.
    if (FFT_MajorPeak < 61.0f) pixCol = 0;                                               // handle underflow
    SEGMENT.setPixelColor(locn, color_blend(SEGCOLOR(1), SEGMENT.color_from_palette(SEGMENT.intensity+pixCol, false, PALETTE_SOLID_WRAP, 0), (int)my_magnitude));
  }

  return FRAMETIME;
} // mode_freqpixels()
static const char _data_FX_MODE_FREQPIXELS[] PROGMEM = "Freqpixels@Fade rate,Starting color and # of pixels;;;1f;m12=0,si=0"; // Pixels, Beatsin


//////////////////////
//   ** Freqwave    //
//////////////////////
// Assign a color to the central (starting pixels) based on the predominant frequencies and the volume. The color is being determined by mapping the MajorPeak from the FFT
// and then mapping this to the HSV color circle. Currently we are sampling at 10240 Hz, so the highest frequency we can look at is 5120Hz.
//
// SEGMENT.custom1: the lower cut off point for the FFT. (many, most time the lowest values have very little information since they are FFT conversion artifacts. Suggested value is close to but above 0
// SEGMENT.custom2: The high cut off point. This depends on your sound profile. Most music looks good when this slider is between 50% and 100%.
// SEGMENT.custom3: "preamp" for the audio signal for audio10.
//
// I suggest that for this effect you turn the brightness to 95%-100% but again it depends on your soundprofile you find yourself in.
// Instead of using colorpalettes, This effect works on the HSV color circle with red being the lowest frequency
//
// As a compromise between speed and accuracy we are currently sampling with 10240Hz, from which we can then determine with a 512bin FFT our max frequency is 5120Hz.
// Depending on the music stream you have you might find it useful to change the frequency mapping.
uint16_t mode_freqwave(void) {                  // Freqwave. By Andreas Pleschung.
  um_data_t *um_data;
  if (!usermods.getUMData(&um_data, USERMOD_ID_AUDIOREACTIVE)) {
    // add support for no audio
    um_data = simulateSound(SEGMENT.soundSim);
  }
  float FFT_MajorPeak = *(float*)um_data->u_data[4];
  float volumeSmth    = *(float*)um_data->u_data[0];

  if (SEGENV.call == 0) {
    SEGMENT.setUpLeds();
    SEGMENT.fill(BLACK);
  }

  uint8_t secondHand = micros()/(256-SEGMENT.speed)/500 % 16;
  if(SEGENV.aux0 != secondHand) {
    SEGENV.aux0 = secondHand;

    float sensitivity = mapf(SEGMENT.custom3, 1, 31, 1, 10); // reduced resolution slider
    float pixVal = volumeSmth * (float)SEGMENT.intensity / 256.0f * sensitivity;
    if (pixVal > 255) pixVal = 255;

    float intensity = mapf(pixVal, 0, 255, 0, 100) / 100.0f;  // make a brightness from the last avg

    CRGB color = 0;

    if (FFT_MajorPeak > MAX_FREQUENCY) FFT_MajorPeak = 1.0f;
    // MajorPeak holds the freq. value which is most abundant in the last sample.
    // With our sampling rate of 10240Hz we have a usable freq range from roughtly 80Hz to 10240/2 Hz
    // we will treat everything with less than 65Hz as 0

    if (FFT_MajorPeak < 80) {
      color = CRGB::Black;
    } else {
      int upperLimit = 80 + 42 * SEGMENT.custom2;
      int lowerLimit = 80 + 3 * SEGMENT.custom1;
      uint8_t i =  lowerLimit!=upperLimit ? map(FFT_MajorPeak, lowerLimit, upperLimit, 0, 255) : FFT_MajorPeak; // may under/overflow - so we enforce uint8_t
      uint16_t b = 255.0 * intensity;
      if (b > 255) b=255;
      color = CHSV(i, 240, (uint8_t)b); // implicit conversion to RGB supplied by FastLED
    }

    SEGMENT.setPixelColor(SEGLEN/2, color);

    // shift the pixels one pixel outwards
    for (int i = SEGLEN - 1; i > SEGLEN/2; i--)   SEGMENT.setPixelColor(i, SEGMENT.getPixelColor(i-1)); //move to the left
    for (int i = 0; i < SEGLEN/2; i++)            SEGMENT.setPixelColor(i, SEGMENT.getPixelColor(i+1)); // move to the right
  }

  return FRAMETIME;
} // mode_freqwave()
static const char _data_FX_MODE_FREQWAVE[] PROGMEM = "Freqwave@Time delay,Sound effect,Low bin,High bin,Pre-amp;;;1f;m12=2,si=0"; // Circle, Beatsin


///////////////////////
//    ** Gravfreq    //
///////////////////////
uint16_t mode_gravfreq(void) {                  // Gravfreq. By Andrew Tuline.

  uint16_t dataSize = sizeof(gravity);
  if (!SEGENV.allocateData(dataSize)) return mode_static(); //allocation failed
  Gravity* gravcen = reinterpret_cast<Gravity*>(SEGENV.data);

  um_data_t *um_data;
  if (!usermods.getUMData(&um_data, USERMOD_ID_AUDIOREACTIVE)) {
    // add support for no audio
    um_data = simulateSound(SEGMENT.soundSim);
  }
  float   FFT_MajorPeak = *(float*)um_data->u_data[4];
  float   volumeSmth    = *(float*)um_data->u_data[0];
  if (FFT_MajorPeak < 1) FFT_MajorPeak = 1;                                         // log10(0) is "forbidden" (throws exception)

  SEGMENT.fade_out(250);

  float segmentSampleAvg = volumeSmth * (float)SEGMENT.intensity / 255.0f;
  segmentSampleAvg *= 0.125; // divide by 8,  to compensate for later "sensitivty" upscaling

  float mySampleAvg = mapf(segmentSampleAvg*2.0f, 0,32, 0, (float)SEGLEN/2.0); // map to pixels availeable in current segment
  int tempsamp = constrain(mySampleAvg,0,SEGLEN/2);     // Keep the sample from overflowing.
  uint8_t gravity = 8 - SEGMENT.speed/32;

  for (int i=0; i<tempsamp; i++) {

    //uint8_t index = (log10((int)FFT_MajorPeak) - (3.71-1.78)) * 255; //int? shouldn't it be floor() or similar
    uint8_t index = (log10f(FFT_MajorPeak) - (MAX_FREQ_LOG10 - 1.78f)) * 255; //int? shouldn't it be floor() or similar

    SEGMENT.setPixelColor(i+SEGLEN/2, SEGMENT.color_from_palette(index, false, PALETTE_SOLID_WRAP, 0));
    SEGMENT.setPixelColor(SEGLEN/2-i-1, SEGMENT.color_from_palette(index, false, PALETTE_SOLID_WRAP, 0));
  }

  if (tempsamp >= gravcen->topLED)
    gravcen->topLED = tempsamp-1;
  else if (gravcen->gravityCounter % gravity == 0)
    gravcen->topLED--;

  if (gravcen->topLED >= 0) {
    SEGMENT.setPixelColor(gravcen->topLED+SEGLEN/2, CRGB::Gray);
    SEGMENT.setPixelColor(SEGLEN/2-1-gravcen->topLED, CRGB::Gray);
  }
  gravcen->gravityCounter = (gravcen->gravityCounter + 1) % gravity;

  return FRAMETIME;
} // mode_gravfreq()
static const char _data_FX_MODE_GRAVFREQ[] PROGMEM = "Gravfreq@Rate of fall,Sensivity;!,!;!;1f;ix=128,m12=0,si=0"; // Pixels, Beatsin


//////////////////////
//   ** Noisemove   //
//////////////////////
uint16_t mode_noisemove(void) {                 // Noisemove.    By: Andrew Tuline
  um_data_t *um_data;
  if (!usermods.getUMData(&um_data, USERMOD_ID_AUDIOREACTIVE)) {
    // add support for no audio
    um_data = simulateSound(SEGMENT.soundSim);
  }
  uint8_t *fftResult = (uint8_t*)um_data->u_data[2];

  if (SEGENV.call == 0) SEGMENT.fill(BLACK);
  //SEGMENT.fade_out(224);                                          // Just in case something doesn't get faded.
  int fadeoutDelay = (256 - SEGMENT.speed) / 96;
  if ((fadeoutDelay <= 1 ) || ((SEGENV.call % fadeoutDelay) == 0)) SEGMENT.fadeToBlackBy(4+ SEGMENT.speed/4);

  uint8_t numBins = map(SEGMENT.intensity,0,255,0,16);    // Map slider to fftResult bins.
  for (int i=0; i<numBins; i++) {                         // How many active bins are we using.
    uint16_t locn = inoise16(millis()*SEGMENT.speed+i*50000, millis()*SEGMENT.speed);   // Get a new pixel location from moving noise.
    locn = map(locn, 7500, 58000, 0, SEGLEN-1);           // Map that to the length of the strand, and ensure we don't go over.
    SEGMENT.setPixelColor(locn, color_blend(SEGCOLOR(1), SEGMENT.color_from_palette(i*64, false, PALETTE_SOLID_WRAP, 0), fftResult[i % 16]*4));
  }

  return FRAMETIME;
} // mode_noisemove()
static const char _data_FX_MODE_NOISEMOVE[] PROGMEM = "Noisemove@Speed of perlin movement,Fade rate;!,!;!;1f;m12=0,si=0"; // Pixels, Beatsin


//////////////////////
//   ** Rocktaves   //
//////////////////////
uint16_t mode_rocktaves(void) {                 // Rocktaves. Same note from each octave is same colour.    By: Andrew Tuline
  um_data_t *um_data;
  if (!usermods.getUMData(&um_data, USERMOD_ID_AUDIOREACTIVE)) {
    // add support for no audio
    um_data = simulateSound(SEGMENT.soundSim);
  }
  float   FFT_MajorPeak = *(float*)  um_data->u_data[4];
  float   my_magnitude  = *(float*)   um_data->u_data[5] / 16.0f;

  if (SEGENV.call == 0) SEGMENT.fill(BLACK);
  SEGMENT.fadeToBlackBy(16);                        // Just in case something doesn't get faded.

  float frTemp = FFT_MajorPeak;
  uint8_t octCount = 0;                                   // Octave counter.
  uint8_t volTemp = 0;

  volTemp = 32.0f + my_magnitude * 1.5f;                  // brightness = volume (overflows are handled in next lines)
  if (my_magnitude < 48) volTemp = 0;                     // We need to squelch out the background noise.
  if (my_magnitude > 144) volTemp = 255;                  // everything above this is full brightness

  while ( frTemp > 249 ) {
    octCount++;                                           // This should go up to 5.
    frTemp = frTemp/2;
  }

  frTemp -=132;                                           // This should give us a base musical note of C3
  frTemp = fabsf(frTemp * 2.1f);                            // Fudge factors to compress octave range starting at 0 and going to 255;

  uint16_t i = map(beatsin8(8+octCount*4, 0, 255, 0, octCount*8), 0, 255, 0, SEGLEN-1);
  i = constrain(i, 0, SEGLEN-1);
  SEGMENT.addPixelColor(i, color_blend(SEGCOLOR(1), SEGMENT.color_from_palette((uint8_t)frTemp, false, PALETTE_SOLID_WRAP, 0), volTemp));

  return FRAMETIME;
} // mode_rocktaves()
static const char _data_FX_MODE_ROCKTAVES[] PROGMEM = "Rocktaves@;!,!;!;1f;m12=1,si=0"; // Bar, Beatsin


///////////////////////
//   ** Waterfall    //
///////////////////////
// Combines peak detection with FFT_MajorPeak and FFT_Magnitude.
uint16_t mode_waterfall(void) {                   // Waterfall. By: Andrew Tuline
  if (SEGENV.call == 0) SEGMENT.fill(BLACK);

  um_data_t *um_data;
  if (!usermods.getUMData(&um_data, USERMOD_ID_AUDIOREACTIVE)) {
    // add support for no audio
    um_data = simulateSound(SEGMENT.soundSim);
  }
  uint8_t samplePeak    = *(uint8_t*)um_data->u_data[3];
  float   FFT_MajorPeak = *(float*)  um_data->u_data[4];
  uint8_t *maxVol       =  (uint8_t*)um_data->u_data[6];
  uint8_t *binNum       =  (uint8_t*)um_data->u_data[7];
  float   my_magnitude  = *(float*)   um_data->u_data[5] / 8.0f;

  if (FFT_MajorPeak < 1) FFT_MajorPeak = 1;                                         // log10(0) is "forbidden" (throws exception)

  if (SEGENV.call == 0) {
    SEGMENT.setUpLeds();
    SEGMENT.fill(BLACK);
    SEGENV.aux0 = 255;
    SEGMENT.custom1 = *binNum;
    SEGMENT.custom2 = *maxVol * 2;
  }

  *binNum = SEGMENT.custom1;                              // Select a bin.
  *maxVol = SEGMENT.custom2 / 2;                          // Our volume comparator.

  uint8_t secondHand = micros() / (256-SEGMENT.speed)/500 + 1 % 16;
  if (SEGENV.aux0 != secondHand) {                        // Triggered millis timing.
    SEGENV.aux0 = secondHand;

    //uint8_t pixCol = (log10f((float)FFT_MajorPeak) - 2.26f) * 177;  // 10Khz sampling - log10 frequency range is from 2.26 (182hz) to 3.7 (5012hz). Let's scale accordingly.
    uint8_t pixCol = (log10f(FFT_MajorPeak) - 2.26f) * 150;           // 22Khz sampling - log10 frequency range is from 2.26 (182hz) to 3.967 (9260hz). Let's scale accordingly.
    if (FFT_MajorPeak < 182.0f) pixCol = 0;                           // handle underflow

    if (samplePeak) {
      SEGMENT.setPixelColor(SEGLEN-1, CHSV(92,92,92));
    } else {
      SEGMENT.setPixelColor(SEGLEN-1, color_blend(SEGCOLOR(1), SEGMENT.color_from_palette(pixCol+SEGMENT.intensity, false, PALETTE_SOLID_WRAP, 0), (int)my_magnitude));
    }
    for (int i=0; i<SEGLEN-1; i++) SEGMENT.setPixelColor(i, SEGMENT.getPixelColor(i+1)); // shift left
  }

  return FRAMETIME;
} // mode_waterfall()
static const char _data_FX_MODE_WATERFALL[] PROGMEM = "Waterfall@!,Adjust color,Select bin,Volume (min);!,!;!;1f;c2=0,m12=2,si=0"; // Circles, Beatsin


#ifndef WLED_DISABLE_2D
/////////////////////////
//     ** 2D GEQ       //
/////////////////////////
uint16_t mode_2DGEQ(void) { // By Will Tatam. Code reduction by Ewoud Wijma.
  if (!strip.isMatrix) return mode_static(); // not a 2D set-up

  const int NUM_BANDS = map(SEGMENT.custom1, 0, 255, 1, 16);
  const uint16_t cols = SEGMENT.virtualWidth();
  const uint16_t rows = SEGMENT.virtualHeight();

  if (!SEGENV.allocateData(cols*sizeof(uint16_t))) return mode_static(); //allocation failed
  uint16_t *previousBarHeight = reinterpret_cast<uint16_t*>(SEGENV.data); //array of previous bar heights per frequency band

  um_data_t *um_data;
  if (!usermods.getUMData(&um_data, USERMOD_ID_AUDIOREACTIVE)) {
    // add support for no audio
    um_data = simulateSound(SEGMENT.soundSim);
  }
  uint8_t *fftResult = (uint8_t*)um_data->u_data[2];

  if (SEGENV.call == 0) for (int i=0; i<cols; i++) previousBarHeight[i] = 0;

  bool rippleTime = false;
  if (millis() - SEGENV.step >= (256U - SEGMENT.intensity)) {
    SEGENV.step = millis();
    rippleTime = true;
  }

  if (SEGENV.call == 0) SEGMENT.fill(BLACK);
  int fadeoutDelay = (256 - SEGMENT.speed) / 64;
  if ((fadeoutDelay <= 1 ) || ((SEGENV.call % fadeoutDelay) == 0)) SEGMENT.fadeToBlackBy(SEGMENT.speed);

  for (int x=0; x < cols; x++) {
    uint8_t  band       = map(x, 0, cols-1, 0, NUM_BANDS - 1);
    if (NUM_BANDS < 16) band = map(band, 0, NUM_BANDS - 1, 0, 15); // always use full range. comment out this line to get the previous behaviour.
    band = constrain(band, 0, 15);
    uint16_t colorIndex = band * 17;
    uint16_t barHeight  = map(fftResult[band], 0, 255, 0, rows); // do not subtract -1 from rows here
    if (barHeight > previousBarHeight[x]) previousBarHeight[x] = barHeight; //drive the peak up

    uint32_t ledColor = BLACK;
    for (int y=0; y < barHeight; y++) {
      if (SEGMENT.check1) //color_vertical / color bars toggle
        colorIndex = map(y, 0, rows-1, 0, 255);

      ledColor = SEGMENT.color_from_palette(colorIndex, false, PALETTE_SOLID_WRAP, 0);
      SEGMENT.setPixelColorXY(x, rows-1 - y, ledColor);
    }
    if (previousBarHeight[x] > 0)
      SEGMENT.setPixelColorXY(x, rows - previousBarHeight[x], (SEGCOLOR(2) != BLACK) ? SEGCOLOR(2) : ledColor);

    if (rippleTime && previousBarHeight[x]>0) previousBarHeight[x]--;    //delay/ripple effect
  }

  return FRAMETIME;
} // mode_2DGEQ()
static const char _data_FX_MODE_2DGEQ[] PROGMEM = "GEQ@Fade speed,Ripple decay,# of bands,,,Color bars;!,,Peaks;!;2f;c1=255,c2=64,pal=11,si=0"; // Beatsin


/////////////////////////
//  ** 2D Funky plank  //
/////////////////////////
uint16_t mode_2DFunkyPlank(void) {              // Written by ??? Adapted by Will Tatam.
  if (!strip.isMatrix) return mode_static(); // not a 2D set-up

  const uint16_t cols = SEGMENT.virtualWidth();
  const uint16_t rows = SEGMENT.virtualHeight();

  int NUMB_BANDS = map(SEGMENT.custom1, 0, 255, 1, 16);
  int barWidth = (cols / NUMB_BANDS);
  int bandInc = 1;
  if (barWidth == 0) {
    // Matrix narrower than fft bands
    barWidth = 1;
    bandInc = (NUMB_BANDS / cols);
  }

  um_data_t *um_data;
  if (!usermods.getUMData(&um_data, USERMOD_ID_AUDIOREACTIVE)) {
    // add support for no audio
    um_data = simulateSound(SEGMENT.soundSim);
  }
  uint8_t *fftResult = (uint8_t*)um_data->u_data[2];

  if (SEGENV.call == 0) {
    SEGMENT.setUpLeds();
    SEGMENT.fill(BLACK);
  }

  uint8_t secondHand = micros()/(256-SEGMENT.speed)/500+1 % 64;
  if (SEGENV.aux0 != secondHand) {                        // Triggered millis timing.
    SEGENV.aux0 = secondHand;

    // display values of
    int b = 0;
    for (int band = 0; band < NUMB_BANDS; band += bandInc, b++) {
      int hue = fftResult[band % 16];
      int v = map(fftResult[band % 16], 0, 255, 10, 255);
      for (int w = 0; w < barWidth; w++) {
         int xpos = (barWidth * b) + w;
         SEGMENT.setPixelColorXY(xpos, 0, CHSV(hue, 255, v));
      }
    }

    // Update the display:
    for (int i = (rows - 1); i > 0; i--) {
      for (int j = (cols - 1); j >= 0; j--) {
        SEGMENT.setPixelColorXY(j, i, SEGMENT.getPixelColorXY(j, i-1));
      }
    }
  }

  return FRAMETIME;
} // mode_2DFunkyPlank
static const char _data_FX_MODE_2DFUNKYPLANK[] PROGMEM = "Funky Plank@Scroll speed,,# of bands;;;2f;si=0"; // Beatsin


/////////////////////////
//     2D Akemi        //
/////////////////////////
static uint8_t akemi[] PROGMEM = {
  0,0,0,0,0,0,0,0,0,0,0,0,0,0,0,0,0,0,0,0,0,0,0,0,0,0,0,0,0,0,0,0,
  0,0,0,0,0,0,0,0,0,0,0,0,0,2,2,2,2,2,2,0,0,0,0,0,0,0,0,0,0,0,0,0,
  0,0,0,0,0,0,0,0,0,0,0,2,2,3,3,3,3,3,3,2,2,0,0,0,0,0,0,0,0,0,0,0,
  0,0,0,0,0,0,0,0,0,0,2,3,3,0,0,0,0,0,0,3,3,2,0,0,0,0,0,0,0,0,0,0,
  0,0,0,0,0,0,0,0,0,2,3,0,0,0,6,5,5,4,0,0,0,3,2,0,0,0,0,0,0,0,0,0,
  0,0,0,0,0,0,0,0,2,3,0,0,6,6,5,5,5,5,4,4,0,0,3,2,0,0,0,0,0,0,0,0,
  0,0,0,0,0,0,0,0,2,3,0,6,5,5,5,5,5,5,5,5,4,0,3,2,0,0,0,0,0,0,0,0,
  0,0,0,0,0,0,0,2,3,0,6,5,5,5,5,5,5,5,5,5,5,4,0,3,2,0,0,0,0,0,0,0,
  0,0,0,0,0,0,0,3,2,0,6,5,5,5,5,5,5,5,5,5,5,4,0,2,3,0,0,0,0,0,0,0,
  0,0,0,0,0,0,3,2,3,6,5,5,7,7,5,5,5,5,7,7,5,5,4,3,2,3,0,0,0,0,0,0,
  0,0,0,0,0,2,3,1,3,6,5,1,7,7,7,5,5,1,7,7,7,5,4,3,1,3,2,0,0,0,0,0,
  0,0,0,0,0,8,3,1,3,6,5,1,7,7,7,5,5,1,7,7,7,5,4,3,1,3,8,0,0,0,0,0,
  0,0,0,0,0,8,3,1,3,6,5,5,1,1,5,5,5,5,1,1,5,5,4,3,1,3,8,0,0,0,0,0,
  0,0,0,0,0,2,3,1,3,6,5,5,5,5,5,5,5,5,5,5,5,5,4,3,1,3,2,0,0,0,0,0,
  0,0,0,0,0,0,3,2,3,6,5,5,5,5,5,5,5,5,5,5,5,5,4,3,2,3,0,0,0,0,0,0,
  0,0,0,0,0,0,0,0,0,6,5,5,5,5,5,7,7,5,5,5,5,5,4,0,0,0,0,0,0,0,0,0,
  0,0,0,0,0,0,0,0,0,6,5,5,5,5,5,5,5,5,5,5,5,5,4,0,0,0,0,0,0,0,0,0,
  1,0,0,0,0,0,0,0,0,6,5,5,5,5,5,5,5,5,5,5,5,5,4,0,0,0,0,0,0,0,0,2,
  0,2,2,2,0,0,0,0,0,6,5,5,5,5,5,5,5,5,5,5,5,5,4,0,0,0,0,0,2,2,2,0,
  0,0,0,3,2,0,0,0,6,5,4,4,4,4,4,4,4,4,4,4,4,4,4,4,0,0,0,2,2,0,0,0,
  0,0,0,3,2,0,0,0,6,5,5,5,5,5,5,5,5,5,5,5,5,5,5,4,0,0,0,2,3,0,0,0,
  0,0,0,0,3,2,0,0,0,0,3,3,0,3,3,0,0,3,3,0,3,3,0,0,0,0,2,2,0,0,0,0,
  0,0,0,0,3,2,0,0,0,0,3,2,0,3,2,0,0,3,2,0,3,2,0,0,0,0,2,3,0,0,0,0,
  0,0,0,0,0,3,2,0,0,3,2,0,0,3,2,0,0,3,2,0,0,3,2,0,0,2,3,0,0,0,0,0,
  0,0,0,0,0,3,2,2,2,2,0,0,0,3,2,0,0,3,2,0,0,0,3,2,2,2,3,0,0,0,0,0,
  0,0,0,0,0,0,3,3,3,0,0,0,0,3,2,0,0,3,2,0,0,0,0,3,3,3,0,0,0,0,0,0,
  0,0,0,0,0,0,0,0,0,0,0,0,0,3,2,0,0,3,2,0,0,0,0,0,0,0,0,0,0,0,0,0,
  0,0,0,0,0,0,0,0,0,0,0,0,0,3,2,0,0,3,2,0,0,0,0,0,0,0,0,0,0,0,0,0,
  0,0,0,0,0,0,0,0,0,0,0,0,0,3,2,0,0,3,2,0,0,0,0,0,0,0,0,0,0,0,0,0,
  0,0,0,0,0,0,0,0,0,0,0,0,0,3,2,0,0,3,2,0,0,0,0,0,0,0,0,0,0,0,0,0,
  0,0,0,0,0,0,0,0,0,0,0,0,0,3,2,0,0,0,0,0,0,0,0,0,0,0,0,0,0,0,0,0,
  0,0,0,0,0,0,0,0,0,0,0,0,0,3,2,0,0,0,0,0,0,0,0,0,0,0,0,0,0,0,0,0
};

uint16_t mode_2DAkemi(void) {
  if (!strip.isMatrix) return mode_static(); // not a 2D set-up

  const uint16_t cols = SEGMENT.virtualWidth();
  const uint16_t rows = SEGMENT.virtualHeight();

  uint16_t counter = (strip.now * ((SEGMENT.speed >> 2) +2)) & 0xFFFF;
  counter = counter >> 8;

  const float lightFactor  = 0.15f;
  const float normalFactor = 0.4f;

  um_data_t *um_data;
  if (!usermods.getUMData(&um_data, USERMOD_ID_AUDIOREACTIVE)) {
    um_data = simulateSound(SEGMENT.soundSim);
  }
  uint8_t *fftResult = (uint8_t*)um_data->u_data[2];
  float base = fftResult[0]/255.0f;

  //draw and color Akemi
  for (int y=0; y < rows; y++) for (int x=0; x < cols; x++) {
    CRGB color;
    CRGB soundColor = ORANGE;
    CRGB faceColor  = SEGMENT.color_wheel(counter);
    CRGB armsAndLegsColor = SEGCOLOR(1) > 0 ? SEGCOLOR(1) : 0xFFE0A0; //default warmish white 0xABA8FF; //0xFF52e5;//
    uint8_t ak = pgm_read_byte_near(akemi + ((y * 32)/rows) * 32 + (x * 32)/cols); // akemi[(y * 32)/rows][(x * 32)/cols]
    switch (ak) {
      case 3: armsAndLegsColor.r *= lightFactor;  armsAndLegsColor.g *= lightFactor;  armsAndLegsColor.b *= lightFactor;  color = armsAndLegsColor; break; //light arms and legs 0x9B9B9B
      case 2: armsAndLegsColor.r *= normalFactor; armsAndLegsColor.g *= normalFactor; armsAndLegsColor.b *= normalFactor; color = armsAndLegsColor; break; //normal arms and legs 0x888888
      case 1: color = armsAndLegsColor; break; //dark arms and legs 0x686868
      case 6: faceColor.r *= lightFactor;  faceColor.g *= lightFactor;  faceColor.b *= lightFactor;  color=faceColor; break; //light face 0x31AAFF
      case 5: faceColor.r *= normalFactor; faceColor.g *= normalFactor; faceColor.b *= normalFactor; color=faceColor; break; //normal face 0x0094FF
      case 4: color = faceColor; break; //dark face 0x007DC6
      case 7: color = SEGCOLOR(2) > 0 ? SEGCOLOR(2) : 0xFFFFFF; break; //eyes and mouth default white
      case 8: if (base > 0.4) {soundColor.r *= base; soundColor.g *= base; soundColor.b *= base; color=soundColor;} else color = armsAndLegsColor; break;
      default: color = BLACK; break;
    }

    if (SEGMENT.intensity > 128 && fftResult && fftResult[0] > 128) { //dance if base is high
      SEGMENT.setPixelColorXY(x, 0, BLACK);
      SEGMENT.setPixelColorXY(x, y+1, color);
    } else
      SEGMENT.setPixelColorXY(x, y, color);
  }

  //add geq left and right
  if (um_data && fftResult) {
    for (int x=0; x < cols/8; x++) {
      uint16_t band = x * cols/8;
      band = constrain(band, 0, 15);
      uint16_t barHeight = map(fftResult[band], 0, 255, 0, 17*rows/32);
      CRGB color = SEGMENT.color_from_palette((band * 35), false, PALETTE_SOLID_WRAP, 0);

      for (int y=0; y < barHeight; y++) {
        SEGMENT.setPixelColorXY(x, rows/2-y, color);
        SEGMENT.setPixelColorXY(cols-1-x, rows/2-y, color);
      }
    }
  }

  return FRAMETIME;
} // mode_2DAkemi
static const char _data_FX_MODE_2DAKEMI[] PROGMEM = "Akemi@Color speed,Dance;Head palette,Arms & Legs,Eyes & Mouth;Face palette;2f;si=0"; //beatsin


// Distortion waves - ldirko
// https://editor.soulmatelights.com/gallery/1089-distorsion-waves
// apated for WLD by @blazoncek
uint16_t mode_2Ddistortionwaves() {
  if (!strip.isMatrix) return mode_static(); // not a 2D set-up

  const uint16_t cols = SEGMENT.virtualWidth();
  const uint16_t rows = SEGMENT.virtualHeight();

  uint8_t speed = SEGMENT.speed/32;
  uint8_t scale = SEGMENT.intensity/32;

  uint8_t  w = 2;

  uint16_t a  = millis()/32;
  uint16_t a2 = a/2;
  uint16_t a3 = a/3;

  uint16_t cx =  beatsin8(10-speed,0,cols-1)*scale;
  uint16_t cy =  beatsin8(12-speed,0,rows-1)*scale;
  uint16_t cx1 = beatsin8(13-speed,0,cols-1)*scale;
  uint16_t cy1 = beatsin8(15-speed,0,rows-1)*scale;
  uint16_t cx2 = beatsin8(17-speed,0,cols-1)*scale;
  uint16_t cy2 = beatsin8(14-speed,0,rows-1)*scale;
  
  uint16_t xoffs = 0;
  for (int x = 0; x < cols; x++) {
    xoffs += scale;
    uint16_t yoffs = 0;

    for (int y = 0; y < rows; y++) {
       yoffs += scale;

      byte rdistort = cos8((cos8(((x<<3)+a )&255)+cos8(((y<<3)-a2)&255)+a3   )&255)>>1; 
      byte gdistort = cos8((cos8(((x<<3)-a2)&255)+cos8(((y<<3)+a3)&255)+a+32 )&255)>>1; 
      byte bdistort = cos8((cos8(((x<<3)+a3)&255)+cos8(((y<<3)-a) &255)+a2+64)&255)>>1; 

      byte valueR = rdistort+ w*  (a- ( ((xoffs - cx)  * (xoffs - cx)  + (yoffs - cy)  * (yoffs - cy))>>7  ));
      byte valueG = gdistort+ w*  (a2-( ((xoffs - cx1) * (xoffs - cx1) + (yoffs - cy1) * (yoffs - cy1))>>7 ));
      byte valueB = bdistort+ w*  (a3-( ((xoffs - cx2) * (xoffs - cx2) + (yoffs - cy2) * (yoffs - cy2))>>7 ));

      valueR = gamma8(cos8(valueR));
      valueG = gamma8(cos8(valueG));
      valueB = gamma8(cos8(valueB));

      SEGMENT.setPixelColorXY(x, y, RGBW32(valueR, valueG, valueB, 0)); 
    }
  }

  return FRAMETIME;
}
static const char _data_FX_MODE_2DDISTORTIONWAVES[] PROGMEM = "Distortion Waves@!,Scale;;;2;";

#endif // WLED_DISABLE_2D


//////////////////////////////////////////////////////////////////////////////////////////
// mode data
static const char _data_RESERVED[] PROGMEM = "RSVD";

// add (or replace reserved) effect mode and data into vector
// use id==255 to find unallocatd gaps (with "Reserved" data string)
// if vector size() is smaller than id (single) data is appended at the end (regardless of id)
void WS2812FX::addEffect(uint8_t id, mode_ptr mode_fn, const char *mode_name) {
  if (id == 255) { // find empty slot
    for (size_t i=1; i<_mode.size(); i++) if (_modeData[i] == _data_RESERVED) { id = i; break; }
  }
  if (id < _mode.size()) {
    if (_modeData[id] != _data_RESERVED) return; // do not overwrite alerady added effect
    _mode[id]     = mode_fn;
    _modeData[id] = mode_name;
  } else {
    _mode.push_back(mode_fn);
    _modeData.push_back(mode_name);
    if (_modeCount < _mode.size()) _modeCount++;
  }
}

void WS2812FX::setupEffectData() {
  // Solid must be first! (assuming vector is empty upon call to setup)
  _mode.push_back(&mode_static);
  _modeData.push_back(_data_FX_MODE_STATIC);
  // fill reserved word in case there will be any gaps in the array
  for (size_t i=1; i<_modeCount; i++) {
    _mode.push_back(&mode_static);
    _modeData.push_back(_data_RESERVED);
  }
  // now replace all pre-allocated effects
  // --- 1D non-audio effects ---
  addEffect(FX_MODE_BLINK, &mode_blink, _data_FX_MODE_BLINK);
  addEffect(FX_MODE_BREATH, &mode_breath, _data_FX_MODE_BREATH);
  addEffect(FX_MODE_COLOR_WIPE, &mode_color_wipe, _data_FX_MODE_COLOR_WIPE);
  addEffect(FX_MODE_COLOR_WIPE_RANDOM, &mode_color_wipe_random, _data_FX_MODE_COLOR_WIPE_RANDOM);
  addEffect(FX_MODE_RANDOM_COLOR, &mode_random_color, _data_FX_MODE_RANDOM_COLOR);
  addEffect(FX_MODE_COLOR_SWEEP, &mode_color_sweep, _data_FX_MODE_COLOR_SWEEP);
  addEffect(FX_MODE_DYNAMIC, &mode_dynamic, _data_FX_MODE_DYNAMIC);
  addEffect(FX_MODE_RAINBOW, &mode_rainbow, _data_FX_MODE_RAINBOW);
  addEffect(FX_MODE_RAINBOW_CYCLE, &mode_rainbow_cycle, _data_FX_MODE_RAINBOW_CYCLE);
  addEffect(FX_MODE_SCAN, &mode_scan, _data_FX_MODE_SCAN);
  addEffect(FX_MODE_DUAL_SCAN, &mode_dual_scan, _data_FX_MODE_DUAL_SCAN);
  addEffect(FX_MODE_FADE, &mode_fade, _data_FX_MODE_FADE);
  addEffect(FX_MODE_THEATER_CHASE, &mode_theater_chase, _data_FX_MODE_THEATER_CHASE);
  addEffect(FX_MODE_THEATER_CHASE_RAINBOW, &mode_theater_chase_rainbow, _data_FX_MODE_THEATER_CHASE_RAINBOW);
  addEffect(FX_MODE_RUNNING_LIGHTS, &mode_running_lights, _data_FX_MODE_RUNNING_LIGHTS);
  addEffect(FX_MODE_SAW, &mode_saw, _data_FX_MODE_SAW);
  addEffect(FX_MODE_TWINKLE, &mode_twinkle, _data_FX_MODE_TWINKLE);
  addEffect(FX_MODE_DISSOLVE, &mode_dissolve, _data_FX_MODE_DISSOLVE);
  addEffect(FX_MODE_DISSOLVE_RANDOM, &mode_dissolve_random, _data_FX_MODE_DISSOLVE_RANDOM);
  addEffect(FX_MODE_SPARKLE, &mode_sparkle, _data_FX_MODE_SPARKLE);
  addEffect(FX_MODE_FLASH_SPARKLE, &mode_flash_sparkle, _data_FX_MODE_FLASH_SPARKLE);
  addEffect(FX_MODE_HYPER_SPARKLE, &mode_hyper_sparkle, _data_FX_MODE_HYPER_SPARKLE);
  addEffect(FX_MODE_STROBE, &mode_strobe, _data_FX_MODE_STROBE);
  addEffect(FX_MODE_STROBE_RAINBOW, &mode_strobe_rainbow, _data_FX_MODE_STROBE_RAINBOW);
  addEffect(FX_MODE_MULTI_STROBE, &mode_multi_strobe, _data_FX_MODE_MULTI_STROBE);
  addEffect(FX_MODE_BLINK_RAINBOW, &mode_blink_rainbow, _data_FX_MODE_BLINK_RAINBOW);
  addEffect(FX_MODE_ANDROID, &mode_android, _data_FX_MODE_ANDROID);
  addEffect(FX_MODE_CHASE_COLOR, &mode_chase_color, _data_FX_MODE_CHASE_COLOR);
  addEffect(FX_MODE_CHASE_RANDOM, &mode_chase_random, _data_FX_MODE_CHASE_RANDOM);
  addEffect(FX_MODE_CHASE_RAINBOW, &mode_chase_rainbow, _data_FX_MODE_CHASE_RAINBOW);
  addEffect(FX_MODE_CHASE_FLASH, &mode_chase_flash, _data_FX_MODE_CHASE_FLASH);
  addEffect(FX_MODE_CHASE_FLASH_RANDOM, &mode_chase_flash_random, _data_FX_MODE_CHASE_FLASH_RANDOM);
  addEffect(FX_MODE_CHASE_RAINBOW_WHITE, &mode_chase_rainbow_white, _data_FX_MODE_CHASE_RAINBOW_WHITE);
  addEffect(FX_MODE_COLORFUL, &mode_colorful, _data_FX_MODE_COLORFUL);
  addEffect(FX_MODE_TRAFFIC_LIGHT, &mode_traffic_light, _data_FX_MODE_TRAFFIC_LIGHT);
  addEffect(FX_MODE_COLOR_SWEEP_RANDOM, &mode_color_sweep_random, _data_FX_MODE_COLOR_SWEEP_RANDOM);
  addEffect(FX_MODE_RUNNING_COLOR, &mode_running_color, _data_FX_MODE_RUNNING_COLOR);
  addEffect(FX_MODE_AURORA, &mode_aurora, _data_FX_MODE_AURORA);
  addEffect(FX_MODE_RUNNING_RANDOM, &mode_running_random, _data_FX_MODE_RUNNING_RANDOM);
  addEffect(FX_MODE_LARSON_SCANNER, &mode_larson_scanner, _data_FX_MODE_LARSON_SCANNER);
  addEffect(FX_MODE_COMET, &mode_comet, _data_FX_MODE_COMET);
  addEffect(FX_MODE_FIREWORKS, &mode_fireworks, _data_FX_MODE_FIREWORKS);
  addEffect(FX_MODE_RAIN, &mode_rain, _data_FX_MODE_RAIN);
  addEffect(FX_MODE_TETRIX, &mode_tetrix, _data_FX_MODE_TETRIX);
  addEffect(FX_MODE_FIRE_FLICKER, &mode_fire_flicker, _data_FX_MODE_FIRE_FLICKER);
  addEffect(FX_MODE_GRADIENT, &mode_gradient, _data_FX_MODE_GRADIENT);
  addEffect(FX_MODE_LOADING, &mode_loading, _data_FX_MODE_LOADING);

  addEffect(FX_MODE_FAIRY, &mode_fairy, _data_FX_MODE_FAIRY);
  addEffect(FX_MODE_TWO_DOTS, &mode_two_dots, _data_FX_MODE_TWO_DOTS);
  addEffect(FX_MODE_FAIRYTWINKLE, &mode_fairytwinkle, _data_FX_MODE_FAIRYTWINKLE);
  addEffect(FX_MODE_RUNNING_DUAL, &mode_running_dual, _data_FX_MODE_RUNNING_DUAL);

  addEffect(FX_MODE_TRICOLOR_CHASE, &mode_tricolor_chase, _data_FX_MODE_TRICOLOR_CHASE);
  addEffect(FX_MODE_TRICOLOR_WIPE, &mode_tricolor_wipe, _data_FX_MODE_TRICOLOR_WIPE);
  addEffect(FX_MODE_TRICOLOR_FADE, &mode_tricolor_fade, _data_FX_MODE_TRICOLOR_FADE);
  addEffect(FX_MODE_LIGHTNING, &mode_lightning, _data_FX_MODE_LIGHTNING);
  addEffect(FX_MODE_ICU, &mode_icu, _data_FX_MODE_ICU);
  addEffect(FX_MODE_MULTI_COMET, &mode_multi_comet, _data_FX_MODE_MULTI_COMET);
  addEffect(FX_MODE_DUAL_LARSON_SCANNER, &mode_dual_larson_scanner, _data_FX_MODE_DUAL_LARSON_SCANNER);
  addEffect(FX_MODE_RANDOM_CHASE, &mode_random_chase, _data_FX_MODE_RANDOM_CHASE);
  addEffect(FX_MODE_OSCILLATE, &mode_oscillate, _data_FX_MODE_OSCILLATE);
  addEffect(FX_MODE_PRIDE_2015, &mode_pride_2015, _data_FX_MODE_PRIDE_2015);
  addEffect(FX_MODE_JUGGLE, &mode_juggle, _data_FX_MODE_JUGGLE);
  addEffect(FX_MODE_PALETTE, &mode_palette, _data_FX_MODE_PALETTE);
  addEffect(FX_MODE_FIRE_2012, &mode_fire_2012, _data_FX_MODE_FIRE_2012);
  addEffect(FX_MODE_COLORWAVES, &mode_colorwaves, _data_FX_MODE_COLORWAVES);
  addEffect(FX_MODE_BPM, &mode_bpm, _data_FX_MODE_BPM);
  addEffect(FX_MODE_FILLNOISE8, &mode_fillnoise8, _data_FX_MODE_FILLNOISE8);
  addEffect(FX_MODE_NOISE16_1, &mode_noise16_1, _data_FX_MODE_NOISE16_1);
  addEffect(FX_MODE_NOISE16_2, &mode_noise16_2, _data_FX_MODE_NOISE16_2);
  addEffect(FX_MODE_NOISE16_3, &mode_noise16_3, _data_FX_MODE_NOISE16_3);
  addEffect(FX_MODE_NOISE16_4, &mode_noise16_4, _data_FX_MODE_NOISE16_4);
  addEffect(FX_MODE_COLORTWINKLE, &mode_colortwinkle, _data_FX_MODE_COLORTWINKLE);
  addEffect(FX_MODE_LAKE, &mode_lake, _data_FX_MODE_LAKE);
  addEffect(FX_MODE_METEOR, &mode_meteor, _data_FX_MODE_METEOR);
  addEffect(FX_MODE_METEOR_SMOOTH, &mode_meteor_smooth, _data_FX_MODE_METEOR_SMOOTH);
  addEffect(FX_MODE_RAILWAY, &mode_railway, _data_FX_MODE_RAILWAY);
  addEffect(FX_MODE_RIPPLE, &mode_ripple, _data_FX_MODE_RIPPLE);
  addEffect(FX_MODE_TWINKLEFOX, &mode_twinklefox, _data_FX_MODE_TWINKLEFOX);
  addEffect(FX_MODE_TWINKLECAT, &mode_twinklecat, _data_FX_MODE_TWINKLECAT);
  addEffect(FX_MODE_HALLOWEEN_EYES, &mode_halloween_eyes, _data_FX_MODE_HALLOWEEN_EYES);
  addEffect(FX_MODE_STATIC_PATTERN, &mode_static_pattern, _data_FX_MODE_STATIC_PATTERN);
  addEffect(FX_MODE_TRI_STATIC_PATTERN, &mode_tri_static_pattern, _data_FX_MODE_TRI_STATIC_PATTERN);
  addEffect(FX_MODE_SPOTS, &mode_spots, _data_FX_MODE_SPOTS);
  addEffect(FX_MODE_SPOTS_FADE, &mode_spots_fade, _data_FX_MODE_SPOTS_FADE);
  addEffect(FX_MODE_GLITTER, &mode_glitter, _data_FX_MODE_GLITTER);
  addEffect(FX_MODE_CANDLE, &mode_candle, _data_FX_MODE_CANDLE);
  addEffect(FX_MODE_STARBURST, &mode_starburst, _data_FX_MODE_STARBURST);
  addEffect(FX_MODE_EXPLODING_FIREWORKS, &mode_exploding_fireworks, _data_FX_MODE_EXPLODING_FIREWORKS);
  addEffect(FX_MODE_BOUNCINGBALLS, &mode_bouncing_balls, _data_FX_MODE_BOUNCINGBALLS);
  addEffect(FX_MODE_SINELON, &mode_sinelon, _data_FX_MODE_SINELON);
  addEffect(FX_MODE_SINELON_DUAL, &mode_sinelon_dual, _data_FX_MODE_SINELON_DUAL);
  addEffect(FX_MODE_SINELON_RAINBOW, &mode_sinelon_rainbow, _data_FX_MODE_SINELON_RAINBOW);
  addEffect(FX_MODE_POPCORN, &mode_popcorn, _data_FX_MODE_POPCORN);
  addEffect(FX_MODE_DRIP, &mode_drip, _data_FX_MODE_DRIP);
  addEffect(FX_MODE_PLASMA, &mode_plasma, _data_FX_MODE_PLASMA);
  addEffect(FX_MODE_PERCENT, &mode_percent, _data_FX_MODE_PERCENT);
  addEffect(FX_MODE_RIPPLE_RAINBOW, &mode_ripple_rainbow, _data_FX_MODE_RIPPLE_RAINBOW);
  addEffect(FX_MODE_HEARTBEAT, &mode_heartbeat, _data_FX_MODE_HEARTBEAT);
  addEffect(FX_MODE_PACIFICA, &mode_pacifica, _data_FX_MODE_PACIFICA);
  addEffect(FX_MODE_CANDLE_MULTI, &mode_candle_multi, _data_FX_MODE_CANDLE_MULTI);
  addEffect(FX_MODE_SOLID_GLITTER, &mode_solid_glitter, _data_FX_MODE_SOLID_GLITTER);
  addEffect(FX_MODE_SUNRISE, &mode_sunrise, _data_FX_MODE_SUNRISE);
  addEffect(FX_MODE_PHASED, &mode_phased, _data_FX_MODE_PHASED);
  addEffect(FX_MODE_TWINKLEUP, &mode_twinkleup, _data_FX_MODE_TWINKLEUP);
  addEffect(FX_MODE_NOISEPAL, &mode_noisepal, _data_FX_MODE_NOISEPAL);
  addEffect(FX_MODE_SINEWAVE, &mode_sinewave, _data_FX_MODE_SINEWAVE);
  addEffect(FX_MODE_PHASEDNOISE, &mode_phased_noise, _data_FX_MODE_PHASEDNOISE);
  addEffect(FX_MODE_FLOW, &mode_flow, _data_FX_MODE_FLOW);
  addEffect(FX_MODE_CHUNCHUN, &mode_chunchun, _data_FX_MODE_CHUNCHUN);
  addEffect(FX_MODE_DANCING_SHADOWS, &mode_dancing_shadows, _data_FX_MODE_DANCING_SHADOWS);
  addEffect(FX_MODE_WASHING_MACHINE, &mode_washing_machine, _data_FX_MODE_WASHING_MACHINE);

  addEffect(FX_MODE_BLENDS, &mode_blends, _data_FX_MODE_BLENDS);
  addEffect(FX_MODE_TV_SIMULATOR, &mode_tv_simulator, _data_FX_MODE_TV_SIMULATOR);
  addEffect(FX_MODE_DYNAMIC_SMOOTH, &mode_dynamic_smooth, _data_FX_MODE_DYNAMIC_SMOOTH);

  // --- 1D audio effects ---
  addEffect(FX_MODE_PIXELS, &mode_pixels, _data_FX_MODE_PIXELS);
  addEffect(FX_MODE_PIXELWAVE, &mode_pixelwave, _data_FX_MODE_PIXELWAVE);
  addEffect(FX_MODE_JUGGLES, &mode_juggles, _data_FX_MODE_JUGGLES);
  addEffect(FX_MODE_MATRIPIX, &mode_matripix, _data_FX_MODE_MATRIPIX);
  addEffect(FX_MODE_GRAVIMETER, &mode_gravimeter, _data_FX_MODE_GRAVIMETER);
  addEffect(FX_MODE_PLASMOID, &mode_plasmoid, _data_FX_MODE_PLASMOID);
  addEffect(FX_MODE_PUDDLES, &mode_puddles, _data_FX_MODE_PUDDLES);
  addEffect(FX_MODE_MIDNOISE, &mode_midnoise, _data_FX_MODE_MIDNOISE);
  addEffect(FX_MODE_NOISEMETER, &mode_noisemeter, _data_FX_MODE_NOISEMETER);
  addEffect(FX_MODE_FREQWAVE, &mode_freqwave, _data_FX_MODE_FREQWAVE);
  addEffect(FX_MODE_FREQMATRIX, &mode_freqmatrix, _data_FX_MODE_FREQMATRIX);

  addEffect(FX_MODE_WATERFALL, &mode_waterfall, _data_FX_MODE_WATERFALL);
  addEffect(FX_MODE_FREQPIXELS, &mode_freqpixels, _data_FX_MODE_FREQPIXELS);

  addEffect(FX_MODE_NOISEFIRE, &mode_noisefire, _data_FX_MODE_NOISEFIRE);
  addEffect(FX_MODE_PUDDLEPEAK, &mode_puddlepeak, _data_FX_MODE_PUDDLEPEAK);
  addEffect(FX_MODE_NOISEMOVE, &mode_noisemove, _data_FX_MODE_NOISEMOVE);

  addEffect(FX_MODE_PERLINMOVE, &mode_perlinmove, _data_FX_MODE_PERLINMOVE);
  addEffect(FX_MODE_RIPPLEPEAK, &mode_ripplepeak, _data_FX_MODE_RIPPLEPEAK);

  addEffect(FX_MODE_FREQMAP, &mode_freqmap, _data_FX_MODE_FREQMAP);
  addEffect(FX_MODE_GRAVCENTER, &mode_gravcenter, _data_FX_MODE_GRAVCENTER);
  addEffect(FX_MODE_GRAVCENTRIC, &mode_gravcentric, _data_FX_MODE_GRAVCENTRIC);
  addEffect(FX_MODE_GRAVFREQ, &mode_gravfreq, _data_FX_MODE_GRAVFREQ);
  addEffect(FX_MODE_DJLIGHT, &mode_DJLight, _data_FX_MODE_DJLIGHT);

  addEffect(FX_MODE_BLURZ, &mode_blurz, _data_FX_MODE_BLURZ);

  addEffect(FX_MODE_FLOWSTRIPE, &mode_FlowStripe, _data_FX_MODE_FLOWSTRIPE);

  addEffect(FX_MODE_WAVESINS, &mode_wavesins, _data_FX_MODE_WAVESINS);
  addEffect(FX_MODE_ROCKTAVES, &mode_rocktaves, _data_FX_MODE_ROCKTAVES);

  // --- 2D  effects ---
#ifndef WLED_DISABLE_2D
  addEffect(FX_MODE_2DSPACESHIPS, &mode_2Dspaceships, _data_FX_MODE_2DSPACESHIPS);
  addEffect(FX_MODE_2DCRAZYBEES, &mode_2Dcrazybees, _data_FX_MODE_2DCRAZYBEES);
  addEffect(FX_MODE_2DGHOSTRIDER, &mode_2Dghostrider, _data_FX_MODE_2DGHOSTRIDER);
  addEffect(FX_MODE_2DBLOBS, &mode_2Dfloatingblobs, _data_FX_MODE_2DBLOBS);
  addEffect(FX_MODE_2DSCROLLTEXT, &mode_2Dscrollingtext, _data_FX_MODE_2DSCROLLTEXT);
  addEffect(FX_MODE_2DDRIFTROSE, &mode_2Ddriftrose, _data_FX_MODE_2DDRIFTROSE);
  addEffect(FX_MODE_2DDISTORTIONWAVES, &mode_2Ddistortionwaves, _data_FX_MODE_2DDISTORTIONWAVES);

  addEffect(FX_MODE_2DGEQ, &mode_2DGEQ, _data_FX_MODE_2DGEQ); // audio

  addEffect(FX_MODE_2DNOISE, &mode_2Dnoise, _data_FX_MODE_2DNOISE);

  addEffect(FX_MODE_2DFIRENOISE, &mode_2Dfirenoise, _data_FX_MODE_2DFIRENOISE);
  addEffect(FX_MODE_2DSQUAREDSWIRL, &mode_2Dsquaredswirl, _data_FX_MODE_2DSQUAREDSWIRL);

  //non audio
  addEffect(FX_MODE_2DDNA, &mode_2Ddna, _data_FX_MODE_2DDNA);
  addEffect(FX_MODE_2DMATRIX, &mode_2Dmatrix, _data_FX_MODE_2DMATRIX);
  addEffect(FX_MODE_2DMETABALLS, &mode_2Dmetaballs, _data_FX_MODE_2DMETABALLS);
  addEffect(FX_MODE_2DFUNKYPLANK, &mode_2DFunkyPlank, _data_FX_MODE_2DFUNKYPLANK); // audio

  addEffect(FX_MODE_2DPULSER, &mode_2DPulser, _data_FX_MODE_2DPULSER);

  addEffect(FX_MODE_2DDRIFT, &mode_2DDrift, _data_FX_MODE_2DDRIFT);
  addEffect(FX_MODE_2DWAVERLY, &mode_2DWaverly, _data_FX_MODE_2DWAVERLY); // audio
  addEffect(FX_MODE_2DSUNRADIATION, &mode_2DSunradiation, _data_FX_MODE_2DSUNRADIATION);
  addEffect(FX_MODE_2DCOLOREDBURSTS, &mode_2DColoredBursts, _data_FX_MODE_2DCOLOREDBURSTS);
  addEffect(FX_MODE_2DJULIA, &mode_2DJulia, _data_FX_MODE_2DJULIA);

  addEffect(FX_MODE_2DGAMEOFLIFE, &mode_2Dgameoflife, _data_FX_MODE_2DGAMEOFLIFE);
  addEffect(FX_MODE_2DTARTAN, &mode_2Dtartan, _data_FX_MODE_2DTARTAN);
  addEffect(FX_MODE_2DPOLARLIGHTS, &mode_2DPolarLights, _data_FX_MODE_2DPOLARLIGHTS);
  addEffect(FX_MODE_2DSWIRL, &mode_2DSwirl, _data_FX_MODE_2DSWIRL); // audio
  addEffect(FX_MODE_2DLISSAJOUS, &mode_2DLissajous, _data_FX_MODE_2DLISSAJOUS);
  addEffect(FX_MODE_2DFRIZZLES, &mode_2DFrizzles, _data_FX_MODE_2DFRIZZLES);
  addEffect(FX_MODE_2DPLASMABALL, &mode_2DPlasmaball, _data_FX_MODE_2DPLASMABALL);

  addEffect(FX_MODE_2DHIPHOTIC, &mode_2DHiphotic, _data_FX_MODE_2DHIPHOTIC);
  addEffect(FX_MODE_2DSINDOTS, &mode_2DSindots, _data_FX_MODE_2DSINDOTS);
  addEffect(FX_MODE_2DDNASPIRAL, &mode_2DDNASpiral, _data_FX_MODE_2DDNASPIRAL);
  addEffect(FX_MODE_2DBLACKHOLE, &mode_2DBlackHole, _data_FX_MODE_2DBLACKHOLE);

  addEffect(FX_MODE_2DAKEMI, &mode_2DAkemi, _data_FX_MODE_2DAKEMI); // audio
#endif // WLED_DISABLE_2D

}<|MERGE_RESOLUTION|>--- conflicted
+++ resolved
@@ -1964,11 +1964,7 @@
 // feel of your fire: COOLING (used in step 1 above) (Speed = COOLING), and SPARKING (used
 // in step 3 above) (Effect Intensity = Sparking).
 uint16_t mode_fire_2012() {
-<<<<<<< HEAD
-  uint16_t strips = SEGMENT.nrOfVStrips();
-=======
   const uint16_t strips = SEGMENT.nrOfVStrips();
->>>>>>> 07cc26a1
   if (!SEGENV.allocateData(strips * SEGLEN)) return mode_static(); //allocation failed
   byte* heat = SEGENV.data;
 

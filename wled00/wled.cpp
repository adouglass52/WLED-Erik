#define WLED_DEFINE_GLOBAL_VARS //only in one source file, wled.cpp!
#include "wled.h"
#include "wled_ethernet.h"
#include <Arduino.h>

#if defined(ARDUINO_ARCH_ESP32) && defined(WLED_DISABLE_BROWNOUT_DET)
#include "soc/soc.h"
#include "soc/rtc_cntl_reg.h"
#endif

#ifdef WLED_USE_ETHERNET
// The following six pins are neither configurable nor
// can they be re-assigned through IOMUX / GPIO matrix.
// See https://docs.espressif.com/projects/esp-idf/en/latest/esp32/hw-reference/esp32/get-started-ethernet-kit-v1.1.html#ip101gri-phy-interface
const managed_pin_type esp32_nonconfigurable_ethernet_pins[WLED_ETH_RSVD_PINS_COUNT] = {
    { 21, true  }, // RMII EMAC TX EN  == When high, clocks the data on TXD0 and TXD1 to transmitter
    { 19, true  }, // RMII EMAC TXD0   == First bit of transmitted data
    { 22, true  }, // RMII EMAC TXD1   == Second bit of transmitted data
    { 25, false }, // RMII EMAC RXD0   == First bit of received data
    { 26, false }, // RMII EMAC RXD1   == Second bit of received data
    { 27, true  }, // RMII EMAC CRS_DV == Carrier Sense and RX Data Valid
};

const ethernet_settings ethernetBoards[] = {
  // None
  {
  },
  
  // WT32-EHT01
  // Please note, from my testing only these pins work for LED outputs:
  //   IO2, IO4, IO12, IO14, IO15
  // These pins do not appear to work from my testing:
  //   IO35, IO36, IO39
  {
    1,                 // eth_address, 
    16,                // eth_power, 
    23,                // eth_mdc, 
    18,                // eth_mdio, 
    ETH_PHY_LAN8720,   // eth_type,
    ETH_CLOCK_GPIO0_IN // eth_clk_mode
  },

  // ESP32-POE
  {
     0,                  // eth_address, 
    12,                  // eth_power, 
    23,                  // eth_mdc, 
    18,                  // eth_mdio, 
    ETH_PHY_LAN8720,     // eth_type,
    ETH_CLOCK_GPIO17_OUT // eth_clk_mode
  },

   // WESP32
  {
    0,			              // eth_address,
    -1,			              // eth_power,
    16,			              // eth_mdc,
    17,			              // eth_mdio,
    ETH_PHY_LAN8720,      // eth_type,
    ETH_CLOCK_GPIO0_IN	  // eth_clk_mode
  },

  // QuinLed-ESP32-Ethernet
  {
    0,			              // eth_address,
    5,			              // eth_power,
    23,			              // eth_mdc,
    18,			              // eth_mdio,
    ETH_PHY_LAN8720,      // eth_type,
    ETH_CLOCK_GPIO17_OUT	// eth_clk_mode
  },

  // TwilightLord-ESP32 Ethernet Shield
  {
    0,			              // eth_address,
    5,			              // eth_power,
    23,			              // eth_mdc,
    18,			              // eth_mdio,
    ETH_PHY_LAN8720,      // eth_type,
    ETH_CLOCK_GPIO17_OUT	// eth_clk_mode
  },

  // ESP3DEUXQuattro
  {
    1,                    // eth_address, 
    -1,                   // eth_power, 
    23,                   // eth_mdc, 
    18,                   // eth_mdio, 
    ETH_PHY_LAN8720,      // eth_type,
    ETH_CLOCK_GPIO17_OUT  // eth_clk_mode
  }
};
#endif

/*
 * Main WLED class implementation. Mostly initialization and connection logic
 */

WLED::WLED()
{
}

// turns all LEDs off and restarts ESP
void WLED::reset()
{
  briT = 0;
  #ifdef WLED_ENABLE_WEBSOCKETS
  ws.closeAll(1012);
  #endif
  long dly = millis();
  while (millis() - dly < 450) {
    yield();        // enough time to send response to client
  }
  setAllLeds();
  DEBUG_PRINTLN(F("MODULE RESET"));
  ESP.restart();
}

bool oappendi(int i)
{
  char s[11];
  sprintf(s, "%d", i);
  return oappend(s);
}

bool oappend(const char* txt)
{
  uint16_t len = strlen(txt);
  if (olen + len >= OMAX)
    return false;        // buffer full
  strcpy(obuf + olen, txt);
  olen += len;
  return true;
}

void prepareHostname(char* hostname)
{
  const char *pC = serverDescription;
  uint8_t pos = 5;

  while (*pC && pos < 24) { // while !null and not over length
    if (isalnum(*pC)) {     // if the current char is alpha-numeric append it to the hostname
      hostname[pos] = *pC;
      pos++;
    } else if (*pC == ' ' || *pC == '_' || *pC == '-' || *pC == '+' || *pC == '!' || *pC == '?' || *pC == '*') {
      hostname[pos] = '-';
      pos++;
    }
      // else do nothing - no leading hyphens and do not include hyphens for all other characters.
      pC++;
    }
    // if the hostname is left blank, use the mac address/default mdns name
    if (pos < 6) {
      sprintf(hostname + 5, "%*s", 6, escapedMac.c_str() + 6);
    } else { //last character must not be hyphen
      while (pos > 0 && hostname[pos -1] == '-') {
        hostname[pos -1] = 0;
        pos--;
      }
    }
}

//handle Ethernet connection event
void WiFiEvent(WiFiEvent_t event)
{
  #ifdef WLED_USE_ETHERNET
  char hostname[25] = "wled-";
  #endif
  
  switch (event) {
#if defined(ARDUINO_ARCH_ESP32) && defined(WLED_USE_ETHERNET)
    case SYSTEM_EVENT_ETH_START:
      DEBUG_PRINT(F("ETH Started"));
      break;
    case SYSTEM_EVENT_ETH_CONNECTED:
      DEBUG_PRINT(F("ETH Connected"));
      if (!apActive) {
        WiFi.disconnect(true);
      }
      if (staticIP != (uint32_t)0x00000000 && staticGateway != (uint32_t)0x00000000) {
        ETH.config(staticIP, staticGateway, staticSubnet, IPAddress(8, 8, 8, 8));
      } else {
        ETH.config(INADDR_NONE, INADDR_NONE, INADDR_NONE);
      }
      // convert the "serverDescription" into a valid DNS hostname (alphanumeric)
      prepareHostname(hostname);
      ETH.setHostname(hostname);
      showWelcomePage = false;
      break;
    case SYSTEM_EVENT_ETH_DISCONNECTED:
      DEBUG_PRINT(F("ETH Disconnected"));
      // This doesn't really affect ethernet per se,
      // as it's only configured once.  Rather, it
      // may be necessary to reconnect the WiFi when
      // ethernet disconnects, as a way to provide
      // alternative access to the device.
      forceReconnect = true;
      break;
#endif
    default:
      break;
  }
}

void WLED::loop()
{
  #ifdef WLED_DEBUG
  static unsigned long maxUsermodMillis = 0;
  #endif

  handleTime();
  handleIR();        // 2nd call to function needed for ESP32 to return valid results -- should be good for ESP8266, too
  handleConnection();
  handleSerial();
  handleNotifications();
  handleTransitions();
#ifdef WLED_ENABLE_DMX
  handleDMX();
#endif
  userLoop();

  #ifdef WLED_DEBUG
  unsigned long usermodMillis = millis();
  #endif
  usermods.loop();
  #ifdef WLED_DEBUG
  usermodMillis = millis() - usermodMillis;
  if (usermodMillis > maxUsermodMillis) maxUsermodMillis = usermodMillis;
  #endif

  yield();
  handleIO();
  handleIR();
  handleAlexa();

  yield();

  if (doReboot)
    reset();
  if (doCloseFile) {
    closeFile();
    yield();
  }

  if (!realtimeMode || realtimeOverride)  // block stuff if WARLS/Adalight is enabled
  {
    if (apActive)
      dnsServer.processNextRequest();
#ifndef WLED_DISABLE_OTA
    if (WLED_CONNECTED && aOtaEnabled)
      ArduinoOTA.handle();
#endif
    handleNightlight();
    handlePlaylist();
    yield();

    handleHue();
#ifndef WLED_DISABLE_BLYNK
    handleBlynk();
#endif

    yield();

    if (!offMode || strip.isOffRefreshRequred)
      strip.service();
#ifdef ESP8266
    else if (!noWifiSleep)
      delay(1); //required to make sure ESP enters modem sleep (see #1184)
#endif
  }
  yield();
#ifdef ESP8266
  MDNS.update();
#endif

  //millis() rolls over every 50 days
  if (lastMqttReconnectAttempt > millis()) {
    rolloverMillis++;
    lastMqttReconnectAttempt = 0;
  }
  if (millis() - lastMqttReconnectAttempt > 30000) {
    lastMqttReconnectAttempt = millis();
    initMqtt();
    yield();
    // refresh WLED nodes list
    refreshNodeList();
    if (nodeBroadcastEnabled) sendSysInfoUDP();
    yield();
  }

  //LED settings have been saved, re-init busses
  //This code block causes severe FPS drop on ESP32 with the original "if (busConfigs[0] != nullptr)" conditional. Investigate! 
  if (doInitBusses) {
    doInitBusses = false;
    DEBUG_PRINTLN(F("Re-init busses."));
    bool aligned = strip.checkSegmentAlignment(); //see if old segments match old bus(ses)
    busses.removeAll();
    uint32_t mem = 0;
<<<<<<< HEAD
    for (uint8_t i = 0; i < WLED_MAX_BUSSES; i++) {
      if (busConfigs[i] == nullptr) break;
      mem += BusManager::memUsage(*busConfigs[i]);
      if (mem <= MAX_LED_MEMORY) busses.add(*busConfigs[i]);
      delete busConfigs[i]; busConfigs[i] = nullptr;
    }
    strip.finalizeInit();
=======
    ledCount = 1;
    for (uint8_t i = 0; i < WLED_MAX_BUSSES; i++) {
      if (busConfigs[i] == nullptr) break;
      mem += BusManager::memUsage(*busConfigs[i]);
      if (mem <= MAX_LED_MEMORY) {
        uint16_t totalNew = busConfigs[i]->start + busConfigs[i]->count;
        if (totalNew > ledCount && totalNew <= MAX_LEDS) ledCount = totalNew; //total is end of last bus (where start + len is max.)
        busses.add(*busConfigs[i]);
      }
      delete busConfigs[i]; busConfigs[i] = nullptr;
    }
    strip.finalizeInit();
    if (aligned) strip.makeAutoSegments();
    else strip.fixInvalidSegments();
>>>>>>> 10cfcdab
    yield();
    serializeConfig();
  }

  yield();
  handleWs();

// DEBUG serial logging (every 30s)
#ifdef WLED_DEBUG
  if (millis() - debugTime > 29999) {
    DEBUG_PRINTLN(F("---DEBUG INFO---"));
    DEBUG_PRINT(F("Runtime: "));       DEBUG_PRINTLN(millis());
    DEBUG_PRINT(F("Unix time: "));     toki.printTime(toki.getTime());
    DEBUG_PRINT(F("Free heap: "));     DEBUG_PRINTLN(ESP.getFreeHeap());
    #if defined(ARDUINO_ARCH_ESP32) && defined(WLED_USE_PSRAM)
    if (psramFound()) {
      DEBUG_PRINT(F("Total PSRAM: "));    DEBUG_PRINT(ESP.getPsramSize()/1024); DEBUG_PRINTLN("kB");
      DEBUG_PRINT(F("Free PSRAM: "));     DEBUG_PRINT(ESP.getFreePsram()/1024); DEBUG_PRINTLN("kB");
    } else
      DEBUG_PRINTLN(F("No PSRAM"));
    #endif
    DEBUG_PRINT(F("Wifi state: "));      DEBUG_PRINTLN(WiFi.status());

    if (WiFi.status() != lastWifiState) {
      wifiStateChangedTime = millis();
    }
    lastWifiState = WiFi.status();
    DEBUG_PRINT(F("State time: "));      DEBUG_PRINTLN(wifiStateChangedTime);
    DEBUG_PRINT(F("NTP last sync: "));   DEBUG_PRINTLN(ntpLastSyncTime);
    DEBUG_PRINT(F("Client IP: "));       DEBUG_PRINTLN(Network.localIP());
    DEBUG_PRINT(F("Loops/sec: "));       DEBUG_PRINTLN(loops / 30);
    DEBUG_PRINT(F("Max UM time[ms]: ")); DEBUG_PRINTLN(maxUsermodMillis);
    loops = 0;
    maxUsermodMillis = 0;
    debugTime = millis();
  }
  loops++;
#endif        // WLED_DEBUG
  toki.resetTick();
}

void WLED::setup()
{
  #if defined(ARDUINO_ARCH_ESP32) && defined(WLED_DISABLE_BROWNOUT_DET)
  WRITE_PERI_REG(RTC_CNTL_BROWN_OUT_REG, 0); //disable brownout detection
  #endif

  Serial.begin(115200);
  Serial.setTimeout(50);
  DEBUG_PRINTLN();
  DEBUG_PRINT(F("---WLED "));
  DEBUG_PRINT(versionString);
  DEBUG_PRINT(" ");
  DEBUG_PRINT(VERSION);
  DEBUG_PRINTLN(F(" INIT---"));
#ifdef ARDUINO_ARCH_ESP32
  DEBUG_PRINT(F("esp32 "));
  DEBUG_PRINTLN(ESP.getSdkVersion());
#else
  DEBUG_PRINT(F("esp8266 "));
  DEBUG_PRINTLN(ESP.getCoreVersion());
#endif
  DEBUG_PRINT(F("heap "));
  DEBUG_PRINTLN(ESP.getFreeHeap());

  #if defined(ARDUINO_ARCH_ESP32) && defined(WLED_USE_PSRAM)
  if (psramFound()) {
    // GPIO16/GPIO17 reserved for SPI RAM
    managed_pin_type pins[2] = { {16, true}, {17, true} };
    pinManager.allocateMultiplePins(pins, 2, PinOwner::SPI_RAM);
  }
  #endif

  //DEBUG_PRINT(F("LEDs inited. heap usage ~"));
  //DEBUG_PRINTLN(heapPreAlloc - ESP.getFreeHeap());

#ifdef WLED_DEBUG
  pinManager.allocatePin(1, true, PinOwner::DebugOut); // GPIO1 reserved for debug output
#endif
#ifdef WLED_USE_DMX //reserve GPIO2 as hardcoded DMX pin
  pinManager.allocatePin(2, true, PinOwner::DMX);
#endif

  DEBUG_PRINTLN(F("Registering usermods ..."));
  registerUsermods();

  for (uint8_t i=1; i<WLED_MAX_BUTTONS; i++) btnPin[i] = -1;

  bool fsinit = false;
  DEBUGFS_PRINTLN(F("Mount FS"));
#ifdef ARDUINO_ARCH_ESP32
  fsinit = WLED_FS.begin(true);
#else
  fsinit = WLED_FS.begin();
#endif
  if (!fsinit) {
    DEBUGFS_PRINTLN(F("FS failed!"));
    errorFlag = ERR_FS_BEGIN;
  } else deEEP();
  updateFSInfo();

  DEBUG_PRINTLN(F("Reading config"));
  deserializeConfigFromFS();

  DEBUG_PRINTLN(F("Initializing strip"));
  beginStrip();

  DEBUG_PRINTLN(F("Usermods setup"));
  userSetup();
  usermods.setup();

  if (strcmp(clientSSID, DEFAULT_CLIENT_SSID) == 0)
    showWelcomePage = true;
  WiFi.persistent(false);
  #ifdef WLED_USE_ETHERNET
  WiFi.onEvent(WiFiEvent);
  #endif

  #ifdef WLED_ENABLE_ADALIGHT // reserve GPIO3 (RX) pin for ADALight
  if (!pinManager.isPinAllocated(3)) {
    Serial.println(F("Ada"));
    pinManager.allocatePin(3,false);
  } else {
    DEBUG_PRINTLN(F("ADALight disabled due to GPIO3 being used."));
  }
  #endif

  // generate module IDs
  escapedMac = WiFi.macAddress();
  escapedMac.replace(":", "");
  escapedMac.toLowerCase();
  if (strcmp(cmDNS, "x") == 0)        // fill in unique mdns default
  {
    strcpy_P(cmDNS, PSTR("wled-"));
    sprintf(cmDNS + 5, "%*s", 6, escapedMac.c_str() + 6);
  }
  if (mqttDeviceTopic[0] == 0) {
    strcpy_P(mqttDeviceTopic, PSTR("wled/"));
    sprintf(mqttDeviceTopic + 5, "%*s", 6, escapedMac.c_str() + 6);
  }
  if (mqttClientID[0] == 0) {
    strcpy_P(mqttClientID, PSTR("WLED-"));
    sprintf(mqttClientID + 5, "%*s", 6, escapedMac.c_str() + 6);
  }

  strip.service();

#ifndef WLED_DISABLE_OTA
  if (aOtaEnabled) {
    ArduinoOTA.onStart([]() {
#ifdef ESP8266
      wifi_set_sleep_type(NONE_SLEEP_T);
#endif
      DEBUG_PRINTLN(F("Start ArduinoOTA"));
    });
    if (strlen(cmDNS) > 0)
      ArduinoOTA.setHostname(cmDNS);
  }
#endif
#ifdef WLED_ENABLE_DMX
  initDMX();
#endif
  // HTTP server page init
  initServer();

  #if defined(ARDUINO_ARCH_ESP32) && defined(WLED_DISABLE_BROWNOUT_DET)
  WRITE_PERI_REG(RTC_CNTL_BROWN_OUT_REG, 1); //enable brownout detector
  #endif
}

void WLED::beginStrip()
{
  // Initialize NeoPixel Strip and button
  strip.finalizeInit(); // busses created during deserializeConfig()
<<<<<<< HEAD
  strip.populateDefaultSegments();
=======
  strip.makeAutoSegments();
>>>>>>> 10cfcdab
  strip.setBrightness(0);
  strip.setShowCallback(handleOverlayDraw);

  if (turnOnAtBoot) {
    if (briS > 0) bri = briS;
    else if (bri == 0) bri = 128;
  } else {
    briLast = briS; bri = 0;
  }
  if (bootPreset > 0) {
    applyPreset(bootPreset, CALL_MODE_INIT);
  }
  colorUpdated(CALL_MODE_INIT);

  // init relay pin
  if (rlyPin>=0)
    digitalWrite(rlyPin, (rlyMde ? bri : !bri));
}

void WLED::initAP(bool resetAP)
{
  if (apBehavior == AP_BEHAVIOR_BUTTON_ONLY && !resetAP)
    return;

  if (!apSSID[0] || resetAP)
    strcpy_P(apSSID, PSTR("WLED-AP"));
  if (resetAP)
    strcpy_P(apPass, PSTR(DEFAULT_AP_PASS));
  DEBUG_PRINT(F("Opening access point "));
  DEBUG_PRINTLN(apSSID);
  WiFi.softAPConfig(IPAddress(4, 3, 2, 1), IPAddress(4, 3, 2, 1), IPAddress(255, 255, 255, 0));
  WiFi.softAP(apSSID, apPass, apChannel, apHide);

  if (!apActive) // start captive portal if AP active
  {
    DEBUG_PRINTLN(F("Init AP interfaces"));
    server.begin();
    if (udpPort > 0 && udpPort != ntpLocalPort) {
      udpConnected = notifierUdp.begin(udpPort);
    }
    if (udpRgbPort > 0 && udpRgbPort != ntpLocalPort && udpRgbPort != udpPort) {
      udpRgbConnected = rgbUdp.begin(udpRgbPort);
    }
    if (udpPort2 > 0 && udpPort2 != ntpLocalPort && udpPort2 != udpPort && udpPort2 != udpRgbPort) {
      udp2Connected = notifier2Udp.begin(udpPort2);
    }
    e131.begin(false, e131Port, e131Universe, E131_MAX_UNIVERSE_COUNT);
    ddp.begin(false, DDP_DEFAULT_PORT);

    dnsServer.setErrorReplyCode(DNSReplyCode::NoError);
    dnsServer.start(53, "*", WiFi.softAPIP());
  }
  apActive = true;
}

bool WLED::initEthernet()
{
#if defined(ARDUINO_ARCH_ESP32) && defined(WLED_USE_ETHERNET)

  static bool successfullyConfiguredEthernet = false;

  if (successfullyConfiguredEthernet) {
    // DEBUG_PRINTLN(F("initE: ETH already successfully configured, ignoring"));
    return false;
  }
  if (ethernetType == WLED_ETH_NONE) {
    return false;
  }
  if (ethernetType >= WLED_NUM_ETH_TYPES) {
    DEBUG_PRINT(F("initE: Ignoring attempt for invalid ethernetType ")); DEBUG_PRINTLN(ethernetType);
    return false;
  }

  DEBUG_PRINT(F("initE: Attempting ETH config: ")); DEBUG_PRINTLN(ethernetType);

  // Ethernet initialization should only succeed once -- else reboot required
  ethernet_settings es = ethernetBoards[ethernetType];
  managed_pin_type pinsToAllocate[10] = {
    // first six pins are non-configurable
    esp32_nonconfigurable_ethernet_pins[0],
    esp32_nonconfigurable_ethernet_pins[1],
    esp32_nonconfigurable_ethernet_pins[2],
    esp32_nonconfigurable_ethernet_pins[3],
    esp32_nonconfigurable_ethernet_pins[4],
    esp32_nonconfigurable_ethernet_pins[5],
    { (int8_t)es.eth_mdc,   true },  // [6] = MDC  is output and mandatory
    { (int8_t)es.eth_mdio,  true },  // [7] = MDIO is bidirectional and mandatory
    { (int8_t)es.eth_power, true },  // [8] = optional pin, not all boards use
    { ((int8_t)0xFE),       false }, // [9] = replaced with eth_clk_mode, mandatory
  };
  // update the clock pin....
  if (es.eth_clk_mode == ETH_CLOCK_GPIO0_IN) {
    pinsToAllocate[9].pin = 0;
    pinsToAllocate[9].isOutput = false;
  } else if (es.eth_clk_mode == ETH_CLOCK_GPIO0_OUT) {
    pinsToAllocate[9].pin = 0;
    pinsToAllocate[9].isOutput = true;
  } else if (es.eth_clk_mode == ETH_CLOCK_GPIO16_OUT) {
    pinsToAllocate[9].pin = 16;
    pinsToAllocate[9].isOutput = true;
  } else if (es.eth_clk_mode == ETH_CLOCK_GPIO17_OUT) {
    pinsToAllocate[9].pin = 17;
    pinsToAllocate[9].isOutput = true;
  } else {
    DEBUG_PRINT(F("initE: Failing due to invalid eth_clk_mode ("));
    DEBUG_PRINT(es.eth_clk_mode);
    DEBUG_PRINTLN(F(")"));
    return false;
  }

  if (!pinManager.allocateMultiplePins(pinsToAllocate, 10, PinOwner::Ethernet)) {
    DEBUG_PRINTLN(F("initE: Failed to allocate ethernet pins"));
    return false;
  }

  if (!ETH.begin(
                (uint8_t) es.eth_address, 
                (int)     es.eth_power, 
                (int)     es.eth_mdc, 
                (int)     es.eth_mdio, 
                (eth_phy_type_t)   es.eth_type,
                (eth_clock_mode_t) es.eth_clk_mode
                )) {
    DEBUG_PRINTLN(F("initC: ETH.begin() failed"));
    // de-allocate the allocated pins
    for (managed_pin_type mpt : pinsToAllocate) {
      pinManager.deallocatePin(mpt.pin, PinOwner::Ethernet);
    }
    return false;
  }

  successfullyConfiguredEthernet = true;
  DEBUG_PRINTLN(F("initC: *** Ethernet successfully configured! ***"));
  return true;
#else
  return false; // Ethernet not enabled for build
#endif

}

void WLED::initConnection()
{
  #ifdef WLED_ENABLE_WEBSOCKETS
  ws.onEvent(wsEvent);
  #endif


  WiFi.disconnect(true);        // close old connections
#ifdef ESP8266
  WiFi.setPhyMode(WIFI_PHY_MODE_11N);
#endif

  if (staticIP[0] != 0 && staticGateway[0] != 0) {
    WiFi.config(staticIP, staticGateway, staticSubnet, IPAddress(1, 1, 1, 1));
  } else {
    WiFi.config(0U, 0U, 0U);
  }

  lastReconnectAttempt = millis();

  if (!WLED_WIFI_CONFIGURED) {
    DEBUG_PRINT(F("No connection configured. "));
    if (!apActive)
      initAP();        // instantly go to ap mode
    return;
  } else if (!apActive) {
    if (apBehavior == AP_BEHAVIOR_ALWAYS) {
      initAP();
    } else {
      DEBUG_PRINTLN(F("Access point disabled."));
      WiFi.softAPdisconnect(true);
      WiFi.mode(WIFI_STA);
    }
  }
  showWelcomePage = false;

  DEBUG_PRINT(F("Connecting to "));
  DEBUG_PRINT(clientSSID);
  DEBUG_PRINTLN("...");

  // convert the "serverDescription" into a valid DNS hostname (alphanumeric)
  char hostname[25] = "wled-";
  prepareHostname(hostname);

#ifdef ESP8266
  WiFi.hostname(hostname);
#endif

  WiFi.begin(clientSSID, clientPass);

#ifdef ARDUINO_ARCH_ESP32
  WiFi.setSleep(!noWifiSleep);
  WiFi.setHostname(hostname);
#else
  wifi_set_sleep_type((noWifiSleep) ? NONE_SLEEP_T : MODEM_SLEEP_T);
#endif
}

void WLED::initInterfaces()
{
  DEBUG_PRINTLN(F("Init STA interfaces"));

#ifndef WLED_DISABLE_HUESYNC
  IPAddress ipAddress = Network.localIP();
  if (hueIP[0] == 0) {
    hueIP[0] = ipAddress[0];
    hueIP[1] = ipAddress[1];
    hueIP[2] = ipAddress[2];
  }
#endif

  // init Alexa hue emulation
  if (alexaEnabled)
    alexaInit();

#ifndef WLED_DISABLE_OTA
  if (aOtaEnabled)
    ArduinoOTA.begin();
#endif

  strip.service();

  // Set up mDNS responder:
  if (strlen(cmDNS) > 0) {
    // "end" must be called before "begin" is called a 2nd time
    // see https://github.com/esp8266/Arduino/issues/7213
    MDNS.end();
    MDNS.begin(cmDNS);

    DEBUG_PRINTLN(F("mDNS started"));
    MDNS.addService("http", "tcp", 80);
    MDNS.addService("wled", "tcp", 80);
    MDNS.addServiceTxt("wled", "tcp", "mac", escapedMac.c_str());
  }
  server.begin();

  if (udpPort > 0 && udpPort != ntpLocalPort) {
    udpConnected = notifierUdp.begin(udpPort);
    if (udpConnected && udpRgbPort != udpPort)
      udpRgbConnected = rgbUdp.begin(udpRgbPort);
    if (udpConnected && udpPort2 != udpPort && udpPort2 != udpRgbPort)
      udp2Connected = notifier2Udp.begin(udpPort2);
  }
  if (ntpEnabled)
    ntpConnected = ntpUdp.begin(ntpLocalPort);

#ifndef WLED_DISABLE_BLYNK
  initBlynk(blynkApiKey, blynkHost, blynkPort);
#endif
  e131.begin(e131Multicast, e131Port, e131Universe, E131_MAX_UNIVERSE_COUNT);
  ddp.begin(false, DDP_DEFAULT_PORT);
  reconnectHue();
  initMqtt();
  interfacesInited = true;
  wasConnected = true;
}

void WLED::handleConnection()
{
  static byte stacO = 0;
  static uint32_t lastHeap = UINT32_MAX;
  static unsigned long heapTime = 0;
  unsigned long now = millis();

  if (now < 2000 && (!WLED_WIFI_CONFIGURED || apBehavior == AP_BEHAVIOR_ALWAYS))
    return;
  if (lastReconnectAttempt == 0)
    initConnection();

  // reconnect WiFi to clear stale allocations if heap gets too low
  if (now - heapTime > 5000) {
    uint32_t heap = ESP.getFreeHeap();
    if (heap < JSON_BUFFER_SIZE+512 && lastHeap < JSON_BUFFER_SIZE+512) {
      DEBUG_PRINT(F("Heap too low! "));
      DEBUG_PRINTLN(heap);
      forceReconnect = true;
    }
    lastHeap = heap;
    heapTime = now;
  }

  byte stac = 0;
  if (apActive) {
#ifdef ESP8266
    stac = wifi_softap_get_station_num();
#else
    wifi_sta_list_t stationList;
    esp_wifi_ap_get_sta_list(&stationList);
    stac = stationList.num;
#endif
    if (stac != stacO) {
      stacO = stac;
      DEBUG_PRINT(F("Connected AP clients: "));
      DEBUG_PRINTLN(stac);
      if (!WLED_CONNECTED && WLED_WIFI_CONFIGURED) {        // trying to connect, but not connected
        if (stac)
          WiFi.disconnect();        // disable search so that AP can work
        else
          initConnection();         // restart search
      }
    }
  }
  if (forceReconnect) {
    DEBUG_PRINTLN(F("Forcing reconnect."));
    initConnection();
    interfacesInited = false;
    forceReconnect = false;
    wasConnected = false;
    return;
  }
  if (!Network.isConnected()) {
    if (interfacesInited) {
      DEBUG_PRINTLN(F("Disconnected!"));
      interfacesInited = false;
      initConnection();
    }
    if (now - lastReconnectAttempt > ((stac) ? 300000 : 20000) && WLED_WIFI_CONFIGURED)
      initConnection();
    if (!apActive && now - lastReconnectAttempt > 12000 && (!wasConnected || apBehavior == AP_BEHAVIOR_NO_CONN))
      initAP();
  } else if (!interfacesInited) {        // newly connected
    DEBUG_PRINTLN("");
    DEBUG_PRINT(F("Connected! IP address: "));
    DEBUG_PRINTLN(Network.localIP());
    initInterfaces();
    userConnected();
    usermods.connected();

    // shut down AP
    if (apBehavior != AP_BEHAVIOR_ALWAYS && apActive) {
      dnsServer.stop();
      WiFi.softAPdisconnect(true);
      apActive = false;
      DEBUG_PRINTLN(F("Access point disabled."));
    }
  }
}<|MERGE_RESOLUTION|>--- conflicted
+++ resolved
@@ -296,15 +296,6 @@
     bool aligned = strip.checkSegmentAlignment(); //see if old segments match old bus(ses)
     busses.removeAll();
     uint32_t mem = 0;
-<<<<<<< HEAD
-    for (uint8_t i = 0; i < WLED_MAX_BUSSES; i++) {
-      if (busConfigs[i] == nullptr) break;
-      mem += BusManager::memUsage(*busConfigs[i]);
-      if (mem <= MAX_LED_MEMORY) busses.add(*busConfigs[i]);
-      delete busConfigs[i]; busConfigs[i] = nullptr;
-    }
-    strip.finalizeInit();
-=======
     ledCount = 1;
     for (uint8_t i = 0; i < WLED_MAX_BUSSES; i++) {
       if (busConfigs[i] == nullptr) break;
@@ -319,7 +310,6 @@
     strip.finalizeInit();
     if (aligned) strip.makeAutoSegments();
     else strip.fixInvalidSegments();
->>>>>>> 10cfcdab
     yield();
     serializeConfig();
   }
@@ -494,11 +484,7 @@
 {
   // Initialize NeoPixel Strip and button
   strip.finalizeInit(); // busses created during deserializeConfig()
-<<<<<<< HEAD
-  strip.populateDefaultSegments();
-=======
   strip.makeAutoSegments();
->>>>>>> 10cfcdab
   strip.setBrightness(0);
   strip.setShowCallback(handleOverlayDraw);
 
@@ -835,4 +821,40 @@
       DEBUG_PRINTLN(F("Access point disabled."));
     }
   }
+}
+
+// If status LED pin is allocated for other uses, does nothing
+// else blink at 1Hz when WLED_CONNECTED is false (no WiFi, ?? no Ethernet ??)
+// else blink at 2Hz when MQTT is enabled but not connected
+// else turn the status LED off
+void WLED::handleStatusLED()
+{
+  #if STATUSLED
+  static unsigned long ledStatusLastMillis = 0;
+  static unsigned short ledStatusType = 0; // current status type - corresponds to number of blinks per second
+  static bool ledStatusState = 0; // the current LED state
+
+  if (pinManager.isPinAllocated(STATUSLED)) {
+    return; //lower priority if something else uses the same pin
+  }
+
+  ledStatusType = WLED_CONNECTED ? 0 : 2;
+  if (mqttEnabled && ledStatusType != 2) { // Wi-Fi takes precendence over MQTT
+    ledStatusType = WLED_MQTT_CONNECTED ? 0 : 4;
+  }
+  if (ledStatusType) {
+    if (millis() - ledStatusLastMillis >= (1000/ledStatusType)) {
+      ledStatusLastMillis = millis();
+      ledStatusState = ledStatusState ? 0 : 1;
+      digitalWrite(STATUSLED, ledStatusState);
+    }
+  } else {
+    #ifdef STATUSLEDINVERTED
+      digitalWrite(STATUSLED, HIGH);
+    #else
+      digitalWrite(STATUSLED, LOW);
+    #endif
+
+  }
+  #endif
 }
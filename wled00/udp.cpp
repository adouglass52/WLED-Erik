#include "wled.h"

/*
 * UDP sync notifier / Realtime / Hyperion / TPM2.NET
 */

#define WLEDPACKETSIZE 37
#define UDP_IN_MAXSIZE 1472
#define PRESUMED_NETWORK_DELAY 3 //how many ms could it take on avg to reach the receiver? This will be added to transmitted times

void notify(byte callMode, bool followUp)
{
  if (!udpConnected) return;
  if (!syncGroups) return;
  switch (callMode)
  {
    case CALL_MODE_INIT:          return;
    case CALL_MODE_DIRECT_CHANGE: if (!notifyDirect) return; break;
    case CALL_MODE_BUTTON:        if (!notifyButton) return; break;
    case CALL_MODE_NIGHTLIGHT:    if (!notifyDirect) return; break;
    case CALL_MODE_HUE:           if (!notifyHue)    return; break;
    case CALL_MODE_PRESET_CYCLE:  if (!notifyDirect) return; break;
    case CALL_MODE_BLYNK:         if (!notifyDirect) return; break;
    case CALL_MODE_ALEXA:         if (!notifyAlexa)  return; break;
    default: return;
  }
  byte udpOut[WLEDPACKETSIZE];
  udpOut[0] = 0; //0: wled notifier protocol 1: WARLS protocol
  udpOut[1] = callMode;
  udpOut[2] = bri;
  udpOut[3] = col[0];
  udpOut[4] = col[1];
  udpOut[5] = col[2];
  udpOut[6] = nightlightActive;
  udpOut[7] = nightlightDelayMins;
  udpOut[8] = effectCurrent;
  udpOut[9] = effectSpeed;
  udpOut[10] = col[3];
  //compatibilityVersionByte: 
  //0: old 1: supports white 2: supports secondary color
  //3: supports FX intensity, 24 byte packet 4: supports transitionDelay 5: sup palette
  //6: supports timebase syncing, 29 byte packet 7: supports tertiary color 8: supports sys time sync, 36 byte packet
  //9: supports sync groups, 37 byte packet
  udpOut[11] = 9; 
  udpOut[12] = colSec[0];
  udpOut[13] = colSec[1];
  udpOut[14] = colSec[2];
  udpOut[15] = colSec[3];
  udpOut[16] = effectIntensity;
  udpOut[17] = (transitionDelay >> 0) & 0xFF;
  udpOut[18] = (transitionDelay >> 8) & 0xFF;
  udpOut[19] = effectPalette;
  uint32_t colTer = strip.getSegment(strip.getMainSegmentId()).colors[2];
  udpOut[20] = (colTer >> 16) & 0xFF;
  udpOut[21] = (colTer >>  8) & 0xFF;
  udpOut[22] = (colTer >>  0) & 0xFF;
  udpOut[23] = (colTer >> 24) & 0xFF;
  
  udpOut[24] = followUp;
  uint32_t t = millis() + strip.timebase;
  udpOut[25] = (t >> 24) & 0xFF;
  udpOut[26] = (t >> 16) & 0xFF;
  udpOut[27] = (t >>  8) & 0xFF;
  udpOut[28] = (t >>  0) & 0xFF;

  //sync system time
  udpOut[29] = toki.getTimeSource();
  Toki::Time tm = toki.getTime();
  uint32_t unix = tm.sec;
  udpOut[30] = (unix >> 24) & 0xFF;
  udpOut[31] = (unix >> 16) & 0xFF;
  udpOut[32] = (unix >>  8) & 0xFF;
  udpOut[33] = (unix >>  0) & 0xFF;
  uint16_t ms = tm.ms;
  udpOut[34] = (ms >> 8) & 0xFF;
  udpOut[35] = (ms >> 0) & 0xFF;

  //sync groups
  udpOut[36] = syncGroups;
  
  IPAddress broadcastIp;
  broadcastIp = ~uint32_t(Network.subnetMask()) | uint32_t(Network.gatewayIP());

  notifierUdp.beginPacket(broadcastIp, udpPort);
  notifierUdp.write(udpOut, WLEDPACKETSIZE);
  notifierUdp.endPacket();
  notificationSentCallMode = callMode;
  notificationSentTime = millis();
  notificationTwoRequired = (followUp)? false:notifyTwice;
}

void realtimeLock(uint32_t timeoutMs, byte md)
{
  if (!realtimeMode && !realtimeOverride){
    for (uint16_t i = 0; i < ledCount; i++)
    {
      strip.setPixelColor(i,0,0,0,0);
    }
  }

  realtimeTimeout = millis() + timeoutMs;
  if (timeoutMs == 255001 || timeoutMs == 65000) realtimeTimeout = UINT32_MAX;
  // if strip is off (bri==0) and not already in RTM
  if (bri == 0 && !realtimeMode) {
    strip.setBrightness(scaledBri(briLast));
  }
  realtimeMode = md;

  if (arlsForceMaxBri && !realtimeOverride) strip.setBrightness(scaledBri(255));
  if (md == REALTIME_MODE_GENERIC) strip.show();
}


#define TMP2NET_OUT_PORT 65442

void sendTPM2Ack() {
  notifierUdp.beginPacket(notifierUdp.remoteIP(), TMP2NET_OUT_PORT);
  uint8_t response_ack = 0xac;
  notifierUdp.write(&response_ack, 1);
  notifierUdp.endPacket();
}


void handleNotifications()
{
  IPAddress localIP;

  //send second notification if enabled
  if(udpConnected && notificationTwoRequired && millis()-notificationSentTime > 250){
    notify(notificationSentCallMode,true);
  }
  
  if (e131NewData && millis() - strip.getLastShow() > 15)
  {
    e131NewData = false;
    strip.show();
  }

  //unlock strip when realtime UDP times out
  if (realtimeMode && millis() > realtimeTimeout)
  {
    if (realtimeOverride == REALTIME_OVERRIDE_ONCE) realtimeOverride = REALTIME_OVERRIDE_NONE;
    strip.setBrightness(scaledBri(bri));
    realtimeMode = REALTIME_MODE_INACTIVE;
    realtimeIP[0] = 0;
  }

  //receive UDP notifications
  if (!udpConnected) return;
    
  bool isSupp = false;
  uint16_t packetSize = notifierUdp.parsePacket();
  if (!packetSize && udp2Connected) {
    packetSize = notifier2Udp.parsePacket();
    isSupp = true;
  }

  //hyperion / raw RGB
  if (!packetSize && udpRgbConnected) {
    packetSize = rgbUdp.parsePacket();
    if (packetSize) {
      if (!receiveDirect) return;
      if (packetSize > UDP_IN_MAXSIZE || packetSize < 3) return;
      realtimeIP = rgbUdp.remoteIP();
      DEBUG_PRINTLN(rgbUdp.remoteIP());
      uint8_t lbuf[packetSize];
      rgbUdp.read(lbuf, packetSize);
      realtimeLock(realtimeTimeoutMs, REALTIME_MODE_HYPERION);
      if (realtimeOverride) return;
      uint16_t id = 0;
      for (uint16_t i = 0; i < packetSize -2; i += 3)
      {
        setRealtimePixel(id, lbuf[i], lbuf[i+1], lbuf[i+2], 0);
        id++; if (id >= ledCount) break;
      }
      strip.show();
      return;
    } 
  }

  if (!(receiveNotifications || receiveDirect)) return;
  
  localIP = Network.localIP();
  //notifier and UDP realtime
  if (!packetSize || packetSize > UDP_IN_MAXSIZE) return;
  if (!isSupp && notifierUdp.remoteIP() == localIP) return; //don't process broadcasts we send ourselves

  uint8_t udpIn[packetSize +1];
  uint16_t len;
  if (isSupp) len = notifier2Udp.read(udpIn, packetSize);
  else        len =  notifierUdp.read(udpIn, packetSize);

  // WLED nodes info notifications
  if (isSupp && udpIn[0] == 255 && udpIn[1] == 1 && len >= 40) {
    if (!nodeListEnabled || notifier2Udp.remoteIP() == localIP) return;

    uint8_t unit = udpIn[39];
    NodesMap::iterator it = Nodes.find(unit);
    if (it == Nodes.end() && Nodes.size() < WLED_MAX_NODES) { // Create a new element when not present
      Nodes[unit].age = 0;
      it = Nodes.find(unit);
    }

    if (it != Nodes.end()) {
      for (byte x = 0; x < 4; x++) {
        it->second.ip[x] = udpIn[x + 2];
      }
      it->second.age = 0; // reset 'age counter'
      char tmpNodeName[33] = { 0 };
      memcpy(&tmpNodeName[0], reinterpret_cast<byte *>(&udpIn[6]), 32);
      tmpNodeName[32]     = 0;
      it->second.nodeName = tmpNodeName;
      it->second.nodeName.trim();
      it->second.nodeType = udpIn[38];
      uint32_t build = 0;
      if (len >= 44)
        for (byte i=0; i<sizeof(uint32_t); i++)
          build |= udpIn[40+i]<<(8*i);
      it->second.build = build;
    }
    return;
  }

  //wled notifier, ignore if realtime packets active
  if (udpIn[0] == 0 && !realtimeMode && receiveNotifications)
  {
    //ignore notification if received within a second after sending a notification ourselves
    if (millis() - notificationSentTime < 1000) return;
    if (udpIn[1] > 199) return; //do not receive custom versions

    //compatibilityVersionByte: 
    byte version = udpIn[11];

    // if we are not part of any sync group ignore message
    if (version < 9 || version > 199) {
      // legacy senders are treated as if sending in sync group 1 only
      if (!(receiveGroups & 0x01)) return;
    } else if (!(receiveGroups & udpIn[36])) return;
    
    bool someSel = (receiveNotificationBrightness || receiveNotificationColor || receiveNotificationEffects);
    //apply colors from notification
    if (receiveNotificationColor || !someSel)
    {
      col[0] = udpIn[3];
      col[1] = udpIn[4];
      col[2] = udpIn[5];
      if (version > 0) //sending module's white val is intended
      {
        col[3] = udpIn[10];
        if (version > 1)
        {
          colSec[0] = udpIn[12];
          colSec[1] = udpIn[13];
          colSec[2] = udpIn[14];
          colSec[3] = udpIn[15];
        }
        if (version > 6)
        {
          strip.setColor(2, udpIn[20], udpIn[21], udpIn[22], udpIn[23]); //tertiary color
        }
      }
    }

    bool timebaseUpdated = false;
    //apply effects from notification
    if (version < 200 && (receiveNotificationEffects || !someSel))
    {
      if (udpIn[8] < strip.getModeCount()) effectCurrent = udpIn[8];
      effectSpeed   = udpIn[9];
      if (version > 2) effectIntensity = udpIn[16];
      if (version > 4 && udpIn[19] < strip.getPaletteCount()) effectPalette = udpIn[19];
      if (version > 5)
      {
        uint32_t t = (udpIn[25] << 24) | (udpIn[26] << 16) | (udpIn[27] << 8) | (udpIn[28]);
        t += PRESUMED_NETWORK_DELAY; //adjust trivially for network delay
        t -= millis();
        strip.timebase = t;
        timebaseUpdated = true;
      }
    }

    //adjust system time, but only if sender is more accurate than self
    if (version > 7 && version < 200)
    {
      Toki::Time tm;
      tm.sec = (udpIn[30] << 24) | (udpIn[31] << 16) | (udpIn[32] << 8) | (udpIn[33]);
      tm.ms = (udpIn[34] << 8) | (udpIn[35]);
      if (udpIn[29] > toki.getTimeSource()) { //if sender's time source is more accurate
        toki.adjust(tm, PRESUMED_NETWORK_DELAY); //adjust trivially for network delay
        uint8_t ts = TOKI_TS_UDP;
        if (udpIn[29] > 99) ts = TOKI_TS_UDP_NTP;
        else if (udpIn[29] >= TOKI_TS_SEC) ts = TOKI_TS_UDP_SEC;
        toki.setTime(tm, ts);
      } else if (timebaseUpdated && toki.getTimeSource() > 99) { //if we both have good times, get a more accurate timebase
        Toki::Time myTime = toki.getTime();
        uint32_t diff = toki.msDifference(tm, myTime);
        strip.timebase -= PRESUMED_NETWORK_DELAY; //no need to presume, use difference between NTP times at send and receive points
        if (toki.isLater(tm, myTime)) {
          strip.timebase += diff;
        } else {
          strip.timebase -= diff;
        }
      }
    }
    
    if (version > 3)
    {
      transitionDelayTemp = ((udpIn[17] << 0) & 0xFF) + ((udpIn[18] << 8) & 0xFF00);
    }

    nightlightActive = udpIn[6];
    if (nightlightActive) nightlightDelayMins = udpIn[7];
    
    if (receiveNotificationBrightness || !someSel) bri = udpIn[2];
    colorUpdated(CALL_MODE_NOTIFICATION);
    return;
  }

  if (!receiveDirect) return;
  
  //TPM2.NET
  if (udpIn[0] == 0x9c)
  {
    //WARNING: this code assumes that the final TMP2.NET payload is evenly distributed if using multiple packets (ie. frame size is constant)
    //if the number of LEDs in your installation doesn't allow that, please include padding bytes at the end of the last packet
    byte tpmType = udpIn[1];
    if (tpmType == 0xaa) { //TPM2.NET polling, expect answer
      sendTPM2Ack(); return;
    }
    if (tpmType != 0xda) return; //return if notTPM2.NET data

    realtimeIP = (isSupp) ? notifier2Udp.remoteIP() : notifierUdp.remoteIP();
    realtimeLock(realtimeTimeoutMs, REALTIME_MODE_TPM2NET);
    if (realtimeOverride) return;

    tpmPacketCount++; //increment the packet count
    if (tpmPacketCount == 1) tpmPayloadFrameSize = (udpIn[2] << 8) + udpIn[3]; //save frame size for the whole payload if this is the first packet
    byte packetNum = udpIn[4]; //starts with 1!
    byte numPackets = udpIn[5];

    uint16_t id = (tpmPayloadFrameSize/3)*(packetNum-1); //start LED
    for (uint16_t i = 6; i < tpmPayloadFrameSize + 4; i += 3)
    {
      if (id < ledCount)
      {
        setRealtimePixel(id, udpIn[i], udpIn[i+1], udpIn[i+2], 0);
        id++;
      }
      else break;
    }
    if (tpmPacketCount == numPackets) //reset packet count and show if all packets were received
    {
      tpmPacketCount = 0;
      strip.show();
    }
    return;
  }

  //UDP realtime: 1 warls 2 drgb 3 drgbw
  if (udpIn[0] > 0 && udpIn[0] < 5)
  {
    realtimeIP = (isSupp) ? notifier2Udp.remoteIP() : notifierUdp.remoteIP();
    DEBUG_PRINTLN(realtimeIP);
    if (packetSize < 2) return;

    if (udpIn[1] == 0)
    {
      realtimeTimeout = 0;
      return;
    } else {
      realtimeLock(udpIn[1]*1000 +1, REALTIME_MODE_UDP);
    }
    if (realtimeOverride) return;

    if (udpIn[0] == 1) //warls
    {
      for (uint16_t i = 2; i < packetSize -3; i += 4)
      {
        setRealtimePixel(udpIn[i], udpIn[i+1], udpIn[i+2], udpIn[i+3], 0);
      }
    } else if (udpIn[0] == 2) //drgb
    {
      uint16_t id = 0;
      for (uint16_t i = 2; i < packetSize -2; i += 3)
      {
        setRealtimePixel(id, udpIn[i], udpIn[i+1], udpIn[i+2], 0);

        id++; if (id >= ledCount) break;
      }
    } else if (udpIn[0] == 3) //drgbw
    {
      uint16_t id = 0;
      for (uint16_t i = 2; i < packetSize -3; i += 4)
      {
        setRealtimePixel(id, udpIn[i], udpIn[i+1], udpIn[i+2], udpIn[i+3]);
        
        id++; if (id >= ledCount) break;
      }
    } else if (udpIn[0] == 4) //dnrgb
    {
      uint16_t id = ((udpIn[3] << 0) & 0xFF) + ((udpIn[2] << 8) & 0xFF00);
      for (uint16_t i = 4; i < packetSize -2; i += 3)
      {
        if (id >= ledCount) break;
        setRealtimePixel(id, udpIn[i], udpIn[i+1], udpIn[i+2], 0);
        id++;
      }
    } else if (udpIn[0] == 5) //dnrgbw
    {
      uint16_t id = ((udpIn[3] << 0) & 0xFF) + ((udpIn[2] << 8) & 0xFF00);
      for (uint16_t i = 4; i < packetSize -2; i += 4)
      {
        if (id >= ledCount) break;
        setRealtimePixel(id, udpIn[i], udpIn[i+1], udpIn[i+2], udpIn[i+3]);
        id++;
      }
    }
    strip.show();
    return;
  }

  // API over UDP
  udpIn[packetSize] = '\0';

  if (udpIn[0] >= 'A' && udpIn[0] <= 'Z') { //HTTP API
    String apireq = "win&";
    apireq += (char*)udpIn;
    handleSet(nullptr, apireq);
  } else if (udpIn[0] == '{') { //JSON API
    DynamicJsonDocument jsonBuffer(2048);
    DeserializationError error = deserializeJson(jsonBuffer, udpIn);
    JsonObject root = jsonBuffer.as<JsonObject>();
    if (!error && !root.isNull()) deserializeState(root);
  }
}


void setRealtimePixel(uint16_t i, byte r, byte g, byte b, byte w)
{
  uint16_t pix = i + arlsOffset;
  if (pix < ledCount)
  {
    if (!arlsDisableGammaCorrection && strip.gammaCorrectCol)
    {
      strip.setPixelColor(pix, strip.gamma8(r), strip.gamma8(g), strip.gamma8(b), strip.gamma8(w));
    } else {
      strip.setPixelColor(pix, r, g, b, w);
    }
  }
}

/*********************************************************************************************\
   Refresh aging for remote units, drop if too old...
\*********************************************************************************************/
void refreshNodeList()
{
  for (NodesMap::iterator it = Nodes.begin(); it != Nodes.end();) {
    bool mustRemove = true;

    if (it->second.ip[0] != 0) {
      if (it->second.age < 10) {
        it->second.age++;
        mustRemove = false;
        ++it;
      }
    }

    if (mustRemove) {
      it = Nodes.erase(it);
    }
  }
}

/*********************************************************************************************\
   Broadcast system info to other nodes. (to update node lists)
\*********************************************************************************************/
void sendSysInfoUDP()
{
  if (!udp2Connected) return;

  IPAddress ip = Network.localIP();

  // TODO: make a nice struct of it and clean up
  //  0: 1 byte 'binary token 255'
  //  1: 1 byte id '1'
  //  2: 4 byte ip
  //  6: 32 char name
  // 38: 1 byte node type id
  // 39: 1 byte node id
  // 40: 4 byte version ID
  // 44 bytes total

  // send my info to the world...
  uint8_t data[44] = {0};
  data[0] = 255;
  data[1] = 1;
  
  for (byte x = 0; x < 4; x++) {
    data[x + 2] = ip[x];
  }
  memcpy((byte *)data + 6, serverDescription, 32);
  #ifdef ESP8266
  data[38] = NODE_TYPE_ID_ESP8266;
  #elif defined(ARDUINO_ARCH_ESP32)
  data[38] = NODE_TYPE_ID_ESP32;
  #else
  data[38] = NODE_TYPE_ID_UNDEFINED;
  #endif
  data[39] = ip[3]; // unit ID == last IP number

  uint32_t build = VERSION;
  for (byte i=0; i<sizeof(uint32_t); i++)
    data[40+i] = (build>>(8*i)) & 0xFF;

  IPAddress broadcastIP(255, 255, 255, 255);
  notifier2Udp.beginPacket(broadcastIP, udpPort2);
  notifier2Udp.write(data, sizeof(data));
  notifier2Udp.endPacket();
}


/*********************************************************************************************\
 * Art-Net, DDP, E131 output - work in progress
\*********************************************************************************************/

#define DDP_HEADER_LEN 10
#define DDP_SYNCPACKET_LEN 10

#define DDP_FLAGS1_VER 0xc0  // version mask
#define DDP_FLAGS1_VER1 0x40 // version=1
#define DDP_FLAGS1_PUSH 0x01
#define DDP_FLAGS1_QUERY 0x02
#define DDP_FLAGS1_REPLY 0x04
#define DDP_FLAGS1_STORAGE 0x08
#define DDP_FLAGS1_TIME 0x10

#define DDP_ID_DISPLAY 1
#define DDP_ID_CONFIG 250
#define DDP_ID_STATUS 251

// 1440 channels per packet
#define DDP_CHANNELS_PER_PACKET 1440 // 480 leds

//
// Send real time UDP updates to the specified client
//
<<<<<<< HEAD
// type   - protocol type (1=DDP, 2=E1.31, 3=ArtNet)
=======
// type   - protocol type (0=DDP, 1=E1.31, 2=ArtNet)
>>>>>>> cbb12e1b
// client - the IP address to send to
// length - the number of pixels
// buffer - a buffer of at least length*4 bytes long
// isRGBW - true if the buffer contains 4 components per pixel

uint8_t sequenceNumber = 0; // this needs to be shared across all outputs

uint8_t realtimeBroadcast(uint8_t type, IPAddress client, uint16_t length, uint8_t *buffer, uint8_t bri, bool isRGBW)  {
  if (!interfacesInited) return 1;  // network not initialised

  WiFiUDP ddpUdp;

  switch (type) {
    case 0: // DDP
    {
      // calclate the number of UDP packets we need to send
      uint16_t channelCount = length * 3; // 1 channel for every R,G,B value
      uint16_t packetCount = channelCount / DDP_CHANNELS_PER_PACKET;
      if (channelCount % DDP_CHANNELS_PER_PACKET) {
        packetCount++;
      }

      // there are 3 channels per RGB pixel
      uint32_t channel = 0; // TODO: allow specifying the start channel
      // the current position in the buffer 
      uint16_t bufferOffset = 0;

      for (uint16_t currentPacket = 0; currentPacket < packetCount; currentPacket++) {
        if (sequenceNumber > 15) sequenceNumber = 0;

        if (!ddpUdp.beginPacket(client, DDP_DEFAULT_PORT)) {  // port defined in ESPAsyncE131.h
          DEBUG_PRINTLN(F("WiFiUDP.beginPacket returned an error"));
          return 1; // problem
        }

        // the amount of data is AFTER the header in the current packet
        uint16_t packetSize = DDP_CHANNELS_PER_PACKET;

        uint8_t flags = DDP_FLAGS1_VER1;
        if (currentPacket == (packetCount - 1)) {
          // last packet, set the push flag
          // TODO: determine if we want to send an empty push packet to each destination after sending the pixel data
          flags = DDP_FLAGS1_VER1 | DDP_FLAGS1_PUSH;
          if (channelCount % DDP_CHANNELS_PER_PACKET) {
            packetSize = channelCount % DDP_CHANNELS_PER_PACKET;
          }
        }

        // write the header
        /*0*/ddpUdp.write(flags);
        /*1*/ddpUdp.write(sequenceNumber++ & 0x0F); // sequence may be unnecessary unless we are sending twice (as requested in Sync settings)
        /*2*/ddpUdp.write(0);
        /*3*/ddpUdp.write(DDP_ID_DISPLAY);
        // data offset in bytes, 32-bit number, MSB first
        /*4*/ddpUdp.write(0xFF & (channel >> 24));
        /*5*/ddpUdp.write(0xFF & (channel >> 16));
        /*6*/ddpUdp.write(0xFF & (channel >>  8));
        /*7*/ddpUdp.write(0xFF & (channel      ));
        // data length in bytes, 16-bit number, MSB first
        /*8*/ddpUdp.write(0xFF & (packetSize >> 8));
        /*9*/ddpUdp.write(0xFF & (packetSize     ));

        // write the colors, the write write(const uint8_t *buffer, size_t size) 
        // function is just a loop internally too
        for (uint16_t i = 0; i < packetSize; i += 3) {
          ddpUdp.write(scale8(buffer[bufferOffset++], bri)); // R
          ddpUdp.write(scale8(buffer[bufferOffset++], bri)); // G
          ddpUdp.write(scale8(buffer[bufferOffset++], bri)); // B
          if (isRGBW) bufferOffset++;
        }

        if (!ddpUdp.endPacket()) {            
<<<<<<< HEAD
          DEBUG_PRINTLN("WiFiUDP.endPacket returned an error");
=======
          DEBUG_PRINTLN(F("WiFiUDP.endPacket returned an error"));
>>>>>>> cbb12e1b
          return 1; // problem
        }

        channel += packetSize;
      }
    } break;

    case 1: //E1.31
    {
    } break;

    case 2: //ArtNet
    {
    } break;
  }
  return 0;
}<|MERGE_RESOLUTION|>--- conflicted
+++ resolved
@@ -544,11 +544,7 @@
 //
 // Send real time UDP updates to the specified client
 //
-<<<<<<< HEAD
-// type   - protocol type (1=DDP, 2=E1.31, 3=ArtNet)
-=======
 // type   - protocol type (0=DDP, 1=E1.31, 2=ArtNet)
->>>>>>> cbb12e1b
 // client - the IP address to send to
 // length - the number of pixels
 // buffer - a buffer of at least length*4 bytes long
@@ -621,11 +617,7 @@
         }
 
         if (!ddpUdp.endPacket()) {            
-<<<<<<< HEAD
-          DEBUG_PRINTLN("WiFiUDP.endPacket returned an error");
-=======
           DEBUG_PRINTLN(F("WiFiUDP.endPacket returned an error"));
->>>>>>> cbb12e1b
           return 1; // problem
         }
 

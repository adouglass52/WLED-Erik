--- conflicted
+++ resolved
@@ -190,11 +190,7 @@
   }
 }
 
-<<<<<<< HEAD
-// oappens used pins by recursively scanning JsonObject
-=======
-// oappens used pins by scanning JsonObject (1 level deep)
->>>>>>> 17c20276
+// oappend used pins by scanning JsonObject (1 level deep)
 void fillUMPins(JsonObject &mods)
 {
   for (JsonPair kv : mods) {
@@ -324,7 +320,6 @@
       oappend(SET_F(",2")); // DMX hardcoded pin
     #endif
 
-<<<<<<< HEAD
     #ifdef WLED_ENABLE_ADALIGHT
     // inform settings page that pin 3 is used by ADALights if not aleready used by strip (previous setup)
     // NOTE: this will prohibit pin 3 use on new installs
@@ -345,9 +340,6 @@
       if (!pin3used && pinManager.isPinAllocated(3)) oappend(SET_F(",3")); // ADALight (RX) pin
     }
     #endif
-=======
-    //Note: Using pin 3 (RX) disables Adalight / Serial JSON
->>>>>>> 17c20276
 
     #ifdef WLED_DEBUG
       oappend(SET_F(",1")); // debug output (TX) pin
@@ -405,11 +397,7 @@
       uint8_t nPins = bus->getPins(pins);
       for (uint8_t i = 0; i < nPins; i++) {
         lp[1] = 48+i;
-<<<<<<< HEAD
         if (pinManager.isPinOk(pins[i]) || bus->getType()<20) sappend('v',lp,pins[i]);
-=======
-        if (pinManager.isPinOk(pins[i])) sappend('v',lp,pins[i]);
->>>>>>> 17c20276
       }
       sappend('v',lc,bus->getLength());
       sappend('v',lt,bus->getType());

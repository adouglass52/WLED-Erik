#include "wled.h"
#include "wled_ethernet.h"

/*
 * Serializes and parses the cfg.json and wsec.json settings files, stored in internal FS.
 * The structure of the JSON is not to be considered an official API and may change without notice.
 */

//simple macro for ArduinoJSON's or syntax
#define CJSON(a,b) a = b | a

void getStringFromJson(char* dest, const char* src, size_t len) {
  if (src != nullptr) strlcpy(dest, src, len);
}

bool deserializeConfig(JsonObject doc, bool fromFS) {
  bool needsSave = false;
  //int rev_major = doc["rev"][0]; // 1
  //int rev_minor = doc["rev"][1]; // 0

  //long vid = doc[F("vid")]; // 2010020

#ifdef WLED_USE_ETHERNET
  JsonObject ethernet = doc[F("eth")];
  CJSON(ethernetType, ethernet["type"]);
  // NOTE: Ethernet configuration takes priority over other use of pins
  WLED::instance().initEthernet();
#endif

  JsonObject id = doc["id"];
  getStringFromJson(cmDNS, id[F("mdns")], 33);
  getStringFromJson(serverDescription, id[F("name")], 33);
#ifndef WLED_DISABLE_ALEXA
  getStringFromJson(alexaInvocationName, id[F("inv")], 33);
#endif
  CJSON(simplifiedUI, id[F("sui")]);

  JsonObject nw = doc["nw"];
#ifndef WLED_DISABLE_ESPNOW
  CJSON(enableESPNow, nw[F("espnow")]);
  getStringFromJson(linked_remote, nw[F("linked_remote")], 13);
  linked_remote[12] = '\0';
#endif

  size_t n = 0;
  JsonArray nw_ins = nw["ins"];
  if (!nw_ins.isNull()) {
    // as password are stored separately in wsec.json when reading configuration vector resize happens there, but for dynamic config we need to resize if necessary
    if (nw_ins.size() > 1 && nw_ins.size() > multiWiFi.size()) multiWiFi.resize(nw_ins.size()); // resize constructs objects while resizing
    for (JsonObject wifi : nw_ins) {
      JsonArray ip = wifi["ip"];
      JsonArray gw = wifi["gw"];
      JsonArray sn = wifi["sn"];
      char ssid[33] = "";
      char pass[65] = "";
      IPAddress nIP = (uint32_t)0U, nGW = (uint32_t)0U, nSN = (uint32_t)0x00FFFFFF; // little endian
      getStringFromJson(ssid, wifi[F("ssid")], 33);
      getStringFromJson(pass, wifi["psk"], 65); // password is not normally present but if it is, use it
      for (size_t i = 0; i < 4; i++) {
        CJSON(nIP[i], ip[i]);
        CJSON(nGW[i], gw[i]);
        CJSON(nSN[i], sn[i]);
      }
      if (strlen(ssid) > 0) strlcpy(multiWiFi[n].clientSSID, ssid, 33); // this will keep old SSID intact if not present in JSON
      if (strlen(pass) > 0) strlcpy(multiWiFi[n].clientPass, pass, 65); // this will keep old password intact if not present in JSON
      multiWiFi[n].staticIP = nIP;
      multiWiFi[n].staticGW = nGW;
      multiWiFi[n].staticSN = nSN;
      if (++n >= WLED_MAX_WIFI_COUNT) break;
    }
  }

  JsonArray dns = nw[F("dns")];
  if (!dns.isNull()) {
    for (size_t i = 0; i < 4; i++) {
      CJSON(dnsAddress[i], dns[i]);
    }
  }

  JsonObject ap = doc["ap"];
  getStringFromJson(apSSID, ap[F("ssid")], 33);
  getStringFromJson(apPass, ap["psk"] , 65); //normally not present due to security
  //int ap_pskl = ap[F("pskl")];
  CJSON(apChannel, ap[F("chan")]);
  if (apChannel > 13 || apChannel < 1) apChannel = 1;
  CJSON(apHide, ap[F("hide")]);
  if (apHide > 1) apHide = 1;
  CJSON(apBehavior, ap[F("behav")]);
  /*
  JsonArray ap_ip = ap["ip"];
  for (unsigned i = 0; i < 4; i++) {
    apIP[i] = ap_ip;
  }
  */

  JsonObject wifi = doc[F("wifi")];
  noWifiSleep = !(wifi[F("sleep")] | !noWifiSleep); // inverted
  //noWifiSleep = !noWifiSleep;
  CJSON(force802_3g, wifi[F("phy")]); //force phy mode g?
#ifdef ARDUINO_ARCH_ESP32
  CJSON(txPower, wifi[F("txpwr")]);
  txPower = min(max((int)txPower, (int)WIFI_POWER_2dBm), (int)WIFI_POWER_19_5dBm);
#endif

  JsonObject hw = doc[F("hw")];

  // initialize LED pins and lengths prior to other HW (except for ethernet)
  JsonObject hw_led = hw["led"];

  uint16_t total = hw_led[F("total")] | strip.getLengthTotal();
  uint16_t ablMilliampsMax = hw_led[F("maxpwr")] | BusManager::ablMilliampsMax();
  BusManager::setMilliampsMax(ablMilliampsMax);
  Bus::setGlobalAWMode(hw_led[F("rgbwm")] | AW_GLOBAL_DISABLED);
  CJSON(strip.correctWB, hw_led["cct"]);
  CJSON(strip.cctFromRgb, hw_led[F("cr")]);
  CJSON(cctICused, hw_led[F("ic")]);
<<<<<<< HEAD
  int cctBlending = 0;
  CJSON(cctBlending, hw_led[F("cb")]);
=======
  uint8_t cctBlending = hw_led[F("cb")] | Bus::getCCTBlend();
>>>>>>> 2448266d
  Bus::setCCTBlend(cctBlending);
  strip.setTargetFps(hw_led["fps"]); //NOP if 0, default 42 FPS
  CJSON(useGlobalLedBuffer, hw_led[F("ld")]);
  #if defined(ARDUINO_ARCH_ESP32) && !defined(CONFIG_IDF_TARGET_ESP32C3)
  CJSON(useParallelI2S, hw_led[F("prl")]);
  #endif

  #ifndef WLED_DISABLE_2D
  // 2D Matrix Settings
  JsonObject matrix = hw_led[F("matrix")];
  if (!matrix.isNull()) {
    strip.isMatrix = true;
    CJSON(strip.panels, matrix[F("mpc")]);
    strip.panel.clear();
    JsonArray panels = matrix[F("panels")];
    int s = 0;
    if (!panels.isNull()) {
      strip.panel.reserve(max(1U,min((size_t)strip.panels,(size_t)WLED_MAX_PANELS)));  // pre-allocate memory for panels
      for (JsonObject pnl : panels) {
        WS2812FX::Panel p;
        CJSON(p.bottomStart, pnl["b"]);
        CJSON(p.rightStart,  pnl["r"]);
        CJSON(p.vertical,    pnl["v"]);
        CJSON(p.serpentine,  pnl["s"]);
        CJSON(p.xOffset,     pnl["x"]);
        CJSON(p.yOffset,     pnl["y"]);
        CJSON(p.height,      pnl["h"]);
        CJSON(p.width,       pnl["w"]);
        strip.panel.push_back(p);
        if (++s >= WLED_MAX_PANELS || s >= strip.panels) break; // max panels reached
      }
    } else {
      // fallback
      WS2812FX::Panel p;
      strip.panels = 1;
      p.height = p.width = 8;
      p.xOffset = p.yOffset = 0;
      p.options = 0;
      strip.panel.push_back(p);
    }
    // cannot call strip.setUpMatrix() here due to already locked JSON buffer
  }
  #endif

  JsonArray ins = hw_led["ins"];

  if (fromFS || !ins.isNull()) {
    DEBUG_PRINTF_P(PSTR("Heap before buses: %d\n"), ESP.getFreeHeap());
    int s = 0;  // bus iterator
    if (fromFS) BusManager::removeAll(); // can't safely manipulate busses directly in network callback

    for (JsonObject elm : ins) {
      if (s >= WLED_MAX_BUSSES+WLED_MIN_VIRTUAL_BUSSES) break;
      uint8_t pins[5] = {255, 255, 255, 255, 255};
      JsonArray pinArr = elm["pin"];
      if (pinArr.size() == 0) continue;
      //pins[0] = pinArr[0];
      unsigned i = 0;
      for (int p : pinArr) {
        pins[i++] = p;
        if (i>4) break;
      }
      uint16_t length = elm["len"] | 1;
      uint8_t colorOrder = (int)elm[F("order")]; // contains white channel swap option in upper nibble
      uint8_t skipFirst = elm[F("skip")];
      uint16_t start = elm["start"] | 0;
      if (length==0 || start + length > MAX_LEDS) continue; // zero length or we reached max. number of LEDs, just stop
      uint8_t ledType = elm["type"] | TYPE_WS2812_RGB;
      bool reversed = elm["rev"];
      bool refresh = elm["ref"] | false;
      uint16_t freqkHz = elm[F("freq")] | 0;  // will be in kHz for DotStar and Hz for PWM
      uint8_t AWmode = elm[F("rgbwm")] | RGBW_MODE_MANUAL_ONLY;
      uint8_t maPerLed = elm[F("ledma")] | LED_MILLIAMPS_DEFAULT;
      uint16_t maMax = elm[F("maxpwr")] | (ablMilliampsMax * length) / total; // rough (incorrect?) per strip ABL calculation when no config exists
      // To disable brightness limiter we either set output max current to 0 or single LED current to 0 (we choose output max current)
      if (Bus::isPWM(ledType) || Bus::isOnOff(ledType) || Bus::isVirtual(ledType)) { // analog and virtual
        maPerLed = 0;
        maMax = 0;
      }
      ledType |= refresh << 7; // hack bit 7 to indicate strip requires off refresh

      busConfigs.push_back(std::move(BusConfig(ledType, pins, start, length, colorOrder, reversed, skipFirst, AWmode, freqkHz, useGlobalLedBuffer, maPerLed, maMax)));
      doInitBusses = true;  // finalization done in beginStrip()
      s++;
    }
  }
  if (hw_led["rev"]) BusManager::getBus(0)->setReversed(true); //set 0.11 global reversed setting for first bus

  // read color order map configuration
  JsonArray hw_com = hw[F("com")];
  if (!hw_com.isNull()) {
    BusManager::getColorOrderMap().reserve(std::min(hw_com.size(), (size_t)WLED_MAX_COLOR_ORDER_MAPPINGS));
    for (JsonObject entry : hw_com) {
      uint16_t start = entry["start"] | 0;
      uint16_t len = entry["len"] | 0;
      uint8_t colorOrder = (int)entry[F("order")];
      if (!BusManager::getColorOrderMap().add(start, len, colorOrder)) break;
    }
  }

  // read multiple button configuration
  JsonObject btn_obj = hw["btn"];
  CJSON(touchThreshold, btn_obj[F("tt")]);
  bool pull = btn_obj[F("pull")] | (!disablePullUp); // if true, pullup is enabled
  disablePullUp = !pull;
  JsonArray hw_btn_ins = btn_obj["ins"];
  if (!hw_btn_ins.isNull()) {
    // deallocate existing button pins
    for (unsigned b = 0; b < WLED_MAX_BUTTONS; b++) PinManager::deallocatePin(btnPin[b], PinOwner::Button); // does nothing if trying to deallocate a pin with PinOwner != Button
    unsigned s = 0;
    for (JsonObject btn : hw_btn_ins) {
      CJSON(buttonType[s], btn["type"]);
      int8_t pin = btn["pin"][0] | -1;
      if (pin > -1 && PinManager::allocatePin(pin, false, PinOwner::Button)) {
        btnPin[s] = pin;
      #ifdef ARDUINO_ARCH_ESP32
        // ESP32 only: check that analog button pin is a valid ADC gpio
        if ((buttonType[s] == BTN_TYPE_ANALOG) || (buttonType[s] == BTN_TYPE_ANALOG_INVERTED)) {
          if (digitalPinToAnalogChannel(btnPin[s]) < 0) {
            // not an ADC analog pin
            DEBUG_PRINTF_P(PSTR("PIN ALLOC error: GPIO%d for analog button #%d is not an analog pin!\n"), btnPin[s], s);
            btnPin[s] = -1;
            PinManager::deallocatePin(pin,PinOwner::Button);
          } else {
            analogReadResolution(12); // see #4040
          }
        }
        else if ((buttonType[s] == BTN_TYPE_TOUCH || buttonType[s] == BTN_TYPE_TOUCH_SWITCH))
        {
          if (digitalPinToTouchChannel(btnPin[s]) < 0) {
            // not a touch pin
            DEBUG_PRINTF_P(PSTR("PIN ALLOC error: GPIO%d for touch button #%d is not a touch pin!\n"), btnPin[s], s);
            btnPin[s] = -1;
            PinManager::deallocatePin(pin,PinOwner::Button);
          }          
          //if touch pin, enable the touch interrupt on ESP32 S2 & S3
          #ifdef SOC_TOUCH_VERSION_2    // ESP32 S2 and S3 have a function to check touch state but need to attach an interrupt to do so
          else
          {
            touchAttachInterrupt(btnPin[s], touchButtonISR, touchThreshold << 4); // threshold on Touch V2 is much higher (1500 is a value given by Espressif example, I measured changes of over 5000)
          }
          #endif
        }
        else
      #endif
        {
          if (disablePullUp) {
            pinMode(btnPin[s], INPUT);
          } else {
            #ifdef ESP32
            pinMode(btnPin[s], buttonType[s]==BTN_TYPE_PUSH_ACT_HIGH ? INPUT_PULLDOWN : INPUT_PULLUP);
            #else
            pinMode(btnPin[s], INPUT_PULLUP);
            #endif
          }
        }
      } else {
        btnPin[s] = -1;
      }
      JsonArray hw_btn_ins_0_macros = btn["macros"];
      CJSON(macroButton[s], hw_btn_ins_0_macros[0]);
      CJSON(macroLongPress[s],hw_btn_ins_0_macros[1]);
      CJSON(macroDoublePress[s], hw_btn_ins_0_macros[2]);
      if (++s >= WLED_MAX_BUTTONS) break; // max buttons reached
    }
    // clear remaining buttons
    for (; s<WLED_MAX_BUTTONS; s++) {
      btnPin[s]           = -1;
      buttonType[s]       = BTN_TYPE_NONE;
      macroButton[s]      = 0;
      macroLongPress[s]   = 0;
      macroDoublePress[s] = 0;
    }
  } else {
    // new install/missing configuration (button 0 has defaults)
    if (fromFS) {
      // relies upon only being called once with fromFS == true, which is currently true.
      for (size_t s = 0; s < WLED_MAX_BUTTONS; s++) {
        if (buttonType[s] == BTN_TYPE_NONE || btnPin[s] < 0 || !PinManager::allocatePin(btnPin[s], false, PinOwner::Button)) {
          btnPin[s]     = -1;
          buttonType[s] = BTN_TYPE_NONE;
        }
        if (btnPin[s] >= 0) {
          if (disablePullUp) {
            pinMode(btnPin[s], INPUT);
          } else {
            #ifdef ESP32
            pinMode(btnPin[s], buttonType[s]==BTN_TYPE_PUSH_ACT_HIGH ? INPUT_PULLDOWN : INPUT_PULLUP);
            #else
            pinMode(btnPin[s], INPUT_PULLUP);
            #endif
          }
        }
        macroButton[s]      = 0;
        macroLongPress[s]   = 0;
        macroDoublePress[s] = 0;
      }
    }
  }

  CJSON(buttonPublishMqtt,btn_obj["mqtt"]);

  #ifndef WLED_DISABLE_INFRARED
  int hw_ir_pin = hw["ir"]["pin"] | -2; // 4
  if (hw_ir_pin > -2) {
    PinManager::deallocatePin(irPin, PinOwner::IR);
    if (PinManager::allocatePin(hw_ir_pin, false, PinOwner::IR)) {
      irPin = hw_ir_pin;
    } else {
      irPin = -1;
    }
  }
  CJSON(irEnabled, hw["ir"]["type"]);
  #endif
  CJSON(irApplyToAllSelected, hw["ir"]["sel"]);

  JsonObject relay = hw[F("relay")];

  rlyOpenDrain  = relay[F("odrain")] | rlyOpenDrain;
  int hw_relay_pin = relay["pin"] | -2;
  if (hw_relay_pin > -2) {
    PinManager::deallocatePin(rlyPin, PinOwner::Relay);
    if (PinManager::allocatePin(hw_relay_pin,true, PinOwner::Relay)) {
      rlyPin = hw_relay_pin;
      pinMode(rlyPin, rlyOpenDrain ? OUTPUT_OPEN_DRAIN : OUTPUT);
    } else {
      rlyPin = -1;
    }
  }
  if (relay.containsKey("rev")) {
    rlyMde = !relay["rev"];
  }

  CJSON(serialBaud, hw[F("baud")]);
  if (serialBaud < 96 || serialBaud > 15000) serialBaud = 1152;
  updateBaudRate(serialBaud *100);

  JsonArray hw_if_i2c = hw[F("if")][F("i2c-pin")];
  CJSON(i2c_sda, hw_if_i2c[0]);
  CJSON(i2c_scl, hw_if_i2c[1]);
  PinManagerPinType i2c[2] = { { i2c_sda, true }, { i2c_scl, true } };
  if (i2c_scl >= 0 && i2c_sda >= 0 && PinManager::allocateMultiplePins(i2c, 2, PinOwner::HW_I2C)) {
    #ifdef ESP32
    if (!Wire.setPins(i2c_sda, i2c_scl)) { i2c_scl = i2c_sda = -1; } // this will fail if Wire is initialised (Wire.begin() called prior)
    else Wire.begin();
    #else
    Wire.begin(i2c_sda, i2c_scl);
    #endif
  } else {
    i2c_sda = -1;
    i2c_scl = -1;
  }
  JsonArray hw_if_spi = hw[F("if")][F("spi-pin")];
  CJSON(spi_mosi, hw_if_spi[0]);
  CJSON(spi_sclk, hw_if_spi[1]);
  CJSON(spi_miso, hw_if_spi[2]);
  PinManagerPinType spi[3] = { { spi_mosi, true }, { spi_miso, true }, { spi_sclk, true } };
  if (spi_mosi >= 0 && spi_sclk >= 0 && PinManager::allocateMultiplePins(spi, 3, PinOwner::HW_SPI)) {
    #ifdef ESP32
    SPI.begin(spi_sclk, spi_miso, spi_mosi);  // SPI global uses VSPI on ESP32 and FSPI on C3, S3
    #else
    SPI.begin();
    #endif
  } else {
    spi_mosi = -1;
    spi_miso = -1;
    spi_sclk = -1;
  }

  //int hw_status_pin = hw[F("status")]["pin"]; // -1

  JsonObject light = doc[F("light")];
  CJSON(briMultiplier, light[F("scale-bri")]);
  CJSON(strip.paletteBlend, light[F("pal-mode")]);
  CJSON(strip.autoSegments, light[F("aseg")]);

  CJSON(gammaCorrectVal, light["gc"]["val"]); // default 2.8
  float light_gc_bri = light["gc"]["bri"];
  float light_gc_col = light["gc"]["col"];
  if (light_gc_bri > 1.0f) gammaCorrectBri = true;
  else                     gammaCorrectBri = false;
  if (light_gc_col > 1.0f) gammaCorrectCol = true;
  else                     gammaCorrectCol = false;
  if (gammaCorrectVal <= 1.0f || gammaCorrectVal > 3) {
    gammaCorrectVal = 1.0f; // no gamma correction
    gammaCorrectBri = false;
    gammaCorrectCol = false;
  }
  NeoGammaWLEDMethod::calcGammaTable(gammaCorrectVal); // fill look-up table

  JsonObject light_tr = light["tr"];
  int tdd = light_tr["dur"] | -1;
  if (tdd >= 0) transitionDelay = transitionDelayDefault = tdd * 100;
  strip.setTransition(transitionDelayDefault);
  CJSON(randomPaletteChangeTime, light_tr[F("rpc")]);
  CJSON(useHarmonicRandomPalette, light_tr[F("hrp")]);

  JsonObject light_nl = light["nl"];
  CJSON(nightlightMode, light_nl["mode"]);
  byte prev = nightlightDelayMinsDefault;
  CJSON(nightlightDelayMinsDefault, light_nl["dur"]);
  if (nightlightDelayMinsDefault != prev) nightlightDelayMins = nightlightDelayMinsDefault;

  CJSON(nightlightTargetBri, light_nl[F("tbri")]);
  CJSON(macroNl, light_nl["macro"]);

  JsonObject def = doc["def"];
  CJSON(bootPreset, def["ps"]);
  CJSON(turnOnAtBoot, def["on"]); // true
  CJSON(briS, def["bri"]); // 128

  JsonObject interfaces = doc["if"];

  JsonObject if_sync = interfaces["sync"];
  CJSON(udpPort, if_sync[F("port0")]); // 21324
  CJSON(udpPort2, if_sync[F("port1")]); // 65506

#ifndef WLED_DISABLE_ESPNOW
  CJSON(useESPNowSync, if_sync[F("espnow")]);
#endif

  JsonObject if_sync_recv = if_sync[F("recv")];
  CJSON(receiveNotificationBrightness, if_sync_recv["bri"]);
  CJSON(receiveNotificationColor, if_sync_recv["col"]);
  CJSON(receiveNotificationEffects, if_sync_recv["fx"]);
  CJSON(receiveNotificationPalette, if_sync_recv["pal"]);
  CJSON(receiveGroups, if_sync_recv["grp"]);
  CJSON(receiveSegmentOptions, if_sync_recv["seg"]);
  CJSON(receiveSegmentBounds, if_sync_recv["sb"]);

  JsonObject if_sync_send = if_sync[F("send")];
  CJSON(sendNotifications, if_sync_send["en"]);
  sendNotificationsRT = sendNotifications;
  CJSON(notifyDirect, if_sync_send[F("dir")]);
  CJSON(notifyButton, if_sync_send["btn"]);
  CJSON(notifyAlexa, if_sync_send["va"]);
  CJSON(notifyHue, if_sync_send["hue"]);
  CJSON(syncGroups, if_sync_send["grp"]);
  if (if_sync_send[F("twice")]) udpNumRetries = 1; // import setting from 0.13 and earlier
  CJSON(udpNumRetries, if_sync_send["ret"]);

  JsonObject if_nodes = interfaces["nodes"];
  CJSON(nodeListEnabled, if_nodes[F("list")]);
  CJSON(nodeBroadcastEnabled, if_nodes[F("bcast")]);

  JsonObject if_live = interfaces["live"];
  CJSON(receiveDirect, if_live["en"]);  // UDP/Hyperion realtime
  CJSON(useMainSegmentOnly, if_live[F("mso")]);
  CJSON(realtimeRespectLedMaps, if_live[F("rlm")]);
  CJSON(e131Port, if_live["port"]); // 5568
  if (e131Port == DDP_DEFAULT_PORT) e131Port = E131_DEFAULT_PORT; // prevent double DDP port allocation
  CJSON(e131Multicast, if_live[F("mc")]);

  JsonObject if_live_dmx = if_live["dmx"];
  CJSON(e131Universe, if_live_dmx[F("uni")]);
  CJSON(e131SkipOutOfSequence, if_live_dmx[F("seqskip")]);
  CJSON(DMXAddress, if_live_dmx[F("addr")]);
  if (!DMXAddress || DMXAddress > 510) DMXAddress = 1;
  CJSON(DMXSegmentSpacing, if_live_dmx[F("dss")]);
  if (DMXSegmentSpacing > 150) DMXSegmentSpacing = 0;
  CJSON(e131Priority, if_live_dmx[F("e131prio")]);
  if (e131Priority > 200) e131Priority = 200;
  CJSON(DMXMode, if_live_dmx["mode"]);

  tdd = if_live[F("timeout")] | -1;
  if (tdd >= 0) realtimeTimeoutMs = tdd * 100;

  #ifdef WLED_ENABLE_DMX_INPUT
    CJSON(dmxInputTransmitPin, if_live_dmx[F("inputRxPin")]);
    CJSON(dmxInputReceivePin, if_live_dmx[F("inputTxPin")]);
    CJSON(dmxInputEnablePin, if_live_dmx[F("inputEnablePin")]);
    CJSON(dmxInputPort, if_live_dmx[F("dmxInputPort")]);
  #endif

  CJSON(arlsForceMaxBri, if_live[F("maxbri")]);
  CJSON(arlsDisableGammaCorrection, if_live[F("no-gc")]); // false
  CJSON(arlsOffset, if_live[F("offset")]); // 0

#ifndef WLED_DISABLE_ALEXA
  CJSON(alexaEnabled, interfaces["va"][F("alexa")]); // false
  CJSON(macroAlexaOn, interfaces["va"]["macros"][0]);
  CJSON(macroAlexaOff, interfaces["va"]["macros"][1]);
  CJSON(alexaNumPresets, interfaces["va"]["p"]);
#endif

#ifndef WLED_DISABLE_MQTT
  JsonObject if_mqtt = interfaces["mqtt"];
  CJSON(mqttEnabled, if_mqtt["en"]);
  getStringFromJson(mqttServer, if_mqtt[F("broker")], MQTT_MAX_SERVER_LEN+1);
  CJSON(mqttPort, if_mqtt["port"]); // 1883
  getStringFromJson(mqttUser, if_mqtt[F("user")], 41);
  getStringFromJson(mqttPass, if_mqtt["psk"], 65); //normally not present due to security
  getStringFromJson(mqttClientID, if_mqtt[F("cid")], 41);

  getStringFromJson(mqttDeviceTopic, if_mqtt[F("topics")][F("device")], MQTT_MAX_TOPIC_LEN+1); // "wled/test"
  getStringFromJson(mqttGroupTopic, if_mqtt[F("topics")][F("group")], MQTT_MAX_TOPIC_LEN+1); // ""
  CJSON(retainMqttMsg, if_mqtt[F("rtn")]);
#endif

#ifndef WLED_DISABLE_HUESYNC
  JsonObject if_hue = interfaces["hue"];
  CJSON(huePollingEnabled, if_hue["en"]);
  CJSON(huePollLightId, if_hue["id"]);
  tdd = if_hue[F("iv")] | -1;
  if (tdd >= 2) huePollIntervalMs = tdd * 100;

  JsonObject if_hue_recv = if_hue["recv"];
  CJSON(hueApplyOnOff, if_hue_recv["on"]);
  CJSON(hueApplyBri, if_hue_recv["bri"]);
  CJSON(hueApplyColor, if_hue_recv["col"]);

  JsonArray if_hue_ip = if_hue["ip"];

  for (unsigned i = 0; i < 4; i++)
    CJSON(hueIP[i], if_hue_ip[i]);
#endif

  JsonObject if_ntp = interfaces[F("ntp")];
  CJSON(ntpEnabled, if_ntp["en"]);
  getStringFromJson(ntpServerName, if_ntp[F("host")], 33); // "1.wled.pool.ntp.org"
  CJSON(currentTimezone, if_ntp[F("tz")]);
  CJSON(utcOffsetSecs, if_ntp[F("offset")]);
  CJSON(useAMPM, if_ntp[F("ampm")]);
  CJSON(longitude, if_ntp[F("ln")]);
  CJSON(latitude, if_ntp[F("lt")]);

  JsonObject ol = doc[F("ol")];
  CJSON(overlayCurrent ,ol[F("clock")]); // 0
  CJSON(countdownMode, ol[F("cntdwn")]);

  CJSON(overlayMin, ol["min"]);
  CJSON(overlayMax, ol[F("max")]);
  CJSON(analogClock12pixel, ol[F("o12pix")]);
  CJSON(analogClock5MinuteMarks, ol[F("o5m")]);
  CJSON(analogClockSecondsTrail, ol[F("osec")]);
  CJSON(analogClockSolidBlack, ol[F("osb")]);

  //timed macro rules
  JsonObject tm = doc[F("timers")];
  JsonObject cntdwn = tm[F("cntdwn")];
  JsonArray cntdwn_goal = cntdwn[F("goal")];
  CJSON(countdownYear,  cntdwn_goal[0]);
  CJSON(countdownMonth, cntdwn_goal[1]);
  CJSON(countdownDay,   cntdwn_goal[2]);
  CJSON(countdownHour,  cntdwn_goal[3]);
  CJSON(countdownMin,   cntdwn_goal[4]);
  CJSON(countdownSec,   cntdwn_goal[5]);
  CJSON(macroCountdown, cntdwn["macro"]);
  setCountdown();

  JsonArray timers = tm["ins"];
  uint8_t it = 0;
  for (JsonObject timer : timers) {
    if (it > 9) break;
    if (it<8 && timer[F("hour")]==255) it=8;  // hour==255 -> sunrise/sunset
    CJSON(timerHours[it], timer[F("hour")]);
    CJSON(timerMinutes[it], timer["min"]);
    CJSON(timerMacro[it], timer["macro"]);

    byte dowPrev = timerWeekday[it];
    //note: act is currently only 0 or 1.
    //the reason we are not using bool is that the on-disk type in 0.11.0 was already int
    int actPrev = timerWeekday[it] & 0x01;
    CJSON(timerWeekday[it], timer[F("dow")]);
    if (timerWeekday[it] != dowPrev) { //present in JSON
      timerWeekday[it] <<= 1; //add active bit
      int act = timer["en"] | actPrev;
      if (act) timerWeekday[it]++;
    }
    if (it<8) {
      JsonObject start = timer["start"];
      byte startm = start["mon"];
      if (startm) timerMonth[it] = (startm << 4);
      CJSON(timerDay[it], start["day"]);
      JsonObject end = timer["end"];
      CJSON(timerDayEnd[it], end["day"]);
      byte endm = end["mon"];
      if (startm) timerMonth[it] += endm & 0x0F;
      if (!(timerMonth[it] & 0x0F)) timerMonth[it] += 12; //default end month to 12
    }
    it++;
  }

  JsonObject ota = doc["ota"];
  const char* pwd = ota["psk"]; //normally not present due to security

  bool pwdCorrect = !otaLock; //always allow access if ota not locked
  if (pwd != nullptr && strncmp(otaPass, pwd, 33) == 0) pwdCorrect = true;

  if (pwdCorrect) { //only accept these values from cfg.json if ota is unlocked (else from wsec.json)
    CJSON(otaLock, ota[F("lock")]);
    CJSON(wifiLock, ota[F("lock-wifi")]);
    CJSON(aOtaEnabled, ota[F("aota")]);
    getStringFromJson(otaPass, pwd, 33); //normally not present due to security
  }

  #ifdef WLED_ENABLE_DMX
  JsonObject dmx = doc["dmx"];
  CJSON(DMXChannels, dmx[F("chan")]);
  CJSON(DMXGap,dmx[F("gap")]);
  CJSON(DMXStart, dmx["start"]);
  CJSON(DMXStartLED,dmx[F("start-led")]);

  JsonArray dmx_fixmap = dmx[F("fixmap")];
  for (int i = 0; i < dmx_fixmap.size(); i++) {
    if (i > 14) break;
    CJSON(DMXFixtureMap[i],dmx_fixmap[i]);
  }

  CJSON(e131ProxyUniverse, dmx[F("e131proxy")]);
  #endif

  DEBUG_PRINTLN(F("Starting usermod config."));
  JsonObject usermods_settings = doc["um"];
  if (!usermods_settings.isNull()) {
    needsSave = !UsermodManager::readFromConfig(usermods_settings);
  }

  if (fromFS) return needsSave;
  // if from /json/cfg
  doReboot = doc[F("rb")] | doReboot;
  if (doInitBusses) return false; // no save needed, will do after bus init in wled.cpp loop
  return (doc["sv"] | true);
}


static const char s_cfg_json[] PROGMEM = "/cfg.json";

void deserializeConfigFromFS() {
  bool success = deserializeConfigSec();
  #ifdef WLED_ADD_EEPROM_SUPPORT
  if (!success) { //if file does not exist, try reading from EEPROM
    deEEPSettings();
    return;
  }
  #endif

  if (!requestJSONBufferLock(1)) return;

  DEBUG_PRINTLN(F("Reading settings from /cfg.json..."));

  success = readObjectFromFile(s_cfg_json, nullptr, pDoc);
  if (!success) { // if file does not exist, optionally try reading from EEPROM and then save defaults to FS
    releaseJSONBufferLock();
    #ifdef WLED_ADD_EEPROM_SUPPORT
    deEEPSettings();
    #endif

    // save default values to /cfg.json
    // call readFromConfig() with an empty object so that usermods can initialize to defaults prior to saving
    JsonObject empty = JsonObject();
    UsermodManager::readFromConfig(empty);
    serializeConfig();
    // init Ethernet (in case default type is set at compile time)
    #ifdef WLED_USE_ETHERNET
    WLED::instance().initEthernet();
    #endif
    return;
  }

  // NOTE: This routine deserializes *and* applies the configuration
  //       Therefore, must also initialize ethernet from this function
  JsonObject root = pDoc->as<JsonObject>();
  bool needsSave = deserializeConfig(root, true);
  releaseJSONBufferLock();

  if (needsSave) serializeConfig(); // usermods required new parameters
}

void serializeConfig() {
  serializeConfigSec();

  DEBUG_PRINTLN(F("Writing settings to /cfg.json..."));

  if (!requestJSONBufferLock(2)) return;

  JsonObject root = pDoc->to<JsonObject>();

  JsonArray rev = root.createNestedArray("rev");
  rev.add(1); //major settings revision
  rev.add(0); //minor settings revision

  root[F("vid")] = VERSION;

  JsonObject id = root.createNestedObject("id");
  id[F("mdns")] = cmDNS;
  id[F("name")] = serverDescription;
#ifndef WLED_DISABLE_ALEXA
  id[F("inv")] = alexaInvocationName;
#endif
  id[F("sui")] = simplifiedUI;

  JsonObject nw = root.createNestedObject("nw");
#ifndef WLED_DISABLE_ESPNOW
  nw[F("espnow")] = enableESPNow;
  nw[F("linked_remote")] = linked_remote;
#endif

  JsonArray nw_ins = nw.createNestedArray("ins");
  for (size_t n = 0; n < multiWiFi.size(); n++) {
    JsonObject wifi = nw_ins.createNestedObject();
    wifi[F("ssid")] = multiWiFi[n].clientSSID;
    wifi[F("pskl")] = strlen(multiWiFi[n].clientPass);
    JsonArray wifi_ip = wifi.createNestedArray("ip");
    JsonArray wifi_gw = wifi.createNestedArray("gw");
    JsonArray wifi_sn = wifi.createNestedArray("sn");
    for (size_t i = 0; i < 4; i++) {
      wifi_ip.add(multiWiFi[n].staticIP[i]);
      wifi_gw.add(multiWiFi[n].staticGW[i]);
      wifi_sn.add(multiWiFi[n].staticSN[i]);
    }
  }

  JsonArray dns = nw.createNestedArray(F("dns"));
  for (size_t i = 0; i < 4; i++) {
    dns.add(dnsAddress[i]);
  }

  JsonObject ap = root.createNestedObject("ap");
  ap[F("ssid")] = apSSID;
  ap[F("pskl")] = strlen(apPass);
  ap[F("chan")] = apChannel;
  ap[F("hide")] = apHide;
  ap[F("behav")] = apBehavior;

  JsonArray ap_ip = ap.createNestedArray("ip");
  ap_ip.add(4);
  ap_ip.add(3);
  ap_ip.add(2);
  ap_ip.add(1);

  JsonObject wifi = root.createNestedObject(F("wifi"));
  wifi[F("sleep")] = !noWifiSleep;
  wifi[F("phy")] = force802_3g;
#ifdef ARDUINO_ARCH_ESP32
  wifi[F("txpwr")] = txPower;
#endif

#ifdef WLED_USE_ETHERNET
  JsonObject ethernet = root.createNestedObject("eth");
  ethernet["type"] = ethernetType;
  if (ethernetType != WLED_ETH_NONE && ethernetType < WLED_NUM_ETH_TYPES) {
    JsonArray pins = ethernet.createNestedArray("pin");
    for (unsigned p=0; p<WLED_ETH_RSVD_PINS_COUNT; p++) pins.add(esp32_nonconfigurable_ethernet_pins[p].pin);
    if (ethernetBoards[ethernetType].eth_power>=0)     pins.add(ethernetBoards[ethernetType].eth_power);
    if (ethernetBoards[ethernetType].eth_mdc>=0)       pins.add(ethernetBoards[ethernetType].eth_mdc);
    if (ethernetBoards[ethernetType].eth_mdio>=0)      pins.add(ethernetBoards[ethernetType].eth_mdio);
    switch (ethernetBoards[ethernetType].eth_clk_mode) {
      case ETH_CLOCK_GPIO0_IN:
      case ETH_CLOCK_GPIO0_OUT:
        pins.add(0);
        break;
      case ETH_CLOCK_GPIO16_OUT:
        pins.add(16);
        break;
      case ETH_CLOCK_GPIO17_OUT:
        pins.add(17);
        break;
    }
  }
#endif

  JsonObject hw = root.createNestedObject(F("hw"));

  JsonObject hw_led = hw.createNestedObject("led");
  hw_led[F("total")] = strip.getLengthTotal(); //provided for compatibility on downgrade and per-output ABL
  hw_led[F("maxpwr")] = BusManager::ablMilliampsMax();
  hw_led[F("ledma")] = 0; // no longer used
  hw_led["cct"] = strip.correctWB;
  hw_led[F("cr")] = strip.cctFromRgb;
  hw_led[F("ic")] = cctICused;
  hw_led[F("cb")] = Bus::getCCTBlend();
  hw_led["fps"] = strip.getTargetFps();
  hw_led[F("rgbwm")] = Bus::getGlobalAWMode(); // global auto white mode override
  hw_led[F("ld")] = useGlobalLedBuffer;
  #if defined(ARDUINO_ARCH_ESP32) && !defined(CONFIG_IDF_TARGET_ESP32C3)
  hw_led[F("prl")] = BusManager::hasParallelOutput();
  #endif

  #ifndef WLED_DISABLE_2D
  // 2D Matrix Settings
  if (strip.isMatrix) {
    JsonObject matrix = hw_led.createNestedObject(F("matrix"));
    matrix[F("mpc")] = strip.panels;
    JsonArray panels = matrix.createNestedArray(F("panels"));
    for (size_t i = 0; i < strip.panel.size(); i++) {
      JsonObject pnl = panels.createNestedObject();
      pnl["b"] = strip.panel[i].bottomStart;
      pnl["r"] = strip.panel[i].rightStart;
      pnl["v"] = strip.panel[i].vertical;
      pnl["s"] = strip.panel[i].serpentine;
      pnl["x"] = strip.panel[i].xOffset;
      pnl["y"] = strip.panel[i].yOffset;
      pnl["h"] = strip.panel[i].height;
      pnl["w"] = strip.panel[i].width;
    }
  }
  #endif

  JsonArray hw_led_ins = hw_led.createNestedArray("ins");

  for (size_t s = 0; s < BusManager::getNumBusses(); s++) {
    DEBUG_PRINTF_P(PSTR("Cfg: Saving bus #%u\n"), s);
    Bus *bus = BusManager::getBus(s);
    if (!bus || bus->getLength()==0) break;
    DEBUG_PRINTF_P(PSTR("  (%d-%d, type:%d, CO:%d, rev:%d, skip:%d, AW:%d kHz:%d, mA:%d/%d)\n"),
      (int)bus->getStart(), (int)(bus->getStart()+bus->getLength()),
      (int)(bus->getType() & 0x7F),
      (int)bus->getColorOrder(),
      (int)bus->isReversed(),
      (int)bus->skippedLeds(),
      (int)bus->getAutoWhiteMode(),
      (int)bus->getFrequency(),
      (int)bus->getLEDCurrent(), (int)bus->getMaxCurrent()
    );
    JsonObject ins = hw_led_ins.createNestedObject();
    ins["start"] = bus->getStart();
    ins["len"] = bus->getLength();
    JsonArray ins_pin = ins.createNestedArray("pin");
    uint8_t pins[5];
    uint8_t nPins = bus->getPins(pins);
    for (int i = 0; i < nPins; i++) ins_pin.add(pins[i]);
    ins[F("order")] = bus->getColorOrder();
    ins["rev"] = bus->isReversed();
    ins[F("skip")] = bus->skippedLeds();
    ins["type"] = bus->getType() & 0x7F;
    ins["ref"] = bus->isOffRefreshRequired();
    ins[F("rgbwm")] = bus->getAutoWhiteMode();
    ins[F("freq")] = bus->getFrequency();
    ins[F("maxpwr")] = bus->getMaxCurrent();
    ins[F("ledma")] = bus->getLEDCurrent();
  }

  JsonArray hw_com = hw.createNestedArray(F("com"));
  const ColorOrderMap& com = BusManager::getColorOrderMap();
  for (size_t s = 0; s < com.count(); s++) {
    const ColorOrderMapEntry *entry = com.get(s);
    if (!entry) break;

    JsonObject co = hw_com.createNestedObject();
    co["start"] = entry->start;
    co["len"] = entry->len;
    co[F("order")] = entry->colorOrder;
  }

  // button(s)
  JsonObject hw_btn = hw.createNestedObject("btn");
  hw_btn["max"] = WLED_MAX_BUTTONS; // just information about max number of buttons (not actually used)
  hw_btn[F("pull")] = !disablePullUp;
  JsonArray hw_btn_ins = hw_btn.createNestedArray("ins");

  // configuration for all buttons
  for (int i = 0; i < WLED_MAX_BUTTONS; i++) {
    JsonObject hw_btn_ins_0 = hw_btn_ins.createNestedObject();
    hw_btn_ins_0["type"] = buttonType[i];
    JsonArray hw_btn_ins_0_pin = hw_btn_ins_0.createNestedArray("pin");
    hw_btn_ins_0_pin.add(btnPin[i]);
    JsonArray hw_btn_ins_0_macros = hw_btn_ins_0.createNestedArray("macros");
    hw_btn_ins_0_macros.add(macroButton[i]);
    hw_btn_ins_0_macros.add(macroLongPress[i]);
    hw_btn_ins_0_macros.add(macroDoublePress[i]);
  }

  hw_btn[F("tt")] = touchThreshold;
  hw_btn["mqtt"] = buttonPublishMqtt;

  JsonObject hw_ir = hw.createNestedObject("ir");
  #ifndef WLED_DISABLE_INFRARED
  hw_ir["pin"] = irPin;
  hw_ir["type"] = irEnabled;  // the byte 'irEnabled' does contain the IR-Remote Type ( 0=disabled )
  #endif
  hw_ir["sel"] = irApplyToAllSelected;

  JsonObject hw_relay = hw.createNestedObject(F("relay"));
  hw_relay["pin"] = rlyPin;
  hw_relay["rev"] = !rlyMde;
  hw_relay[F("odrain")] = rlyOpenDrain;

  hw[F("baud")] = serialBaud;

  JsonObject hw_if = hw.createNestedObject(F("if"));
  JsonArray hw_if_i2c = hw_if.createNestedArray("i2c-pin");
  hw_if_i2c.add(i2c_sda);
  hw_if_i2c.add(i2c_scl);
  JsonArray hw_if_spi = hw_if.createNestedArray("spi-pin");
  hw_if_spi.add(spi_mosi);
  hw_if_spi.add(spi_sclk);
  hw_if_spi.add(spi_miso);

  //JsonObject hw_status = hw.createNestedObject("status");
  //hw_status["pin"] = -1;

  JsonObject light = root.createNestedObject(F("light"));
  light[F("scale-bri")] = briMultiplier;
  light[F("pal-mode")] = strip.paletteBlend;
  light[F("aseg")] = strip.autoSegments;

  JsonObject light_gc = light.createNestedObject("gc");
  light_gc["bri"] = (gammaCorrectBri) ? gammaCorrectVal : 1.0f;  // keep compatibility
  light_gc["col"] = (gammaCorrectCol) ? gammaCorrectVal : 1.0f;  // keep compatibility
  light_gc["val"] = gammaCorrectVal;

  JsonObject light_tr = light.createNestedObject("tr");
  light_tr["dur"] = transitionDelayDefault / 100;
  light_tr[F("rpc")] = randomPaletteChangeTime;
  light_tr[F("hrp")] = useHarmonicRandomPalette;

  JsonObject light_nl = light.createNestedObject("nl");
  light_nl["mode"] = nightlightMode;
  light_nl["dur"] = nightlightDelayMinsDefault;
  light_nl[F("tbri")] = nightlightTargetBri;
  light_nl["macro"] = macroNl;

  JsonObject def = root.createNestedObject("def");
  def["ps"] = bootPreset;
  def["on"] = turnOnAtBoot;
  def["bri"] = briS;

  JsonObject interfaces = root.createNestedObject("if");

  JsonObject if_sync = interfaces.createNestedObject("sync");
  if_sync[F("port0")] = udpPort;
  if_sync[F("port1")] = udpPort2;

#ifndef WLED_DISABLE_ESPNOW
  if_sync[F("espnow")] = useESPNowSync;
#endif

  JsonObject if_sync_recv = if_sync.createNestedObject(F("recv"));
  if_sync_recv["bri"] = receiveNotificationBrightness;
  if_sync_recv["col"] = receiveNotificationColor;
  if_sync_recv["fx"]  = receiveNotificationEffects;
  if_sync_recv["pal"] = receiveNotificationPalette;
  if_sync_recv["grp"] = receiveGroups;
  if_sync_recv["seg"] = receiveSegmentOptions;
  if_sync_recv["sb"]  = receiveSegmentBounds;

  JsonObject if_sync_send = if_sync.createNestedObject(F("send"));
  if_sync_send["en"] = sendNotifications;
  if_sync_send[F("dir")] = notifyDirect;
  if_sync_send["btn"] = notifyButton;
  if_sync_send["va"] = notifyAlexa;
  if_sync_send["hue"] = notifyHue;
  if_sync_send["grp"] = syncGroups;
  if_sync_send["ret"] = udpNumRetries;

  JsonObject if_nodes = interfaces.createNestedObject("nodes");
  if_nodes[F("list")] = nodeListEnabled;
  if_nodes[F("bcast")] = nodeBroadcastEnabled;

  JsonObject if_live = interfaces.createNestedObject("live");
  if_live["en"] = receiveDirect; // UDP/Hyperion realtime
  if_live[F("mso")] = useMainSegmentOnly;
  if_live[F("rlm")] = realtimeRespectLedMaps;
  if_live["port"] = e131Port;
  if_live[F("mc")] = e131Multicast;

  JsonObject if_live_dmx = if_live.createNestedObject("dmx");
  if_live_dmx[F("uni")] = e131Universe;
  if_live_dmx[F("seqskip")] = e131SkipOutOfSequence;
  if_live_dmx[F("e131prio")] = e131Priority;
  if_live_dmx[F("addr")] = DMXAddress;
  if_live_dmx[F("dss")] = DMXSegmentSpacing;
  if_live_dmx["mode"] = DMXMode;
  #ifdef WLED_ENABLE_DMX_INPUT
    if_live_dmx[F("inputRxPin")] = dmxInputTransmitPin;
    if_live_dmx[F("inputTxPin")] = dmxInputReceivePin;
    if_live_dmx[F("inputEnablePin")] = dmxInputEnablePin;
    if_live_dmx[F("dmxInputPort")] = dmxInputPort;
  #endif

  if_live[F("timeout")] = realtimeTimeoutMs / 100;
  if_live[F("maxbri")] = arlsForceMaxBri;
  if_live[F("no-gc")] = arlsDisableGammaCorrection;
  if_live[F("offset")] = arlsOffset;

#ifndef WLED_DISABLE_ALEXA
  JsonObject if_va = interfaces.createNestedObject("va");
  if_va[F("alexa")] = alexaEnabled;

  JsonArray if_va_macros = if_va.createNestedArray("macros");
  if_va_macros.add(macroAlexaOn);
  if_va_macros.add(macroAlexaOff);

  if_va["p"] = alexaNumPresets;
#endif

#ifndef WLED_DISABLE_MQTT
  JsonObject if_mqtt = interfaces.createNestedObject("mqtt");
  if_mqtt["en"] = mqttEnabled;
  if_mqtt[F("broker")] = mqttServer;
  if_mqtt["port"] = mqttPort;
  if_mqtt[F("user")] = mqttUser;
  if_mqtt[F("pskl")] = strlen(mqttPass);
  if_mqtt[F("cid")] = mqttClientID;
  if_mqtt[F("rtn")] = retainMqttMsg;

  JsonObject if_mqtt_topics = if_mqtt.createNestedObject(F("topics"));
  if_mqtt_topics[F("device")] = mqttDeviceTopic;
  if_mqtt_topics[F("group")] = mqttGroupTopic;
#endif

#ifndef WLED_DISABLE_HUESYNC
  JsonObject if_hue = interfaces.createNestedObject("hue");
  if_hue["en"] = huePollingEnabled;
  if_hue["id"] = huePollLightId;
  if_hue[F("iv")] = huePollIntervalMs / 100;

  JsonObject if_hue_recv = if_hue.createNestedObject(F("recv"));
  if_hue_recv["on"] = hueApplyOnOff;
  if_hue_recv["bri"] = hueApplyBri;
  if_hue_recv["col"] = hueApplyColor;

  JsonArray if_hue_ip = if_hue.createNestedArray("ip");
  for (unsigned i = 0; i < 4; i++) {
    if_hue_ip.add(hueIP[i]);
  }
#endif

  JsonObject if_ntp = interfaces.createNestedObject("ntp");
  if_ntp["en"] = ntpEnabled;
  if_ntp[F("host")] = ntpServerName;
  if_ntp[F("tz")] = currentTimezone;
  if_ntp[F("offset")] = utcOffsetSecs;
  if_ntp[F("ampm")] = useAMPM;
  if_ntp[F("ln")] = longitude;
  if_ntp[F("lt")] = latitude;

  JsonObject ol = root.createNestedObject("ol");
  ol[F("clock")] = overlayCurrent;
  ol[F("cntdwn")] = countdownMode;

  ol["min"] = overlayMin;
  ol[F("max")] = overlayMax;
  ol[F("o12pix")] = analogClock12pixel;
  ol[F("o5m")] = analogClock5MinuteMarks;
  ol[F("osec")] = analogClockSecondsTrail;
  ol[F("osb")] = analogClockSolidBlack;

  JsonObject timers = root.createNestedObject(F("timers"));

  JsonObject cntdwn = timers.createNestedObject(F("cntdwn"));
  JsonArray goal = cntdwn.createNestedArray(F("goal"));
  goal.add(countdownYear); goal.add(countdownMonth); goal.add(countdownDay);
  goal.add(countdownHour); goal.add(countdownMin); goal.add(countdownSec);
  cntdwn["macro"] = macroCountdown;

  JsonArray timers_ins = timers.createNestedArray("ins");

  for (unsigned i = 0; i < 10; i++) {
    if (timerMacro[i] == 0 && timerHours[i] == 0 && timerMinutes[i] == 0) continue; // sunrise/sunset get saved always (timerHours=255)
    JsonObject timers_ins0 = timers_ins.createNestedObject();
    timers_ins0["en"] = (timerWeekday[i] & 0x01);
    timers_ins0[F("hour")] = timerHours[i];
    timers_ins0["min"] = timerMinutes[i];
    timers_ins0["macro"] = timerMacro[i];
    timers_ins0[F("dow")] = timerWeekday[i] >> 1;
    if (i<8) {
      JsonObject start = timers_ins0.createNestedObject("start");
      start["mon"] = (timerMonth[i] >> 4) & 0xF;
      start["day"] = timerDay[i];
      JsonObject end = timers_ins0.createNestedObject("end");
      end["mon"] = timerMonth[i] & 0xF;
      end["day"] = timerDayEnd[i];
    }
  }

  JsonObject ota = root.createNestedObject("ota");
  ota[F("lock")] = otaLock;
  ota[F("lock-wifi")] = wifiLock;
  ota[F("pskl")] = strlen(otaPass);
  ota[F("aota")] = aOtaEnabled;

  #ifdef WLED_ENABLE_DMX
  JsonObject dmx = root.createNestedObject("dmx");
  dmx[F("chan")] = DMXChannels;
  dmx[F("gap")] = DMXGap;
  dmx["start"] = DMXStart;
  dmx[F("start-led")] = DMXStartLED;

  JsonArray dmx_fixmap = dmx.createNestedArray(F("fixmap"));
  for (unsigned i = 0; i < 15; i++) {
    dmx_fixmap.add(DMXFixtureMap[i]);
  }

  dmx[F("e131proxy")] = e131ProxyUniverse;
  #endif

  JsonObject usermods_settings = root.createNestedObject("um");
  UsermodManager::addToConfig(usermods_settings);

  File f = WLED_FS.open(FPSTR(s_cfg_json), "w");
  if (f) serializeJson(root, f);
  f.close();
  releaseJSONBufferLock();

  doSerializeConfig = false;
}


static const char s_wsec_json[] PROGMEM = "/wsec.json";

//settings in /wsec.json, not accessible via webserver, for passwords and tokens
bool deserializeConfigSec() {
  DEBUG_PRINTLN(F("Reading settings from /wsec.json..."));

  if (!requestJSONBufferLock(3)) return false;

  bool success = readObjectFromFile(s_wsec_json, nullptr, pDoc);
  if (!success) {
    releaseJSONBufferLock();
    return false;
  }

  JsonObject root = pDoc->as<JsonObject>();

  size_t n = 0;
  JsonArray nw_ins = root["nw"]["ins"];
  if (!nw_ins.isNull()) {
    if (nw_ins.size() > 1 && nw_ins.size() > multiWiFi.size()) multiWiFi.resize(nw_ins.size()); // resize constructs objects while resizing
    for (JsonObject wifi : nw_ins) {
      char pw[65] = "";
      getStringFromJson(pw, wifi["psk"], 65);
      strlcpy(multiWiFi[n].clientPass, pw, 65);
      if (++n >= WLED_MAX_WIFI_COUNT) break;
    }
  }

  JsonObject ap = root["ap"];
  getStringFromJson(apPass, ap["psk"] , 65);

  [[maybe_unused]] JsonObject interfaces = root["if"];

#ifndef WLED_DISABLE_MQTT
  JsonObject if_mqtt = interfaces["mqtt"];
  getStringFromJson(mqttPass, if_mqtt["psk"], 65);
#endif

#ifndef WLED_DISABLE_HUESYNC
  getStringFromJson(hueApiKey, interfaces["hue"][F("key")], 47);
#endif

  getStringFromJson(settingsPIN, root["pin"], 5);
  correctPIN = !strlen(settingsPIN);

  JsonObject ota = root["ota"];
  getStringFromJson(otaPass, ota[F("pwd")], 33);
  CJSON(otaLock, ota[F("lock")]);
  CJSON(wifiLock, ota[F("lock-wifi")]);
  CJSON(aOtaEnabled, ota[F("aota")]);

  releaseJSONBufferLock();
  return true;
}

void serializeConfigSec() {
  DEBUG_PRINTLN(F("Writing settings to /wsec.json..."));

  if (!requestJSONBufferLock(4)) return;

  JsonObject root = pDoc->to<JsonObject>();

  JsonObject nw = root.createNestedObject("nw");

  JsonArray nw_ins = nw.createNestedArray("ins");
  for (size_t i = 0; i < multiWiFi.size(); i++) {
    JsonObject wifi = nw_ins.createNestedObject();
    wifi[F("psk")] = multiWiFi[i].clientPass;
  }

  JsonObject ap = root.createNestedObject("ap");
  ap["psk"] = apPass;

  [[maybe_unused]] JsonObject interfaces = root.createNestedObject("if");
#ifndef WLED_DISABLE_MQTT
  JsonObject if_mqtt = interfaces.createNestedObject("mqtt");
  if_mqtt["psk"] = mqttPass;
#endif
#ifndef WLED_DISABLE_HUESYNC
  JsonObject if_hue = interfaces.createNestedObject("hue");
  if_hue[F("key")] = hueApiKey;
#endif

  root["pin"] = settingsPIN;

  JsonObject ota = root.createNestedObject("ota");
  ota[F("pwd")] = otaPass;
  ota[F("lock")] = otaLock;
  ota[F("lock-wifi")] = wifiLock;
  ota[F("aota")] = aOtaEnabled;

  File f = WLED_FS.open(FPSTR(s_wsec_json), "w");
  if (f) serializeJson(root, f);
  f.close();
  releaseJSONBufferLock();
}<|MERGE_RESOLUTION|>--- conflicted
+++ resolved
@@ -114,12 +114,7 @@
   CJSON(strip.correctWB, hw_led["cct"]);
   CJSON(strip.cctFromRgb, hw_led[F("cr")]);
   CJSON(cctICused, hw_led[F("ic")]);
-<<<<<<< HEAD
-  int cctBlending = 0;
-  CJSON(cctBlending, hw_led[F("cb")]);
-=======
   uint8_t cctBlending = hw_led[F("cb")] | Bus::getCCTBlend();
->>>>>>> 2448266d
   Bus::setCCTBlend(cctBlending);
   strip.setTargetFps(hw_led["fps"]); //NOP if 0, default 42 FPS
   CJSON(useGlobalLedBuffer, hw_led[F("ld")]);
